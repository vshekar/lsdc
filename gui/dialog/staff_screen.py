import logging
import typing

from qtpy import QtCore, QtWidgets
from qtpy.QtWidgets import QCheckBox

from config_params import BEAM_CHECK, TOP_VIEW_CHECK, UNMOUNT_COLD_CHECK
from daq_utils import getBlConfig, setBlConfig
import db_lib

if typing.TYPE_CHECKING:
    from lsdcGui import ControlMain

logger = logging.getLogger()


class StaffScreenDialog(QtWidgets.QFrame):
    def __init__(self, parent: "ControlMain", **kwargs):
        show = kwargs.get("show", True)
        self.parent = parent
        QtWidgets.QFrame.__init__(self)
        self.setWindowTitle("Staff Only")
        self.spotNodeCount = 8
        self.fastDPNodeCount = 4
        self.cpuCount = 28
        vBoxColParams1 = QtWidgets.QVBoxLayout()
        hBoxColParams0 = QtWidgets.QHBoxLayout()
        hBoxColParams1 = QtWidgets.QHBoxLayout()
        hBoxColParams2 = QtWidgets.QHBoxLayout()
        hBoxColParams3 = QtWidgets.QHBoxLayout()
        hBoxFastDP = QtWidgets.QHBoxLayout()
        hBoxSpotfinder = QtWidgets.QHBoxLayout()
        puckToDewarButton = QtWidgets.QPushButton("Puck to Dewar...")
        puckToDewarButton.clicked.connect(self.parent.puckToDewarCB)
        removePuckButton = QtWidgets.QPushButton("Remove Puck...")
        removePuckButton.clicked.connect(self.parent.removePuckCB)
        hBoxColParams0.addWidget(puckToDewarButton)
        hBoxColParams0.addWidget(removePuckButton)
        self.robotOnCheckBox = QCheckBox("Robot (On)")
        if getBlConfig("robot_online") == 1:
            self.robotOnCheckBox.setChecked(True)
        else:
            self.robotOnCheckBox.setChecked(False)
        self.robotOnCheckBox.stateChanged.connect(self.robotOnCheckCB)
        self.topViewCheckOnCheckBox = QCheckBox("TopViewCheck (On)")
        if getBlConfig(TOP_VIEW_CHECK) == 1:
            self.topViewCheckOnCheckBox.setChecked(True)
        else:
            self.topViewCheckOnCheckBox.setChecked(False)
        self.topViewCheckOnCheckBox.stateChanged.connect(self.topViewOnCheckCB)
        # BeamCheck check box
        self.beamCheckOnCheckBox = QCheckBox("BeamCheck (On)")
        if getBlConfig(BEAM_CHECK) == 1:
            self.beamCheckOnCheckBox.setChecked(True)
        else:
            self.beamCheckOnCheckBox.setChecked(False)
        self.beamCheckOnCheckBox.stateChanged.connect(self.beamCheckOnCheckCB)

        self.gripperUnmountColdCheckBox = QCheckBox("Unmount Cold")
        self.gripperUnmountColdCheckBox.stateChanged.connect(self.unmountColdCheckCB)
        if getBlConfig(UNMOUNT_COLD_CHECK) == 1:
            self.gripperUnmountColdCheckBox.setEnabled(True)
            self.gripperUnmountColdCheckBox.setChecked(True)
        else:
            self.gripperUnmountColdCheckBox.setEnabled(False)
            self.gripperUnmountColdCheckBox.setChecked(False)

        self.queueCollectOnCheckBox = QCheckBox("Queue Collect")
        hBoxColParams1.addWidget(self.queueCollectOnCheckBox)
        self.checkQueueCollect()
        self.queueCollectOnCheckBox.stateChanged.connect(self.queueCollectOnCheckCB)
        self.vertRasterOnCheckBox = QCheckBox("Vert. Raster")
        hBoxColParams1.addWidget(self.vertRasterOnCheckBox)
        if getBlConfig("vertRasterOn") == 1:
            self.vertRasterOnCheckBox.setChecked(True)
        else:
            self.vertRasterOnCheckBox.setChecked(False)
        self.vertRasterOnCheckBox.stateChanged.connect(self.vertRasterOnCheckCB)
        self.procRasterOnCheckBox = QCheckBox("Process Raster")
        hBoxColParams1.addWidget(self.procRasterOnCheckBox)
        if getBlConfig("rasterProcessFlag") == 1:
            self.procRasterOnCheckBox.setChecked(True)
        else:
            self.procRasterOnCheckBox.setChecked(False)
        self.procRasterOnCheckBox.stateChanged.connect(self.procRasterOnCheckCB)
        self.guiRemoteOnCheckBox = QCheckBox("GUI Remote")
        hBoxColParams1.addWidget(self.guiRemoteOnCheckBox)
        if getBlConfig("omegaMonitorPV") == "VAL":
            self.guiRemoteOnCheckBox.setChecked(True)
        else:
            self.guiRemoteOnCheckBox.setChecked(False)
        self.guiRemoteOnCheckBox.stateChanged.connect(self.guiRemoteOnCheckCB)
        self.albulaDispCheckBox = QCheckBox("Display Data (Albula)")
        self.albulaDispCheckBox.setChecked(True)
        hBoxColParams1.addWidget(self.albulaDispCheckBox)

        self.enableMountCheckBox = QCheckBox("Enable Mount")
        if getBlConfig("mountEnabled") == 1:
            self.enableMountCheckBox.setChecked(True)
        else:
            self.enableMountCheckBox.setChecked(False)
        self.enableMountCheckBox.stateChanged.connect(self.enableMountCheckCB)
        self.unmountColdButton = QtWidgets.QPushButton("Unmount Cold")
        self.unmountColdButton.clicked.connect(self.unmountColdCB)
        self.openPort1Button = QtWidgets.QPushButton("Open Port 1")
        self.openPort1Button.clicked.connect(self.openPort1CB)
        self.closePortsButton = QtWidgets.QPushButton("Close Ports")
        self.closePortsButton.clicked.connect(self.closePortsCB)
        self.warmupButton = QtWidgets.QPushButton("Dry Gripper")
        self.warmupButton.clicked.connect(self.parent.dryGripperCB)
        self.enableTScreenButton = QtWidgets.QPushButton("Enable Dewar Tscreen")
        self.enableTScreenButton.clicked.connect(self.parent.enableTScreenGripperCB)
        self.parkButton = QtWidgets.QPushButton("Park Gripper")
        self.parkButton.clicked.connect(self.parent.parkGripperCB)
        self.homePinsButton = QtWidgets.QPushButton("Home Pins")
        self.homePinsButton.clicked.connect(self.homePinsCB)
        self.clearMountedSampleButton = QtWidgets.QPushButton("Clear Mounted Sample")
        self.clearMountedSampleButton.clicked.connect(self.clearMountedSampleCB)
        self.refreshDewarListButton = QtWidgets.QPushButton("Refresh Dewar Tree")
        self.refreshDewarListButton.clicked.connect(self.refresh_dewar_tree)
        hBoxColParams2.addWidget(self.openPort1Button)
        hBoxColParams2.addWidget(self.closePortsButton)
        hBoxColParams2.addWidget(self.unmountColdButton)
        hBoxColParams2.addWidget(self.warmupButton)
        hBoxColParams2.addWidget(self.enableTScreenButton)
        hBoxColParams2.addWidget(self.parkButton)
        hBoxColParams2.addWidget(self.clearMountedSampleButton)
        hBoxColParams2.addWidget(self.refreshDewarListButton)
        hBoxColParams1.addWidget(self.homePinsButton)
        self.setFastDPNodesButton = QtWidgets.QPushButton("Set FastDP Nodes")
        self.setFastDPNodesButton.clicked.connect(self.setFastDPNodesCB)
        hBoxFastDP.addWidget(self.setFastDPNodesButton)
        self.fastDPNodeEntryList = []
        nodeList = self.getFastDPNodeList()
        for i in range(0, self.fastDPNodeCount):
            self.fastDPNodeEntryList.append(QtWidgets.QLineEdit())
            self.fastDPNodeEntryList[i].setFixedWidth(30)
            self.fastDPNodeEntryList[i].setText(str(nodeList[i]))
            hBoxFastDP.addWidget(self.fastDPNodeEntryList[i])
        self.fastDPCheckBox = QCheckBox("FastDP")
        self.fastDPCheckBox.setChecked(True)
        hBoxFastDP.addWidget(self.fastDPCheckBox)
        self.setBeamcenterButton = QtWidgets.QPushButton("Set Beamcenter")
        self.setBeamcenterButton.clicked.connect(self.setBeamcenterCB)
        hBoxFastDP.addWidget(self.setBeamcenterButton)
        self.beamcenterX_ledit = QtWidgets.QLineEdit()
        self.beamcenterX_ledit.setText(str(self.parent.beamCenterX_pv.get()))
        self.beamcenterY_ledit = QtWidgets.QLineEdit()
        self.beamcenterY_ledit.setText(str(self.parent.beamCenterY_pv.get()))
        hBoxFastDP.addWidget(self.beamcenterX_ledit)
        hBoxFastDP.addWidget(self.beamcenterY_ledit)
        self.setSpotNodesButton = QtWidgets.QPushButton("Set Spotfinder Nodes")
        self.setSpotNodesButton.clicked.connect(self.setSpotNodesCB)
        self.lockGuiButton = QtWidgets.QPushButton("Lock")
        self.lockGuiButton.clicked.connect(self.lockGuiCB)
        self.unLockGuiButton = QtWidgets.QPushButton("unLock")
        self.unLockGuiButton.clicked.connect(self.unLockGuiCB)
        hBoxSpotfinder.addWidget(self.lockGuiButton)
        hBoxSpotfinder.addWidget(self.unLockGuiButton)
        hBoxSpotfinder.addWidget(self.setSpotNodesButton)
        self.spotNodeEntryList = []
        nodeList = self.getSpotNodeList()
        for i in range(0, self.spotNodeCount):
            self.spotNodeEntryList.append(QtWidgets.QLineEdit())
            self.spotNodeEntryList[i].setFixedWidth(30)
            self.spotNodeEntryList[i].setText(str(nodeList[i]))
            hBoxSpotfinder.addWidget(self.spotNodeEntryList[i])
        robotGB = QtWidgets.QGroupBox()
        robotGB.setTitle("Robot")
        hBoxRobot1 = QtWidgets.QHBoxLayout()
        vBoxRobot1 = QtWidgets.QVBoxLayout()
        self.recoverRobotButton = QtWidgets.QPushButton("Recover Robot")
        self.recoverRobotButton.clicked.connect(self.recoverRobotCB)
        self.rebootEMBLButton = QtWidgets.QPushButton("Reboot EMBL")
        self.rebootEMBLButton.clicked.connect(self.rebootEMBL_CB)
        self.restartEMBLButton = QtWidgets.QPushButton("Start EMBL")
        self.restartEMBLButton.clicked.connect(self.restartEMBL_CB)
        self.openGripperButton = QtWidgets.QPushButton("Open Gripper")
        self.openGripperButton.clicked.connect(self.openGripper_CB)
        self.closeGripperButton = QtWidgets.QPushButton("Close Gripper")
        self.closeGripperButton.clicked.connect(self.closeGripper_CB)
        hBoxRobot1.addWidget(self.robotOnCheckBox)
        hBoxRobot1.addWidget(self.beamCheckOnCheckBox)
        hBoxRobot1.addWidget(self.gripperUnmountColdCheckBox)
        hBoxRobot1.addWidget(self.topViewCheckOnCheckBox)
        hBoxRobot1.addWidget(self.enableMountCheckBox)
        hBoxRobot1.addWidget(self.recoverRobotButton)
        hBoxRobot1.addWidget(self.rebootEMBLButton)
        hBoxRobot1.addWidget(self.restartEMBLButton)
        hBoxRobot1.addWidget(self.openGripperButton)
        hBoxRobot1.addWidget(self.closeGripperButton)
        vBoxRobot1.addLayout(hBoxRobot1)
        vBoxRobot1.addLayout(hBoxColParams2)
        robotGB.setLayout(vBoxRobot1)
        self.buttons = QtWidgets.QDialogButtonBox(
            QtWidgets.QDialogButtonBox.Ok, QtCore.Qt.Horizontal, self
        )
        self.buttons.buttons()[0].clicked.connect(self.screenDefaultsOKCB)
        vBoxColParams1.addLayout(hBoxColParams0)
        vBoxColParams1.addLayout(hBoxColParams1)
        vBoxColParams1.addLayout(hBoxFastDP)
        vBoxColParams1.addLayout(hBoxSpotfinder)
        vBoxColParams1.addWidget(robotGB)
        vBoxColParams1.addWidget(self.buttons)
        self.setLayout(vBoxColParams1)
        if show:
            self.show()

<<<<<<< HEAD
    def refresh_dewar_tree(self):
        self.parent.dewarTree.refreshTreeDewarView(get_latest_pucks=True)
=======
    def show(self):
        self.checkQueueCollect()
        super().show()
>>>>>>> a6a53961

    def getSpotNodeList(self):
        nodeList = []
        for i in range(0, self.spotNodeCount):
            nodeList.append(int(getBlConfig("spotNode" + str(i + 1)).split("cpu")[1]))
        return nodeList

    def getFastDPNodeList(self):
        nodeList = []
        for i in range(0, self.fastDPNodeCount):
            nodeList.append(int(getBlConfig("fastDPNode" + str(i + 1)).split("cpu")[1]))
        return nodeList

    def setFastDPNodesCB(self):
        comm_s = "fastDPNodes("
        for i in range(0, self.fastDPNodeCount):
            comm_s = comm_s + str(self.fastDPNodeEntryList[i].text())
            if i == self.fastDPNodeCount - 1:
                comm_s = comm_s + ")"
            else:
                comm_s = comm_s + ","
        logger.info(comm_s)
        self.parent.send_to_server(comm_s)

    def lockGuiCB(self):
        self.parent.send_to_server("lockControl")

    def unLockGuiCB(self):
        self.parent.send_to_server("unlockControl")

    def setSpotNodesCB(self):
        comm_s = "spotNodes("
        for i in range(0, self.spotNodeCount):
            comm_s = comm_s + str(self.spotNodeEntryList[i].text())
            if i == self.spotNodeCount - 1:
                comm_s = comm_s + ")"
            else:
                comm_s = comm_s + ","
        logger.info(comm_s)
        self.parent.send_to_server(comm_s)

    def unmountColdCB(self):
        self.parent.send_to_server("unmountCold()")

    def openPort1CB(self):
        self.parent.send_to_server("openPort(1)")

    def setBeamcenterCB(self):
        self.parent.send_to_server(
            "set_beamcenter ("
            + str(self.beamcenterX_ledit.text())
            + ","
            + str(self.beamcenterY_ledit.text())
            + ")"
        )

    def closePortsCB(self):
        self.parent.send_to_server("closePorts()")

    def clearMountedSampleCB(self):
        self.parent.send_to_server("clearMountedSample()")

    def recoverRobotCB(self):
        self.parent.aux_send_to_server("recoverRobot()")

    def rebootEMBL_CB(self):
        self.parent.aux_send_to_server("rebootEMBL()")

    def restartEMBL_CB(self):
        self.parent.send_to_server("restartEMBL()")

    def openGripper_CB(self):
        self.parent.send_to_server("openGripper()")

    def closeGripper_CB(self):
        self.parent.send_to_server("closeGripper()")

    def homePinsCB(self):
        self.parent.send_to_server("homePins()")

    def robotOnCheckCB(self, state):
        if state == QtCore.Qt.Checked:
            setBlConfig("robot_online", 1)
        else:
            setBlConfig("robot_online", 0)

    def beamCheckOnCheckCB(self, state):
        if state == QtCore.Qt.Checked:
            setBlConfig(BEAM_CHECK, 1)
            logger.debug(f"{BEAM_CHECK} on")
        else:
            setBlConfig(BEAM_CHECK, 0)
            logger.debug(f"{BEAM_CHECK} off")

    def unmountColdCheckCB(self, state):
        if state == QtCore.Qt.Checked:
            logger.info("unmountColdCheckCB On")
            setBlConfig(UNMOUNT_COLD_CHECK, 1)
        else:
            logger.info("unmountColdCheckCB Off")
            setBlConfig(UNMOUNT_COLD_CHECK, 0)

    def topViewOnCheckCB(self, state):
        if state == QtCore.Qt.Checked:
            setBlConfig(TOP_VIEW_CHECK, 1)
        else:
            setBlConfig(TOP_VIEW_CHECK, 0)

    def vertRasterOnCheckCB(self, state):
        if state == QtCore.Qt.Checked:
            setBlConfig("vertRasterOn", 1)
        else:
            setBlConfig("vertRasterOn", 0)

    def procRasterOnCheckCB(self, state):
        if state == QtCore.Qt.Checked:
            setBlConfig("rasterProcessFlag", 1)
        else:
            setBlConfig("rasterProcessFlag", 0)

    def guiRemoteOnCheckCB(self, state):
        if state == QtCore.Qt.Checked:
            setBlConfig("omegaMonitorPV", "VAL")
        else:
            setBlConfig("omegaMonitorPV", "RBV")

    def queueCollectOnCheckCB(self, state):
        if state == QtCore.Qt.Checked:
            setBlConfig("queueCollect", 1)
            self.gripperUnmountColdCheckBox.setEnabled(True)
            self.parent.queue_collect_status_widget.setText("Queue Collect: ON")
        else:
            setBlConfig("queueCollect", 0)
            self.gripperUnmountColdCheckBox.setEnabled(False)
            self.gripperUnmountColdCheckBox.setChecked(False)
            self.parent.queue_collect_status_widget.setText("Queue Collect: OFF")
        self.parent.row_clicked(
            0
        )  # This is so that appropriate boxes are filled when toggling queue collect

    def checkQueueCollect(self):
        if getBlConfig("queueCollect") == 1:
            self.queueCollectOnCheckBox.setChecked(True)
            self.gripperUnmountColdCheckBox.setEnabled(True)
        else:
            self.queueCollectOnCheckBox.setChecked(False)
            self.gripperUnmountColdCheckBox.setEnabled(False)

    def enableMountCheckCB(self, state):
        if state == QtCore.Qt.Checked:
            setBlConfig("mountEnabled", 1)
        else:
            setBlConfig("mountEnabled", 0)

    def screenDefaultsCancelCB(self):
        self.hide()

    def screenDefaultsOKCB(self):
        self.hide()<|MERGE_RESOLUTION|>--- conflicted
+++ resolved
@@ -206,14 +206,13 @@
         if show:
             self.show()
 
-<<<<<<< HEAD
+
     def refresh_dewar_tree(self):
         self.parent.dewarTree.refreshTreeDewarView(get_latest_pucks=True)
-=======
+
     def show(self):
         self.checkQueueCollect()
         super().show()
->>>>>>> a6a53961
 
     def getSpotNodeList(self):
         nodeList = []
