import _thread
import functools
import logging
import math
import os
import sys
import time

import cv2
import numpy as np
from epics import PV
from PyMca5.PyMcaGui.physics.xrf.McaAdvancedFit import McaAdvancedFit
from PyMca5.PyMcaGui.pymca.McaWindow import McaWindow, ScanWindow
from PyMca5.PyMcaPhysics.xrf import Elements
from qt_epics.QtEpicsPVEntry import QtEpicsPVEntry
from qt_epics.QtEpicsPVLabel import QtEpicsPVLabel
from qtpy import QtCore, QtGui, QtWidgets
from qtpy.QtCore import QModelIndex, QRectF, Qt, QTimer
from qtpy.QtGui import QIntValidator
from qtpy.QtWidgets import QCheckBox, QFrame, QGraphicsPixmapItem

import albulaUtils
import daq_utils
import db_lib
import lsdcOlog
from config_params import (
    CRYOSTREAM_ONLINE,
    HUTCH_TIMER_DELAY,
    RASTER_GUI_XREC_FILL_DELAY,
    SAMPLE_TIMER_DELAY,
    VALID_DET_DIST,
    VALID_EXP_TIMES,
    VALID_TOTAL_EXP_TIMES,
    VALID_TRANSMISSION,
    RasterStatus,
    cryostreamTempPV,
)
from daq_utils import getBlConfig, setBlConfig
from element_info import element_info
from gui.data_loc_info import DataLocInfo
from gui.dewar_tree import DewarTree
from gui.dialog import (
    DewarDialog,
    PuckDialog,
    RasterExploreDialog,
    ScreenDefaultsDialog,
    SnapCommentDialog,
    StaffScreenDialog,
    UserScreenDialog,
)
from gui.raster import RasterCell, RasterGroup
from QPeriodicTable import QPeriodicTable
from threads import RaddoseThread, VideoThread

logger = logging.getLogger()
try:
    import ispybLib
except Exception as e:
    logger.error("lsdcGui: ISPYB import error, %s" % e)


def get_request_object_escan(
    reqObj,
    symbol,
    runNum,
    file_prefix,
    base_path,
    sampleName,
    containerID,
    samplePositionInContainer,
    file_number_start,
    exposure_time,
    targetEnergy,
    steps,
    stepsize,
):
    reqObj["element"] = symbol
    reqObj["runNum"] = runNum
    reqObj["file_prefix"] = str(file_prefix)
    reqObj["basePath"] = str(base_path)
    reqObj["directory"] = (
        str(base_path)
        + "/"
        + str(daq_utils.getVisitName())
        + "/"
        + sampleName
        + "/"
        + str(runNum)
        + "/"
        + db_lib.getContainerNameByID(containerID)
        + "_"
        + str(samplePositionInContainer + 1)
        + "/"
    )
    try:
        reqObj["file_number_start"] = int(file_number_start)
    except ValueError as e:
        logger.error("Problem with a value passed in - %s" % e)
        reqObj["file_number_start"] = 1
    reqObj["exposure_time"] = float(exposure_time)
    reqObj["protocol"] = "eScan"
    reqObj["scanEnergy"] = targetEnergy
    reqObj["runChooch"] = True  # just hardcode for now
    reqObj["steps"] = int(steps)
    reqObj["stepsize"] = float(stepsize)
    return reqObj


class ControlMain(QtWidgets.QMainWindow):
    # 1/13/15 - are these necessary?
    Signal = QtCore.Signal()
    refreshTreeSignal = QtCore.Signal()
    serverMessageSignal = QtCore.Signal(str)
    serverPopupMessageSignal = QtCore.Signal(str)
    programStateSignal = QtCore.Signal(str)
    pauseButtonStateSignal = QtCore.Signal(str)

    xrecRasterSignal = QtCore.Signal(str)
    choochResultSignal = QtCore.Signal(str)
    energyChangeSignal = QtCore.Signal(float)
    mountedPinSignal = QtCore.Signal(int)
    beamSizeSignal = QtCore.Signal(float)
    controlMasterSignal = QtCore.Signal(int)
    zebraArmStateSignal = QtCore.Signal(int)
    govRobotSeReachSignal = QtCore.Signal(int)
    govRobotSaReachSignal = QtCore.Signal(int)
    govRobotDaReachSignal = QtCore.Signal(int)
    govRobotBlReachSignal = QtCore.Signal(int)
    detMessageSignal = QtCore.Signal(str)
    sampleFluxSignal = QtCore.Signal(float)
    zebraPulseStateSignal = QtCore.Signal(int)
    stillModeStateSignal = QtCore.Signal(int)
    zebraDownloadStateSignal = QtCore.Signal(int)
    zebraSentTriggerStateSignal = QtCore.Signal(int)
    zebraReturnedTriggerStateSignal = QtCore.Signal(int)
    fastShutterSignal = QtCore.Signal(float)
    gripTempSignal = QtCore.Signal(float)
    ringCurrentSignal = QtCore.Signal(float)
    beamAvailableSignal = QtCore.Signal(float)
    sampleExposedSignal = QtCore.Signal(float)
    sampMoveSignal = QtCore.Signal(int, str)
    roiChangeSignal = QtCore.Signal(int, str)
    highMagCursorChangeSignal = QtCore.Signal(int, str)
    lowMagCursorChangeSignal = QtCore.Signal(int, str)
    cryostreamTempSignal = QtCore.Signal(str)
    sampleZoomChangeSignal = QtCore.Signal(object)

    def __init__(self):
        super(ControlMain, self).__init__()
        self.SelectedItemData = ""  # attempt to know what row is selected
        self.popUpMessageInit = 1  # I hate these next two, but I don't want to catch old messages. Fix later, maybe.
        self.textWindowMessageInit = 1
        self.processID = os.getpid()
        self.popupMessage = QtWidgets.QErrorMessage(self)
        self.popupMessage.setStyleSheet("background-color: red")
        self.popupMessage.setModal(False)
        self.groupName = "skinner"
        self.scannerType = getBlConfig("scannerType")
        self.vectorStart = None
        self.vectorEnd = None
        self.centerMarkerCharSize = 20
        self.centerMarkerCharOffsetX = 12
        self.centerMarkerCharOffsetY = 18
        self.currentRasterCellList = []
        self.redPen = QtGui.QPen(QtCore.Qt.red)
        self.bluePen = QtGui.QPen(QtCore.Qt.blue)
        self.yellowPen = QtGui.QPen(QtCore.Qt.yellow)
        albulaUtils.startup_albula()
        self.initUI()
        self.govStateMessagePV = PV(daq_utils.pvLookupDict["governorMessage"])
        self.zoom1FrameRatePV = PV(daq_utils.pvLookupDict["zoom1FrameRate"])
        self.zoom2FrameRatePV = PV(daq_utils.pvLookupDict["zoom2FrameRate"])
        self.zoom3FrameRatePV = PV(daq_utils.pvLookupDict["zoom3FrameRate"])
        self.zoom4FrameRatePV = PV(daq_utils.pvLookupDict["zoom4FrameRate"])
        self.sampleFluxPV = PV(daq_utils.pvLookupDict["sampleFlux"])
        self.beamFlux_pv = PV(daq_utils.pvLookupDict["flux"])
        self.stillMode_pv = PV(daq_utils.pvLookupDict["stillMode"])
        self.standardMode_pv = PV(daq_utils.pvLookupDict["standardMode"])
        self.lowMagCursorX_pv = PV(daq_utils.pvLookupDict["lowMagCursorX"])
        self.lowMagCursorY_pv = PV(daq_utils.pvLookupDict["lowMagCursorY"])
        self.highMagCursorX_pv = PV(daq_utils.pvLookupDict["highMagCursorX"])
        self.highMagCursorY_pv = PV(daq_utils.pvLookupDict["highMagCursorY"])
        self.fastShutterOpenPos_pv = PV(daq_utils.pvLookupDict["fastShutterOpenPos"])
        self.gripTemp_pv = PV(daq_utils.pvLookupDict["gripTemp"])
        if getBlConfig(CRYOSTREAM_ONLINE):
            self.cryostreamTemp_pv = PV(cryostreamTempPV[daq_utils.beamline])
        if daq_utils.beamline == "fmx":
            self.slit1XGapSP_pv = PV(daq_utils.motor_dict["slit1XGap"] + ".VAL")
            self.slit1YGapSP_pv = PV(daq_utils.motor_dict["slit1YGap"] + ".VAL")
        ringCurrentPvName = "SR:C03-BI{DCCT:1}I:Real-I"
        self.ringCurrent_pv = PV(ringCurrentPvName)

        self.beamAvailable_pv = PV(daq_utils.pvLookupDict["beamAvailable"])
        self.sampleExposed_pv = PV(daq_utils.pvLookupDict["exposing"])

        self.beamSize_pv = PV(daq_utils.beamlineComm + "size_mode")
        self.energy_pv = PV(daq_utils.motor_dict["energy"] + ".RBV")
        self.rasterStepDefs = {"Coarse": 20.0, "Fine": 10.0, "VFine": 5.0}

        # Timer that waits for a second before calling raddose 3d
        # This is to prevent multiple calls when transmission textbox is changing
        self.raddoseTimer = QTimer()
        self.raddoseTimer.setSingleShot(True)
        self.raddoseTimer.setInterval(1000)
        self.raddoseTimer.timeout.connect(self.spawnRaddoseThread)

        self.createSampleTab()

        self.initCallbacks()
        if self.scannerType != "PI":
            self.motPos = {
                "x": self.sampx_pv.get(),
                "y": self.sampy_pv.get(),
                "z": self.sampz_pv.get(),
                "omega": self.omega_pv.get(),
            }
        else:
            self.motPos = {
                "x": self.sampx_pv.get(),
                "y": self.sampy_pv.get(),
                "z": self.sampz_pv.get(),
                "omega": self.omega_pv.get(),
                "fineX": self.sampFineX_pv.get(),
                "fineY": self.sampFineY_pv.get(),
                "fineZ": self.sampFineZ_pv.get(),
            }
        self.staffScreenDialog = StaffScreenDialog(self, show=False)
        if daq_utils.beamline == "nyx":  # requires staffScreenDialog to be present
            self.staffScreenDialog.fastDPCheckBox.setDisabled(True)

        self.dewarTree.refreshTreeDewarView()
        if self.mountedPin_pv.get() == "":
            mountedPin = db_lib.beamlineInfo(daq_utils.beamline, "mountedSample")[
                "sampleID"
            ]
            self.mountedPin_pv.put(mountedPin)
        self.rasterExploreDialog = RasterExploreDialog()
        self.userScreenDialog = UserScreenDialog(self)
        self.detDistMotorEntry.getEntry().setText(
            self.detDistRBVLabel.getEntry().text()
        )  # this is to fix the current val being overwritten by reso
        self.proposalID = -999999
        if len(sys.argv) > 1:
            if sys.argv[1] == "master":
                self.changeControlMasterCB(1)
                self.controlMasterCheckBox.setChecked(True)
        self.XRFInfoDict = self.parseXRFTable()  # I don't like this

    def setGuiValues(self, values):
        for item, value in values.items():
            logger.info("resetting %s to %s" % (item, value))
            if item == "osc_start":
                self.osc_start_ledit.setText("%.3f" % float(value))
            elif item == "osc_end":
                self.osc_end_ledit.setText("%.3f" % float(value))
            elif item == "osc_range":
                self.osc_range_ledit.setText("%.3f" % float(value))
            elif item == "img_width":
                self.img_width_ledit.setText("%.3f" % float(value))
            elif item == "exp_time":
                self.exp_time_ledit.setText("%.3f" % float(value))
            elif item == "transmission":
                self.transmission_ledit.setText("%.3f" % float(value))
            elif item == "resolution":
                self.resolution_ledit.setText("%.2f" % float(value))
            else:
                logger.error("setGuiValues unknown item: %s value: %s" % (item, value))

    def parseXRFTable(self):
        XRFFile = open(os.environ["CONFIGDIR"] + "/XRF-AMX_simple.txt")
        XRFInfoDict = {}
        for line in XRFFile.readlines():
            tokens = line.split()
            XRFInfoDict[tokens[0]] = int(float(tokens[5]) * 100)
        XRFFile.close()
        return XRFInfoDict

    def closeEvent(self, evnt):
        evnt.accept()
        sys.exit()  # doing this to close any windows left open

    def initVideo2(self, frequency):
        self.captureHighMag = cv2.VideoCapture(daq_utils.highMagCamURL)
        logger.debug('highMagCamURL: "' + daq_utils.highMagCamURL + '"')

    def initVideo4(self, frequency):
        self.captureHighMagZoom = cv2.VideoCapture(daq_utils.highMagZoomCamURL)
        logger.debug('highMagZoomCamURL: "' + daq_utils.highMagZoomCamURL + '"')

    def initVideo3(self, frequency):
        self.captureLowMagZoom = cv2.VideoCapture(daq_utils.lowMagZoomCamURL)
        logger.debug('lowMagZoomCamURL: "' + daq_utils.lowMagZoomCamURL + '"')

    def createSampleTab(self):
        sampleTab = QtWidgets.QWidget()
        splitter1 = QtWidgets.QSplitter(Qt.Horizontal)
        vBoxlayout = QtWidgets.QVBoxLayout()
        self.dewarTreeFrame = QFrame()
        vBoxDFlayout = QtWidgets.QVBoxLayout()
        self.selectedSampleRequest = {}
        self.selectedSampleID = ""
        self.dewarTree = DewarTree(self)
        self.dewarTree.clicked[QModelIndex].connect(self.row_clicked)
        treeSelectBehavior = QtWidgets.QAbstractItemView.SelectItems
        treeSelectMode = QtWidgets.QAbstractItemView.ExtendedSelection
        self.dewarTree.setSelectionMode(treeSelectMode)
        self.dewarTree.setSelectionBehavior(treeSelectBehavior)
        hBoxRadioLayout1 = QtWidgets.QHBoxLayout()
        self.viewRadioGroup = QtWidgets.QButtonGroup()
        self.priorityViewRadio = QtWidgets.QRadioButton("PriorityView")
        self.priorityViewRadio.toggled.connect(
            functools.partial(self.dewarViewToggledCB, "priorityView")
        )
        self.viewRadioGroup.addButton(self.priorityViewRadio)
        self.dewarViewRadio = QtWidgets.QRadioButton("DewarView")
        self.dewarViewRadio.setChecked(True)
        self.dewarViewRadio.toggled.connect(
            functools.partial(self.dewarViewToggledCB, "dewarView")
        )
        hBoxRadioLayout1.addWidget(self.dewarViewRadio)
        hBoxRadioLayout1.addWidget(self.priorityViewRadio)
        self.viewRadioGroup.addButton(self.dewarViewRadio)
        vBoxDFlayout.addLayout(hBoxRadioLayout1)
        vBoxDFlayout.addWidget(self.dewarTree)
        queueSelectedButton = QtWidgets.QPushButton("Queue All Selected")
        queueSelectedButton.clicked.connect(self.dewarTree.queueAllSelectedCB)
        deQueueSelectedButton = QtWidgets.QPushButton("deQueue All Selected")
        deQueueSelectedButton.clicked.connect(self.dewarTree.deQueueAllSelectedCB)
        runQueueButton = QtWidgets.QPushButton("Collect Queue")
        runQueueButton.setStyleSheet("background-color: green")
        runQueueButton.clicked.connect(self.collectQueueCB)
        stopRunButton = QtWidgets.QPushButton("Stop Collection")
        stopRunButton.setStyleSheet("background-color: red")
        stopRunButton.clicked.connect(self.stopRunCB)  # immediate stop everything
        puckToDewarButton = QtWidgets.QPushButton("Puck to Dewar...")
        mountSampleButton = QtWidgets.QPushButton("Mount Sample")
        mountSampleButton.clicked.connect(self.mountSampleCB)
        unmountSampleButton = QtWidgets.QPushButton("Unmount Sample")
        unmountSampleButton.clicked.connect(self.unmountSampleCB)
        puckToDewarButton.clicked.connect(self.puckToDewarCB)
        removePuckButton = QtWidgets.QPushButton("Remove Puck...")
        removePuckButton.clicked.connect(self.removePuckCB)
        expandAllButton = QtWidgets.QPushButton("Expand All")
        expandAllButton.clicked.connect(self.dewarTree.expandAllCB)
        collapseAllButton = QtWidgets.QPushButton("Collapse All")
        collapseAllButton.clicked.connect(self.dewarTree.collapseAllCB)
        self.pauseQueueButton = QtWidgets.QPushButton("Pause")
        self.pauseQueueButton.clicked.connect(self.stopQueueCB)
        emptyQueueButton = QtWidgets.QPushButton("Empty Queue")
        emptyQueueButton.clicked.connect(
            functools.partial(self.dewarTree.deleteSelectedCB, 1)
        )
        warmupButton = QtWidgets.QPushButton("Warmup Gripper")
        warmupButton.clicked.connect(self.warmupGripperCB)
        restartServerButton = QtWidgets.QPushButton("Restart Server")
        restartServerButton.clicked.connect(self.restartServerCB)
        self.openShutterButton = QtWidgets.QPushButton("Open Photon Shutter")
        self.openShutterButton.clicked.connect(self.openPhotonShutterCB)
        self.popUserScreen = QtWidgets.QPushButton("User Screen...")
        self.popUserScreen.clicked.connect(self.popUserScreenCB)
        self.closeShutterButton = QtWidgets.QPushButton("Close Photon Shutter")
        self.closeShutterButton.clicked.connect(self.closePhotonShutterCB)
        self.closeShutterButton.setStyleSheet("background-color: red")
        hBoxTreeButtsLayout = QtWidgets.QHBoxLayout()
        vBoxTreeButtsLayoutLeft = QtWidgets.QVBoxLayout()
        vBoxTreeButtsLayoutRight = QtWidgets.QVBoxLayout()
        vBoxTreeButtsLayoutLeft.addWidget(runQueueButton)
        vBoxTreeButtsLayoutLeft.addWidget(mountSampleButton)
        vBoxTreeButtsLayoutLeft.addWidget(self.pauseQueueButton)
        vBoxTreeButtsLayoutLeft.addWidget(queueSelectedButton)
        vBoxTreeButtsLayoutLeft.addWidget(self.popUserScreen)
        vBoxTreeButtsLayoutLeft.addWidget(warmupButton)
        vBoxTreeButtsLayoutRight.addWidget(self.closeShutterButton)
        vBoxTreeButtsLayoutRight.addWidget(unmountSampleButton)
        vBoxTreeButtsLayoutRight.addWidget(deQueueSelectedButton)
        vBoxTreeButtsLayoutRight.addWidget(emptyQueueButton)
        vBoxTreeButtsLayoutRight.addWidget(restartServerButton)
        hBoxTreeButtsLayout.addLayout(vBoxTreeButtsLayoutLeft)
        hBoxTreeButtsLayout.addLayout(vBoxTreeButtsLayoutRight)
        vBoxDFlayout.addLayout(hBoxTreeButtsLayout)
        self.dewarTreeFrame.setLayout(vBoxDFlayout)
        splitter1.addWidget(self.dewarTreeFrame)
        splitter11 = QtWidgets.QSplitter(Qt.Horizontal)
        self.mainSetupFrame = QFrame()
        self.mainSetupFrame.setFixedHeight(890)
        vBoxMainSetup = QtWidgets.QVBoxLayout()
        self.mainToolBox = QtWidgets.QToolBox()
        self.mainToolBox.setMinimumWidth(750)
        self.mainColFrame = QFrame()
        vBoxMainColLayout = QtWidgets.QVBoxLayout()
        colParamsGB = QtWidgets.QGroupBox()
        colParamsGB.setTitle("Acquisition")
        vBoxColParams1 = QtWidgets.QVBoxLayout()
        hBoxColParams1 = QtWidgets.QHBoxLayout()
        colStartLabel = QtWidgets.QLabel("Oscillation Start:")
        colStartLabel.setFixedWidth(140)
        colStartLabel.setAlignment(QtCore.Qt.AlignCenter)
        self.osc_start_ledit = QtWidgets.QLineEdit()
        self.osc_start_ledit.setFixedWidth(60)
        self.osc_start_ledit.setValidator(QtGui.QDoubleValidator())
        self.colEndLabel = QtWidgets.QLabel("Oscillation Range:")
        self.colEndLabel.setAlignment(QtCore.Qt.AlignCenter)
        self.colEndLabel.setFixedWidth(140)
        self.osc_end_ledit = QtWidgets.QLineEdit()
        self.setGuiValues({"osc_end": "180.0"})
        self.osc_end_ledit.setFixedWidth(60)
        self.osc_end_ledit.setValidator(QtGui.QDoubleValidator())
        self.osc_end_ledit.textChanged[str].connect(
            functools.partial(self.totalExpChanged, "oscEnd")
        )
        hBoxColParams1.addWidget(colStartLabel)
        hBoxColParams1.addWidget(self.osc_start_ledit)
        hBoxColParams1.addWidget(self.colEndLabel)
        hBoxColParams1.addWidget(self.osc_end_ledit)
        hBoxColParams2 = QtWidgets.QHBoxLayout()
        colRangeLabel = QtWidgets.QLabel("Oscillation Width:")
        colRangeLabel.setFixedWidth(140)
        colRangeLabel.setAlignment(QtCore.Qt.AlignCenter)
        self.osc_range_ledit = QtWidgets.QLineEdit()
        self.osc_range_ledit.setFixedWidth(60)
        self.osc_range_ledit.setValidator(QtGui.QDoubleValidator(0.001, 3600, 3))
        self.stillModeCheckBox = QCheckBox("Stills")
        self.stillModeCheckBox.setEnabled(False)
        if self.stillModeStatePV.get():
            self.stillModeCheckBox.setChecked(True)
            self.setGuiValues({"osc_range": "0.0"})
            self.osc_range_ledit.setEnabled(False)
        else:
            self.stillModeCheckBox.setChecked(False)
            self.osc_range_ledit.setEnabled(True)
        colExptimeLabel = QtWidgets.QLabel("ExposureTime:")
        self.stillModeCheckBox.clicked.connect(self.stillModeUserPushCB)
        self.osc_range_ledit.textChanged[str].connect(
            functools.partial(self.totalExpChanged, "oscRange")
        )
        colExptimeLabel.setFixedWidth(140)
        colExptimeLabel.setAlignment(QtCore.Qt.AlignCenter)
        self.exp_time_ledit = QtWidgets.QLineEdit()
        self.exp_time_ledit.setFixedWidth(60)
        self.exp_time_ledit.textChanged[str].connect(self.totalExpChanged)
        self.exp_time_ledit.setValidator(
            QtGui.QDoubleValidator(
                VALID_EXP_TIMES[daq_utils.beamline]["min"],
                VALID_EXP_TIMES[daq_utils.beamline]["max"],
                VALID_EXP_TIMES[daq_utils.beamline]["digits"],
            )
        )
        self.exp_time_ledit.textChanged.connect(self.checkEntryState)
        hBoxColParams2.addWidget(colRangeLabel)
        hBoxColParams2.addWidget(self.osc_range_ledit)

        hBoxColParams2.addWidget(colExptimeLabel)
        hBoxColParams2.addWidget(self.exp_time_ledit)
        hBoxColParams25 = QtWidgets.QHBoxLayout()
        hBoxColParams25.addWidget(self.stillModeCheckBox)
        totalExptimeLabel = QtWidgets.QLabel("Total Exposure Time (s):")
        totalExptimeLabel.setFixedWidth(155)
        totalExptimeLabel.setAlignment(QtCore.Qt.AlignCenter)
        self.totalExptime_ledit = QtWidgets.QLineEdit()
        self.totalExptime_ledit.setReadOnly(True)
        self.totalExptime_ledit.setFrame(False)
        self.totalExptime_ledit.setFixedWidth(60)
        self.totalExptime_ledit.setValidator(
            QtGui.QDoubleValidator(
                VALID_TOTAL_EXP_TIMES[daq_utils.beamline]["min"],
                VALID_TOTAL_EXP_TIMES[daq_utils.beamline]["max"],
                VALID_TOTAL_EXP_TIMES[daq_utils.beamline]["digits"],
            )
        )
        self.totalExptime_ledit.textChanged.connect(self.checkEntryState)

        sampleLifetimeLabel = QtWidgets.QLabel("Estimated Sample Lifetime (s): ")
        if daq_utils.beamline == "amx":
            self.sampleLifetimeReadback = QtEpicsPVLabel(
                daq_utils.pvLookupDict["sampleLifetime"], self, 70, 2
            )
            self.sampleLifetimeReadback_ledit = self.sampleLifetimeReadback.getEntry()
        else:
            calcLifetimeButton = QtWidgets.QPushButton("Calc. Lifetime")
            calcLifetimeButton.clicked.connect(self.calcLifetimeCB)
            self.sampleLifetimeReadback_ledit = QtWidgets.QLabel()
            self.calcLifetimeCB()
        hBoxColParams25.addWidget(totalExptimeLabel)
        hBoxColParams25.addWidget(self.totalExptime_ledit)
        # if (daq_utils.beamline == "fmx"):
        #  hBoxColParams25.addWidget(calcLifetimeButton)
        hBoxColParams25.addWidget(sampleLifetimeLabel)
        hBoxColParams25.addWidget(self.sampleLifetimeReadback_ledit)
        hBoxColParams22 = QtWidgets.QHBoxLayout()
        if daq_utils.beamline in ("fmx", "nyx"):
            if getBlConfig("attenType") == "RI":
                self.transmissionReadback = QtEpicsPVLabel(
                    daq_utils.pvLookupDict["RI_Atten_SP"], self, 60, 3
                )
                self.transmissionSetPoint = QtEpicsPVEntry(
                    daq_utils.pvLookupDict["RI_Atten_SP"], self, 60, 3
                )
                colTransmissionLabel = QtWidgets.QLabel("Transmission (RI) (0.0-1.0):")
            else:
                self.transmissionReadback = QtEpicsPVLabel(
                    daq_utils.pvLookupDict["transmissionRBV"], self, 60, 3
                )
                self.transmissionSetPoint = QtEpicsPVEntry(
                    daq_utils.pvLookupDict["transmissionSet"], self, 60, 3
                )
                colTransmissionLabel = QtWidgets.QLabel("Transmission (BCU) (0.0-1.0):")
        else:
            self.transmissionReadback = QtEpicsPVLabel(
                daq_utils.pvLookupDict["transmissionRBV"], self, 60, 3
            )
            self.transmissionSetPoint = QtEpicsPVEntry(
                daq_utils.pvLookupDict["transmissionSet"], self, 60, 3
            )
            colTransmissionLabel = QtWidgets.QLabel("Transmission (0.0-1.0):")
        self.transmissionReadback_ledit = self.transmissionReadback.getEntry()

        colTransmissionLabel.setAlignment(QtCore.Qt.AlignCenter)
        colTransmissionLabel.setFixedWidth(190)

        transmisionSPLabel = QtWidgets.QLabel("SetPoint:")

        self.transmission_ledit = self.transmissionSetPoint.getEntry()
        self.transmission_ledit.setValidator(
            QtGui.QDoubleValidator(
                VALID_TRANSMISSION[daq_utils.beamline]["min"],
                VALID_TRANSMISSION[daq_utils.beamline]["max"],
                VALID_TRANSMISSION[daq_utils.beamline]["digits"],
            )
        )
        self.setGuiValues({"transmission": getBlConfig("stdTrans")})
        self.transmission_ledit.returnPressed.connect(self.setTransCB)
        if daq_utils.beamline == "fmx":
            self.transmission_ledit.textChanged.connect(self.calcLifetimeCB)
        setTransButton = QtWidgets.QPushButton("Set Trans")
        setTransButton.clicked.connect(self.setTransCB)
        beamsizeLabel = QtWidgets.QLabel("BeamSize:")
        beamSizeOptionList = ["V0H0", "V0H1", "V1H0", "V1H1"]
        self.beamsizeComboBox = QtWidgets.QComboBox(self)
        self.beamsizeComboBox.addItems(beamSizeOptionList)
        self.beamsizeComboBox.setCurrentIndex(int(self.beamSize_pv.get()))
        self.beamsizeComboBox.activated[str].connect(self.beamsizeComboActivatedCB)
        if daq_utils.beamline == "amx" or self.energy_pv.get() < 9000:
            self.beamsizeComboBox.setEnabled(False)
        hBoxColParams3 = QtWidgets.QHBoxLayout()
        colEnergyLabel = QtWidgets.QLabel("Energy (eV):")
        colEnergyLabel.setAlignment(QtCore.Qt.AlignCenter)
        self.energyMotorEntry = QtEpicsPVLabel(
            daq_utils.motor_dict["energy"] + ".RBV", self, 70, 2
        )
        self.energyReadback = self.energyMotorEntry.getEntry()
        energySPLabel = QtWidgets.QLabel("SetPoint:")
        self.energyMoveLedit = QtEpicsPVEntry(
            daq_utils.motor_dict["energy"] + ".VAL", self, 75, 2
        )
        self.energy_ledit = self.energyMoveLedit.getEntry()
        self.energy_ledit.setValidator(QtGui.QDoubleValidator())
        self.energy_ledit.returnPressed.connect(self.moveEnergyCB)
        moveEnergyButton = QtWidgets.QPushButton("Move Energy")
        moveEnergyButton.clicked.connect(self.moveEnergyCB)
        hBoxColParams3.addWidget(colEnergyLabel)
        hBoxColParams3.addWidget(self.energyReadback)
        hBoxColParams3.addWidget(energySPLabel)
        hBoxColParams3.addWidget(self.energy_ledit)
        hBoxColParams22.addWidget(colTransmissionLabel)
        hBoxColParams22.addWidget(self.transmissionReadback_ledit)
        hBoxColParams22.addWidget(transmisionSPLabel)
        hBoxColParams22.addWidget(self.transmission_ledit)
        hBoxColParams22.insertSpacing(5, 100)
        hBoxColParams22.addWidget(beamsizeLabel)
        hBoxColParams22.addWidget(self.beamsizeComboBox)
        hBoxColParams4 = QtWidgets.QHBoxLayout()
        colBeamWLabel = QtWidgets.QLabel("Beam Width:")
        colBeamWLabel.setFixedWidth(140)
        colBeamWLabel.setAlignment(QtCore.Qt.AlignCenter)
        self.beamWidth_ledit = QtWidgets.QLineEdit()
        self.beamWidth_ledit.setFixedWidth(60)
        colBeamHLabel = QtWidgets.QLabel("Beam Height:")
        colBeamHLabel.setFixedWidth(140)
        colBeamHLabel.setAlignment(QtCore.Qt.AlignCenter)
        self.beamHeight_ledit = QtWidgets.QLineEdit()
        self.beamHeight_ledit.setFixedWidth(60)
        hBoxColParams4.addWidget(colBeamWLabel)
        hBoxColParams4.addWidget(self.beamWidth_ledit)
        hBoxColParams4.addWidget(colBeamHLabel)
        hBoxColParams4.addWidget(self.beamHeight_ledit)
        hBoxColParams5 = QtWidgets.QHBoxLayout()
        colResoLabel = QtWidgets.QLabel("Edge Resolution:")
        colResoLabel.setAlignment(QtCore.Qt.AlignCenter)
        self.resolution_ledit = QtWidgets.QLineEdit()
        self.resolution_ledit.setFixedWidth(60)
        self.resolution_ledit.setValidator(QtGui.QDoubleValidator())
        self.resolution_ledit.textEdited[str].connect(self.resoTextChanged)
        if daq_utils.beamline == "nyx":
            self.resolution_ledit.setEnabled(False)
        detDistLabel = QtWidgets.QLabel("Detector Dist.")
        detDistLabel.setAlignment(QtCore.Qt.AlignCenter)
        detDistRBLabel = QtWidgets.QLabel("Readback:")
        self.detDistRBVLabel = QtEpicsPVLabel(
            daq_utils.motor_dict["detectorDist"] + ".RBV", self, 70
        )
        detDistSPLabel = QtWidgets.QLabel("SetPoint:")
        self.detDistMotorEntry = QtEpicsPVEntry(
            daq_utils.motor_dict["detectorDist"] + ".VAL", self, 70, 2
        )
        self.detDistMotorEntry.getEntry().setValidator(
            QtGui.QDoubleValidator(
                VALID_DET_DIST[daq_utils.beamline]["min"],
                VALID_DET_DIST[daq_utils.beamline]["max"],
                VALID_DET_DIST[daq_utils.beamline]["digits"],
            )
        )
        self.detDistMotorEntry.getEntry().textChanged[str].connect(
            self.detDistTextChanged
        )
        self.detDistMotorEntry.getEntry().textChanged[str].connect(self.checkEntryState)
        self.detDistMotorEntry.getEntry().returnPressed.connect(self.moveDetDistCB)
        self.moveDetDistButton = QtWidgets.QPushButton("Move Detector")
        self.moveDetDistButton.clicked.connect(self.moveDetDistCB)
        hBoxColParams3.addWidget(detDistLabel)
        hBoxColParams3.addWidget(self.detDistRBVLabel.getEntry())
        hBoxColParams3.addWidget(detDistSPLabel)
        hBoxColParams3.addWidget(self.detDistMotorEntry.getEntry())
        hBoxColParams6 = QtWidgets.QHBoxLayout()
        hBoxColParams6.setAlignment(QtCore.Qt.AlignLeft)
        hBoxColParams7 = QtWidgets.QHBoxLayout()
        hBoxColParams7.setAlignment(QtCore.Qt.AlignLeft)
        centeringLabel = QtWidgets.QLabel("Sample Centering:")
        centeringLabel.setFixedWidth(140)
        centeringOptionList = ["Interactive", "AutoLoop", "AutoRaster", "Testing"]
        self.centeringComboBox = QtWidgets.QComboBox(self)
        self.centeringComboBox.addItems(centeringOptionList)
        protoLabel = QtWidgets.QLabel("Protocol:")
        font = QtGui.QFont()
        font.setBold(True)
        protoLabel.setFont(font)
        protoLabel.setAlignment(QtCore.Qt.AlignCenter)
        self.protoRadioGroup = QtWidgets.QButtonGroup()
        self.protoStandardRadio = QtWidgets.QRadioButton("standard")
        self.protoStandardRadio.setChecked(True)
        self.protoStandardRadio.toggled.connect(
            functools.partial(self.protoRadioToggledCB, "standard")
        )
        self.protoStandardRadio.pressed.connect(
            functools.partial(self.protoRadioToggledCB, "standard")
        )
        self.protoRadioGroup.addButton(self.protoStandardRadio)
        self.protoRasterRadio = QtWidgets.QRadioButton("raster")
        self.protoRasterRadio.toggled.connect(
            functools.partial(self.protoRadioToggledCB, "raster")
        )
        self.protoRasterRadio.pressed.connect(
            functools.partial(self.protoRadioToggledCB, "raster")
        )
        self.protoRadioGroup.addButton(self.protoRasterRadio)
        self.protoVectorRadio = QtWidgets.QRadioButton("vector")
        self.protoRasterRadio.toggled.connect(
            functools.partial(self.protoRadioToggledCB, "vector")
        )
        self.protoRasterRadio.pressed.connect(
            functools.partial(self.protoRadioToggledCB, "vector")
        )
        self.protoRadioGroup.addButton(self.protoVectorRadio)
        self.protoOtherRadio = QtWidgets.QRadioButton("other")
        self.protoOtherRadio.setEnabled(False)
        self.protoRadioGroup.addButton(self.protoOtherRadio)
        protoOptionList = [
            "standard",
            "raster",
            "vector",
            "burn",
            "rasterScreen",
            "stepRaster",
            "stepVector",
            "multiCol",
            "characterize",
            "ednaCol",
        ]  # these should probably come from db
        self.protoComboBox = QtWidgets.QComboBox(self)
        self.protoComboBox.addItems(protoOptionList)
        self.protoComboBox.activated[str].connect(self.protoComboActivatedCB)
        hBoxColParams6.addWidget(protoLabel)
        hBoxColParams6.addWidget(self.protoStandardRadio)
        hBoxColParams6.addWidget(self.protoRasterRadio)
        hBoxColParams6.addWidget(self.protoVectorRadio)
        hBoxColParams6.addWidget(self.protoComboBox)
        hBoxColParams7.addWidget(centeringLabel)
        hBoxColParams7.addWidget(self.centeringComboBox)
        hBoxColParams7.addWidget(colResoLabel)
        hBoxColParams7.addWidget(self.resolution_ledit)
        self.processingOptionsFrame = QFrame()
        self.hBoxProcessingLayout1 = QtWidgets.QHBoxLayout()
        self.hBoxProcessingLayout1.setAlignment(QtCore.Qt.AlignLeft)
        procOptionLabel = QtWidgets.QLabel("Processing Options:")
        procOptionLabel.setFixedWidth(200)
        self.autoProcessingCheckBox = QCheckBox("AutoProcessing On")
        self.autoProcessingCheckBox.setChecked(True)
        self.autoProcessingCheckBox.stateChanged.connect(self.autoProcessingCheckCB)
        self.fastEPCheckBox = QCheckBox("FastEP")
        self.fastEPCheckBox.setChecked(False)
        self.fastEPCheckBox.setEnabled(False)
        self.dimpleCheckBox = QCheckBox("Dimple")
        self.dimpleCheckBox.setChecked(True)
        self.xia2CheckBox = QCheckBox("Xia2")
        self.xia2CheckBox.setChecked(False)
        self.hBoxProcessingLayout1.addWidget(self.autoProcessingCheckBox)
        self.hBoxProcessingLayout1.addWidget(self.fastEPCheckBox)
        self.hBoxProcessingLayout1.addWidget(self.dimpleCheckBox)
        self.processingOptionsFrame.setLayout(self.hBoxProcessingLayout1)
        self.rasterParamsFrame = QFrame()
        self.vBoxRasterParams = QtWidgets.QVBoxLayout()
        self.hBoxRasterLayout1 = QtWidgets.QHBoxLayout()
        self.hBoxRasterLayout1.setAlignment(QtCore.Qt.AlignLeft)
        self.hBoxRasterLayout2 = QtWidgets.QHBoxLayout()
        self.hBoxRasterLayout2.setAlignment(QtCore.Qt.AlignLeft)
        rasterStepLabel = QtWidgets.QLabel("Raster Step")
        rasterStepLabel.setFixedWidth(110)
        self.rasterStepEdit = QtWidgets.QLineEdit(str(self.rasterStepDefs["Coarse"]))
        self.rasterStepEdit.textChanged[str].connect(self.rasterStepChanged)
        self.rasterStepEdit.setFixedWidth(60)
        self.rasterGrainRadioGroup = QtWidgets.QButtonGroup()
        self.rasterGrainCoarseRadio = QtWidgets.QRadioButton("Coarse")
        self.rasterGrainCoarseRadio.setChecked(False)
        self.rasterGrainCoarseRadio.toggled.connect(
            functools.partial(self.rasterGrainToggledCB, "Coarse")
        )
        self.rasterGrainRadioGroup.addButton(self.rasterGrainCoarseRadio)
        self.rasterGrainFineRadio = QtWidgets.QRadioButton("Fine")
        self.rasterGrainFineRadio.setChecked(False)
        self.rasterGrainFineRadio.toggled.connect(
            functools.partial(self.rasterGrainToggledCB, "Fine")
        )
        self.rasterGrainRadioGroup.addButton(self.rasterGrainFineRadio)
        self.rasterGrainVFineRadio = QtWidgets.QRadioButton("VFine")
        self.rasterGrainVFineRadio.setChecked(False)
        self.rasterGrainVFineRadio.toggled.connect(
            functools.partial(self.rasterGrainToggledCB, "VFine")
        )
        self.rasterGrainRadioGroup.addButton(self.rasterGrainVFineRadio)
        self.rasterGrainCustomRadio = QtWidgets.QRadioButton("Custom")
        self.rasterGrainCustomRadio.setChecked(True)
        self.rasterGrainCustomRadio.toggled.connect(
            functools.partial(self.rasterGrainToggledCB, "Custom")
        )
        self.rasterGrainRadioGroup.addButton(self.rasterGrainCustomRadio)
        rasterEvalLabel = QtWidgets.QLabel("Raster\nEvaluate By:")
        rasterEvalOptionList = ["Spot Count", "Resolution", "Intensity"]
        self.rasterEvalComboBox = QtWidgets.QComboBox(self)
        self.rasterEvalComboBox.addItems(rasterEvalOptionList)
        self.rasterEvalComboBox.setCurrentIndex(
            db_lib.beamlineInfo(daq_utils.beamline, "rasterScoreFlag")["index"]
        )
        self.rasterEvalComboBox.activated[str].connect(self.rasterEvalComboActivatedCB)
        self.hBoxRasterLayout1.addWidget(rasterStepLabel)
        self.hBoxRasterLayout1.addWidget(self.rasterStepEdit)
        self.hBoxRasterLayout1.addWidget(self.rasterGrainCoarseRadio)
        self.hBoxRasterLayout1.addWidget(self.rasterGrainFineRadio)
        self.hBoxRasterLayout1.addWidget(self.rasterGrainVFineRadio)
        self.hBoxRasterLayout1.addWidget(self.rasterGrainCustomRadio)
        self.hBoxRasterLayout1.addWidget(rasterEvalLabel)
        self.hBoxRasterLayout1.addWidget(self.rasterEvalComboBox)
        self.vBoxRasterParams.addLayout(self.hBoxRasterLayout1)
        self.vBoxRasterParams.addLayout(self.hBoxRasterLayout2)
        self.rasterParamsFrame.setLayout(self.vBoxRasterParams)
        self.multiColParamsFrame = (
            QFrame()
        )  # something for criteria to decide on which hotspots to collect on for multi-xtal
        self.hBoxMultiColParamsLayout1 = QtWidgets.QHBoxLayout()
        self.hBoxMultiColParamsLayout1.setAlignment(QtCore.Qt.AlignLeft)
        multiColCutoffLabel = QtWidgets.QLabel("Diffraction Cutoff")
        multiColCutoffLabel.setFixedWidth(110)
        self.multiColCutoffEdit = QtWidgets.QLineEdit(
            "320"
        )  # may need to store this in DB at some point, it's a silly number for now
        self.multiColCutoffEdit.setFixedWidth(60)
        self.hBoxMultiColParamsLayout1.addWidget(multiColCutoffLabel)
        self.hBoxMultiColParamsLayout1.addWidget(self.multiColCutoffEdit)
        self.multiColParamsFrame.setLayout(self.hBoxMultiColParamsLayout1)
        self.characterizeParamsFrame = QFrame()
        vBoxCharacterizeParams1 = QtWidgets.QVBoxLayout()
        self.hBoxCharacterizeLayout1 = QtWidgets.QHBoxLayout()
        self.characterizeTargetLabel = QtWidgets.QLabel("Characterization Targets")
        characterizeResoLabel = QtWidgets.QLabel("Resolution")
        characterizeResoLabel.setAlignment(QtCore.Qt.AlignCenter)
        self.characterizeResoEdit = QtWidgets.QLineEdit("3.0")
        characterizeISIGLabel = QtWidgets.QLabel("I/Sigma")
        characterizeISIGLabel.setAlignment(QtCore.Qt.AlignCenter)
        self.characterizeISIGEdit = QtWidgets.QLineEdit("2.0")
        self.characterizeAnomCheckBox = QCheckBox("Anomolous")
        self.characterizeAnomCheckBox.setChecked(False)
        self.hBoxCharacterizeLayout2 = QtWidgets.QHBoxLayout()
        characterizeCompletenessLabel = QtWidgets.QLabel("Completeness")
        characterizeCompletenessLabel.setAlignment(QtCore.Qt.AlignCenter)
        self.characterizeCompletenessEdit = QtWidgets.QLineEdit("0.99")
        characterizeMultiplicityLabel = QtWidgets.QLabel("Multiplicity")
        characterizeMultiplicityLabel.setAlignment(QtCore.Qt.AlignCenter)
        self.characterizeMultiplicityEdit = QtWidgets.QLineEdit("auto")
        characterizeDoseLimitLabel = QtWidgets.QLabel("Dose Limit")
        characterizeDoseLimitLabel.setAlignment(QtCore.Qt.AlignCenter)
        self.characterizeDoseLimitEdit = QtWidgets.QLineEdit("100")
        characterizeSpaceGroupLabel = QtWidgets.QLabel("Space Group")
        characterizeSpaceGroupLabel.setAlignment(QtCore.Qt.AlignCenter)
        self.characterizeSpaceGroupEdit = QtWidgets.QLineEdit("P1")
        self.hBoxCharacterizeLayout1.addWidget(characterizeResoLabel)
        self.hBoxCharacterizeLayout1.addWidget(self.characterizeResoEdit)
        self.hBoxCharacterizeLayout1.addWidget(characterizeISIGLabel)
        self.hBoxCharacterizeLayout1.addWidget(self.characterizeISIGEdit)
        self.hBoxCharacterizeLayout1.addWidget(characterizeSpaceGroupLabel)
        self.hBoxCharacterizeLayout1.addWidget(self.characterizeSpaceGroupEdit)
        self.hBoxCharacterizeLayout1.addWidget(self.characterizeAnomCheckBox)
        self.hBoxCharacterizeLayout2.addWidget(characterizeCompletenessLabel)
        self.hBoxCharacterizeLayout2.addWidget(self.characterizeCompletenessEdit)
        self.hBoxCharacterizeLayout2.addWidget(characterizeMultiplicityLabel)
        self.hBoxCharacterizeLayout2.addWidget(self.characterizeMultiplicityEdit)
        self.hBoxCharacterizeLayout2.addWidget(characterizeDoseLimitLabel)
        self.hBoxCharacterizeLayout2.addWidget(self.characterizeDoseLimitEdit)
        vBoxCharacterizeParams1.addWidget(self.characterizeTargetLabel)
        vBoxCharacterizeParams1.addLayout(self.hBoxCharacterizeLayout1)
        vBoxCharacterizeParams1.addLayout(self.hBoxCharacterizeLayout2)
        self.characterizeParamsFrame.setLayout(vBoxCharacterizeParams1)
        self.vectorParamsFrame = QFrame()
        hBoxVectorLayout1 = QtWidgets.QHBoxLayout()
        setVectorStartButton = QtWidgets.QPushButton("Vector\nStart")
        setVectorStartButton.setStyleSheet("background-color: blue")
        setVectorStartButton.clicked.connect(
            lambda: self.setVectorPointCB("vectorStart")
        )
        setVectorEndButton = QtWidgets.QPushButton("Vector\nEnd")
        setVectorEndButton.setStyleSheet("background-color: red")
        setVectorEndButton.clicked.connect(lambda: self.setVectorPointCB("vectorEnd"))
        self.vecLine = None
        vectorFPPLabel = QtWidgets.QLabel("Number of Wedges")
        self.vectorFPP_ledit = QtWidgets.QLineEdit("1")
        self.vectorFPP_ledit.setValidator(QIntValidator(self))
        vecLenLabel = QtWidgets.QLabel("    Length(microns):")
        self.vecLenLabelOutput = QtWidgets.QLabel("---")
        vecSpeedLabel = QtWidgets.QLabel("    Speed(microns/s):")
        self.vecSpeedLabelOutput = QtWidgets.QLabel("---")
        hBoxVectorLayout1.addWidget(setVectorStartButton)
        hBoxVectorLayout1.addWidget(setVectorEndButton)
        hBoxVectorLayout1.addWidget(vectorFPPLabel)
        hBoxVectorLayout1.addWidget(self.vectorFPP_ledit)
        hBoxVectorLayout1.addWidget(vecLenLabel)
        hBoxVectorLayout1.addWidget(self.vecLenLabelOutput)
        hBoxVectorLayout1.addWidget(vecSpeedLabel)
        hBoxVectorLayout1.addWidget(self.vecSpeedLabelOutput)
        self.vectorParamsFrame.setLayout(hBoxVectorLayout1)
        vBoxColParams1.addLayout(hBoxColParams1)
        vBoxColParams1.addLayout(hBoxColParams2)
        vBoxColParams1.addLayout(hBoxColParams25)
        vBoxColParams1.addLayout(hBoxColParams22)
        vBoxColParams1.addLayout(hBoxColParams3)
        vBoxColParams1.addLayout(hBoxColParams7)
        vBoxColParams1.addLayout(hBoxColParams6)
        vBoxColParams1.addWidget(self.rasterParamsFrame)
        vBoxColParams1.addWidget(self.multiColParamsFrame)
        vBoxColParams1.addWidget(self.vectorParamsFrame)
        vBoxColParams1.addWidget(self.characterizeParamsFrame)
        vBoxColParams1.addWidget(self.processingOptionsFrame)
        self.rasterParamsFrame.hide()
        self.multiColParamsFrame.hide()
        self.characterizeParamsFrame.hide()
        colParamsGB.setLayout(vBoxColParams1)
        self.dataPathGB = DataLocInfo(self)
        vBoxMainColLayout.addWidget(colParamsGB)
        vBoxMainColLayout.addWidget(self.dataPathGB)
        self.mainColFrame.setLayout(vBoxMainColLayout)
        self.mainToolBox.addItem(self.mainColFrame, "Collection Parameters")
        editSampleButton = QtWidgets.QPushButton("Apply Changes")
        editSampleButton.clicked.connect(self.editSelectedRequestsCB)
        cloneRequestButton = QtWidgets.QPushButton("Clone Raster Request")
        cloneRequestButton.clicked.connect(self.cloneRequestCB)
        hBoxPriorityLayout1 = QtWidgets.QHBoxLayout()
        priorityEditLabel = QtWidgets.QLabel("Priority Edit")
        priorityTopButton = QtWidgets.QPushButton("   >>   ")
        priorityUpButton = QtWidgets.QPushButton("   >    ")
        priorityDownButton = QtWidgets.QPushButton("   <    ")
        priorityBottomButton = QtWidgets.QPushButton("   <<   ")
        priorityTopButton.clicked.connect(self.topPriorityCB)
        priorityBottomButton.clicked.connect(self.bottomPriorityCB)
        priorityUpButton.clicked.connect(self.upPriorityCB)
        priorityDownButton.clicked.connect(self.downPriorityCB)
        hBoxPriorityLayout1.addWidget(priorityEditLabel)
        hBoxPriorityLayout1.addWidget(priorityBottomButton)
        hBoxPriorityLayout1.addWidget(priorityDownButton)
        hBoxPriorityLayout1.addWidget(priorityUpButton)
        hBoxPriorityLayout1.addWidget(priorityTopButton)
        queueSampleButton = QtWidgets.QPushButton("Add Requests to Queue")
        queueSampleButton.clicked.connect(self.addRequestsToAllSelectedCB)
        deleteSampleButton = QtWidgets.QPushButton("Delete Requests")
        deleteSampleButton.clicked.connect(
            functools.partial(self.dewarTree.deleteSelectedCB, 0)
        )
        editScreenParamsButton = QtWidgets.QPushButton("Edit Raster Params...")
        editScreenParamsButton.clicked.connect(self.editScreenParamsCB)
        vBoxMainSetup.addWidget(self.mainToolBox)
        vBoxMainSetup.addLayout(hBoxPriorityLayout1)
        vBoxMainSetup.addWidget(queueSampleButton)
        vBoxMainSetup.addWidget(editSampleButton)
        vBoxMainSetup.addWidget(cloneRequestButton)

        vBoxMainSetup.addWidget(editScreenParamsButton)
        self.mainSetupFrame.setLayout(vBoxMainSetup)
        self.VidFrame = QFrame()
        self.VidFrame.setFixedWidth(680)
        vBoxVidLayout = QtWidgets.QVBoxLayout()
        self.captureLowMag = None
        self.captureHighMag = None
        self.captureHighMagZoom = None
        self.captureLowMagZoom = None
        if daq_utils.has_xtalview:
            if self.zoom3FrameRatePV.get() != 0:
                _thread.start_new_thread(self.initVideo2, (0.25,))  # highMag
            if self.zoom4FrameRatePV.get() != 0:
                _thread.start_new_thread(
                    self.initVideo4, (0.25,)
                )  # this sets up highMagDigiZoom
            if self.zoom2FrameRatePV.get() != 0:
                _thread.start_new_thread(
                    self.initVideo3, (0.25,)
                )  # this sets up lowMagDigiZoom
            if self.zoom1FrameRatePV.get() != 0:
                self.captureLowMag = cv2.VideoCapture(daq_utils.lowMagCamURL)
                logger.debug('lowMagCamURL: "' + daq_utils.lowMagCamURL + '"')
        self.capture = self.captureLowMag
        self.timerSample = QTimer()
        self.timerSample.timeout.connect(self.timerSampleRefresh)
        self.timerSample.start(SAMPLE_TIMER_DELAY)

        self.centeringMarksList = []
        self.rasterList = []
        self.rasterDefList = []
        self.polyPointItems = []
        self.rasterPoly = None
        self.measureLine = None
        self.scene = QtWidgets.QGraphicsScene(0, 0, 640, 512, self)
        hBoxHutchVidsLayout = QtWidgets.QHBoxLayout()
        self.sceneHutchCorner = QtWidgets.QGraphicsScene(0, 0, 320, 180, self)
        self.sceneHutchTop = QtWidgets.QGraphicsScene(0, 0, 320, 180, self)
        self.scene.keyPressEvent = self.sceneKey
        self.view = QtWidgets.QGraphicsView(self.scene)
        self.viewHutchCorner = QtWidgets.QGraphicsView(self.sceneHutchCorner)
        self.viewHutchTop = QtWidgets.QGraphicsView(self.sceneHutchTop)
        self.pixmap_item = QtWidgets.QGraphicsPixmapItem(None)
        self.scene.addItem(self.pixmap_item)
        self.pixmap_item_HutchCorner = QtWidgets.QGraphicsPixmapItem(None)
        self.sceneHutchCorner.addItem(self.pixmap_item_HutchCorner)
        self.pixmap_item_HutchTop = QtWidgets.QGraphicsPixmapItem(None)
        self.sceneHutchTop.addItem(self.pixmap_item_HutchTop)

        self.pixmap_item.mousePressEvent = self.pixelSelect
        try:
            if QtGui.QColor.isValidColor(getBlConfig("defaultOverlayColor")):
                centerMarkBrush = QtGui.QBrush(
                    QtGui.QColor(getBlConfig("defaultOverlayColor"))
                )
            else:
                centerMarkBrush = QtGui.QBrush(QtCore.Qt.blue)
        except KeyError as e:
            logger.warning("No value found for defaultOverlayColor")
            centerMarkBrush = QtGui.QBrush(QtCore.Qt.blue)
        centerMarkPen = QtGui.QPen(centerMarkBrush, 2.0)
        self.centerMarker = QtWidgets.QGraphicsSimpleTextItem("+")
        self.centerMarker.setZValue(10.0)
        self.centerMarker.setBrush(centerMarkBrush)
        font = QtGui.QFont("DejaVu Sans Light", self.centerMarkerCharSize, weight=0)
        self.centerMarker.setFont(font)
        self.scene.addItem(self.centerMarker)
        self.centerMarker.setPos(
            daq_utils.screenPixCenterX - self.centerMarkerCharOffsetX,
            daq_utils.screenPixCenterY - self.centerMarkerCharOffsetY,
        )
        self.zoomRadioGroup = QtWidgets.QButtonGroup()
        self.zoom1Radio = QtWidgets.QRadioButton("Mag1")
        self.zoom1Radio.setChecked(True)
        self.zoom1Radio.toggled.connect(
            functools.partial(self.zoomLevelToggledCB, "Zoom1")
        )
        self.zoomRadioGroup.addButton(self.zoom1Radio)
        self.zoom2Radio = QtWidgets.QRadioButton("Mag2")
        self.zoom2Radio.toggled.connect(
            functools.partial(self.zoomLevelToggledCB, "Zoom2")
        )
        self.zoom3Radio = QtWidgets.QRadioButton("Mag3")
        self.zoom3Radio.toggled.connect(
            functools.partial(self.zoomLevelToggledCB, "Zoom3")
        )
        self.zoom4Radio = QtWidgets.QRadioButton("Mag4")
        self.zoom4Radio.toggled.connect(
            functools.partial(self.zoomLevelToggledCB, "Zoom4")
        )
        if daq_utils.sampleCameraCount >= 2:
            self.zoomRadioGroup.addButton(self.zoom2Radio)
            if daq_utils.sampleCameraCount >= 3:
                self.zoomRadioGroup.addButton(self.zoom3Radio)
                if daq_utils.sampleCameraCount >= 4:
                    self.zoomRadioGroup.addButton(self.zoom4Radio)
        beamOverlayPen = QtGui.QPen(QtCore.Qt.red)
        self.tempBeamSizeXMicrons = 30
        self.tempBeamSizeYMicrons = 30
        self.beamSizeXPixels = self.screenXmicrons2pixels(self.tempBeamSizeXMicrons)
        self.beamSizeYPixels = self.screenYmicrons2pixels(self.tempBeamSizeYMicrons)
        self.overlayPosOffsetX = self.centerMarkerCharOffsetX - 1
        self.overlayPosOffsetY = self.centerMarkerCharOffsetY - 1
        self.beamSizeOverlay = QtWidgets.QGraphicsRectItem(
            self.centerMarker.x() - self.overlayPosOffsetX,
            self.centerMarker.y() - self.overlayPosOffsetY,
            self.beamSizeXPixels,
            self.beamSizeYPixels,
        )
        self.beamSizeOverlay.setPen(beamOverlayPen)
        self.scene.addItem(self.beamSizeOverlay)
        self.beamSizeOverlay.setVisible(False)
        self.beamSizeOverlay.setRect(
            self.overlayPosOffsetX + self.centerMarker.x() - (self.beamSizeXPixels / 2),
            self.overlayPosOffsetY + self.centerMarker.y() - (self.beamSizeYPixels / 2),
            self.beamSizeXPixels,
            self.beamSizeYPixels,
        )
        try:
            if QtGui.QColor.isValidColor(getBlConfig("defaultOverlayColor")):
                scaleBrush = QtGui.QBrush(
                    QtGui.QColor(getBlConfig("defaultOverlayColor"))
                )
            else:
                scaleBrush = QtGui.QBrush(QtCore.Qt.blue)
        except KeyError as e:
            logger.warning("No value found for defaultOverlayColor")
            scaleBrush = QtGui.QBrush(QtCore.Qt.blue)
        scalePen = QtGui.QPen(scaleBrush, 2.0)
        scaleTextPen = QtGui.QPen(scaleBrush, 1.0)
        self.imageScaleLineLen = 50
        self.imageScale = self.scene.addLine(
            10,
            daq_utils.screenPixY - 30,
            10 + self.imageScaleLineLen,
            daq_utils.screenPixY - 30,
            scalePen,
        )
        self.imageScaleText = self.scene.addSimpleText(
            "50 microns", font=QtGui.QFont("Times", 13)
        )
        self.imageScaleText.setPen(scaleTextPen)
        self.imageScaleText.setPos(10, 450)
        self.click_positions = []
        hBoxHutchVidsLayout.addWidget(self.viewHutchTop)
        hBoxHutchVidsLayout.addWidget(self.viewHutchCorner)
        vBoxVidLayout.addLayout(hBoxHutchVidsLayout)
        vBoxVidLayout.addWidget(self.view)
        hBoxSampleOrientationLayout = QtWidgets.QHBoxLayout()
        setDC2CPButton = QtWidgets.QPushButton("SetStart")
        setDC2CPButton.setFixedWidth(50)
        setDC2CPButton.clicked.connect(self.setDCStartCB)
        omegaLabel = QtWidgets.QLabel("Omega:")
        omegaMonitorPV = str(getBlConfig("omegaMonitorPV"))
        self.sampleOmegaRBVLedit = QtEpicsPVLabel(
            daq_utils.motor_dict["omega"] + "." + omegaMonitorPV, self, 70
        )
        omegaSPLabel = QtWidgets.QLabel("SetPoint:")
        omegaSPLabel.setFixedWidth(70)
        self.sampleOmegaMoveLedit = QtEpicsPVEntry(
            daq_utils.motor_dict["omega"] + ".VAL", self, 70, 2
        )
        self.sampleOmegaMoveLedit.getEntry().returnPressed.connect(self.moveOmegaCB)
        moveOmegaButton = QtWidgets.QPushButton("Move")
        moveOmegaButton.clicked.connect(self.moveOmegaCB)
        omegaTweakNegButtonSuperFine = QtWidgets.QPushButton("-1")
        omegaTweakNegButtonFine = QtWidgets.QPushButton("-5")
        omegaTweakNegButton = QtWidgets.QPushButton("<")
        omegaTweakNegButton.clicked.connect(self.omegaTweakNegCB)
        omegaTweakNegButtonFine.clicked.connect(
            functools.partial(self.omegaTweakCB, -5)
        )
        omegaTweakNegButtonSuperFine.clicked.connect(
            functools.partial(self.omegaTweakCB, -1)
        )
        self.omegaTweakVal_ledit = QtWidgets.QLineEdit()
        self.omegaTweakVal_ledit.setFixedWidth(45)
        self.omegaTweakVal_ledit.setText("90")
        omegaTweakPosButtonSuperFine = QtWidgets.QPushButton("+1")
        omegaTweakPosButtonFine = QtWidgets.QPushButton("+5")
        omegaTweakPosButton = QtWidgets.QPushButton(">")
        omegaTweakPosButton.clicked.connect(self.omegaTweakPosCB)
        omegaTweakPosButtonFine.clicked.connect(functools.partial(self.omegaTweakCB, 5))
        omegaTweakPosButtonSuperFine.clicked.connect(
            functools.partial(self.omegaTweakCB, 1)
        )
        hBoxSampleOrientationLayout.addWidget(setDC2CPButton)
        hBoxSampleOrientationLayout.addWidget(omegaLabel)
        hBoxSampleOrientationLayout.addWidget(self.sampleOmegaRBVLedit.getEntry())
        hBoxSampleOrientationLayout.addWidget(omegaSPLabel)
        hBoxSampleOrientationLayout.addWidget(self.sampleOmegaMoveLedit.getEntry())
        spacerItem = QtWidgets.QSpacerItem(
            50, 1, QtWidgets.QSizePolicy.Expanding, QtWidgets.QSizePolicy.Minimum
        )
        hBoxSampleOrientationLayout.insertSpacing(5, 50)
        hBoxSampleOrientationLayout.addWidget(omegaTweakNegButtonSuperFine)
        hBoxSampleOrientationLayout.addWidget(omegaTweakNegButtonFine)
        hBoxSampleOrientationLayout.addWidget(omegaTweakNegButton)
        hBoxSampleOrientationLayout.addWidget(self.omegaTweakVal_ledit)
        hBoxSampleOrientationLayout.addWidget(omegaTweakPosButton)
        hBoxSampleOrientationLayout.addWidget(omegaTweakPosButtonFine)
        hBoxSampleOrientationLayout.addWidget(omegaTweakPosButtonSuperFine)
        hBoxSampleOrientationLayout.addStretch(1)
        hBoxVidControlLayout = QtWidgets.QHBoxLayout()
        lightLevelLabel = QtWidgets.QLabel("Light")
        lightLevelLabel.setAlignment(QtCore.Qt.AlignRight | Qt.AlignVCenter)
        sampleBrighterButton = QtWidgets.QPushButton("+")
        sampleBrighterButton.setFixedWidth(30)
        sampleBrighterButton.clicked.connect(self.lightUpCB)
        sampleBrighterButton.setEnabled(False)  # Disabling until PV is fixed
        sampleDimmerButton = QtWidgets.QPushButton("-")
        sampleDimmerButton.setFixedWidth(30)
        sampleDimmerButton.clicked.connect(self.lightDimCB)
        sampleDimmerButton.setEnabled(False)  # Disabling until PV is fixed
        focusLabel = QtWidgets.QLabel("Focus")
        focusLabel.setAlignment(QtCore.Qt.AlignRight | Qt.AlignVCenter)
        focusPlusButton = QtWidgets.QPushButton("+")
        focusPlusButton.setFixedWidth(30)
        focusPlusButton.clicked.connect(functools.partial(self.focusTweakCB, 5))
        focusMinusButton = QtWidgets.QPushButton("-")
        focusMinusButton.setFixedWidth(30)
        focusMinusButton.clicked.connect(functools.partial(self.focusTweakCB, -5))
        annealButton = QtWidgets.QPushButton("Anneal")
        annealButton.clicked.connect(self.annealButtonCB)
        annealTimeLabel = QtWidgets.QLabel("Time")
        self.annealTime_ledit = QtWidgets.QLineEdit()
        self.annealTime_ledit.setFixedWidth(40)
        self.annealTime_ledit.setText("0.5")
        magLevelLabel = QtWidgets.QLabel("Vid:")
        snapshotButton = QtWidgets.QPushButton("SnapShot")
        snapshotButton.clicked.connect(self.saveVidSnapshotButtonCB)
        self.hideRastersCheckBox = QCheckBox("Hide\nRasters")
        self.hideRastersCheckBox.setChecked(False)
        self.hideRastersCheckBox.stateChanged.connect(self.hideRastersCB)
        hBoxVidControlLayout.addWidget(self.zoom1Radio)
        if (
            daq_utils.sampleCameraCount >= 2
        ):  # Button naming assumes sequential camera ordering
            hBoxVidControlLayout.addWidget(self.zoom2Radio)
            if daq_utils.sampleCameraCount >= 3:
                hBoxVidControlLayout.addWidget(self.zoom3Radio)
                if daq_utils.sampleCameraCount >= 4:
                    hBoxVidControlLayout.addWidget(self.zoom4Radio)
        hBoxVidControlLayout.addWidget(focusLabel)
        hBoxVidControlLayout.addWidget(focusPlusButton)
        hBoxVidControlLayout.addWidget(focusMinusButton)
        hBoxVidControlLayout.addWidget(lightLevelLabel)
        hBoxVidControlLayout.addWidget(sampleBrighterButton)
        hBoxVidControlLayout.addWidget(sampleDimmerButton)
        hBoxVidControlLayout.addWidget(annealButton)
        hBoxVidControlLayout.addWidget(annealTimeLabel)
        hBoxVidControlLayout.addWidget(self.annealTime_ledit)
        hBoxSampleAlignLayout = QtWidgets.QHBoxLayout()
        centerLoopButton = QtWidgets.QPushButton("Center\nLoop")
        centerLoopButton.clicked.connect(self.autoCenterLoopCB)
        measureButton = QtWidgets.QPushButton("Measure")
        measureButton.clicked.connect(self.measurePolyCB)
        loopShapeButton = QtWidgets.QPushButton("Add Raster\nto Queue")
        loopShapeButton.clicked.connect(self.drawInteractiveRasterCB)
        runRastersButton = QtWidgets.QPushButton("Run\nRaster")
        runRastersButton.clicked.connect(self.runRastersCB)
        clearGraphicsButton = QtWidgets.QPushButton("Clear")
        clearGraphicsButton.clicked.connect(self.eraseCB)
        self.click3Button = QtWidgets.QPushButton("3-Click\nCenter")
        self.click3Button.clicked.connect(self.center3LoopCB)
        self.threeClickCount = 0
        saveCenteringButton = QtWidgets.QPushButton("Save\nCenter")
        saveCenteringButton.clicked.connect(self.saveCenterCB)
        selectAllCenteringButton = QtWidgets.QPushButton("Select All\nCenterings")
        selectAllCenteringButton.clicked.connect(self.selectAllCenterCB)
        hBoxSampleAlignLayout.addWidget(centerLoopButton)
        hBoxSampleAlignLayout.addWidget(clearGraphicsButton)
        hBoxSampleAlignLayout.addWidget(saveCenteringButton)
        hBoxSampleAlignLayout.addWidget(selectAllCenteringButton)
        hBoxSampleAlignLayout.addWidget(self.click3Button)
        hBoxSampleAlignLayout.addWidget(snapshotButton)
        hBoxSampleAlignLayout.addWidget(self.hideRastersCheckBox)
        hBoxRadioLayout100 = QtWidgets.QHBoxLayout()
        vidActionLabel = QtWidgets.QLabel("Video Click Mode:")
        self.vidActionRadioGroup = QtWidgets.QButtonGroup()
        self.vidActionC2CRadio = QtWidgets.QRadioButton("C2C")
        self.vidActionC2CRadio.setChecked(True)
        self.vidActionC2CRadio.toggled.connect(self.vidActionToggledCB)
        self.vidActionRadioGroup.addButton(self.vidActionC2CRadio)
        self.vidActionDefineCenterRadio = QtWidgets.QRadioButton("Define Center")
        self.vidActionDefineCenterRadio.setChecked(False)
        self.vidActionDefineCenterRadio.setEnabled(False)
        self.vidActionDefineCenterRadio.toggled.connect(self.vidActionToggledCB)
        self.vidActionRadioGroup.addButton(self.vidActionDefineCenterRadio)
        self.vidActionRasterExploreRadio = QtWidgets.QRadioButton("Raster Explore")
        self.vidActionRasterExploreRadio.setChecked(False)
        self.vidActionRasterExploreRadio.toggled.connect(self.vidActionToggledCB)
        self.vidActionRadioGroup.addButton(self.vidActionRasterExploreRadio)
        self.vidActionRasterSelectRadio = QtWidgets.QRadioButton("Raster Select")
        self.vidActionRasterSelectRadio.setChecked(False)
        self.vidActionRasterSelectRadio.toggled.connect(self.vidActionToggledCB)
        self.vidActionRasterDefRadio = QtWidgets.QRadioButton("Define Raster")
        self.vidActionRasterDefRadio.setChecked(False)
        self.vidActionRasterDefRadio.setEnabled(False)
        self.vidActionRasterDefRadio.toggled.connect(self.vidActionToggledCB)
        self.vidActionRadioGroup.addButton(self.vidActionRasterDefRadio)
        hBoxRadioLayout100.addWidget(vidActionLabel)
        hBoxRadioLayout100.addWidget(self.vidActionC2CRadio)
        hBoxRadioLayout100.addWidget(self.vidActionRasterExploreRadio)
        hBoxRadioLayout100.addWidget(self.vidActionRasterDefRadio)
        hBoxRadioLayout100.addWidget(self.vidActionDefineCenterRadio)
        vBoxVidLayout.addLayout(hBoxSampleOrientationLayout)
        vBoxVidLayout.addLayout(hBoxVidControlLayout)
        vBoxVidLayout.addLayout(hBoxSampleAlignLayout)
        vBoxVidLayout.addLayout(hBoxRadioLayout100)
        self.VidFrame.setLayout(vBoxVidLayout)
        splitter11.addWidget(self.mainSetupFrame)
        self.colTabs = QtWidgets.QTabWidget()
        self.energyFrame = QFrame()
        vBoxEScanFull = QtWidgets.QVBoxLayout()
        hBoxEScan = QtWidgets.QHBoxLayout()
        vBoxEScan = QtWidgets.QVBoxLayout()
        self.periodicTable = QPeriodicTable(butSize=20)
        self.periodicTable.elementClicked("Se")
        vBoxEScan.addWidget(self.periodicTable)
        self.EScanDataPathGB = DataLocInfo(self)
        vBoxEScan.addWidget(self.EScanDataPathGB)
        hBoxEScanParams = QtWidgets.QHBoxLayout()
        hBoxEScanButtons = QtWidgets.QHBoxLayout()
        tempPlotButton = QtWidgets.QPushButton("Queue Requests")
        tempPlotButton.clicked.connect(self.queueEnScanCB)
        clearEnscanPlotButton = QtWidgets.QPushButton("Clear")
        clearEnscanPlotButton.clicked.connect(self.clearEnScanPlotCB)
        hBoxEScanButtons.addWidget(clearEnscanPlotButton)
        hBoxEScanButtons.addWidget(tempPlotButton)
        escanStepsLabel = QtWidgets.QLabel("Steps")
        self.escan_steps_ledit = QtWidgets.QLineEdit()
        self.escan_steps_ledit.setText("41")
        escanStepsizeLabel = QtWidgets.QLabel("Stepsize (EVs)")
        self.escan_stepsize_ledit = QtWidgets.QLineEdit()
        self.escan_stepsize_ledit.setText("1")
        hBoxEScanParams.addWidget(escanStepsLabel)
        hBoxEScanParams.addWidget(self.escan_steps_ledit)
        hBoxEScanParams.addWidget(escanStepsizeLabel)
        hBoxEScanParams.addWidget(self.escan_stepsize_ledit)
        hBoxChoochResults = QtWidgets.QHBoxLayout()
        hBoxChoochResults2 = QtWidgets.QHBoxLayout()
        choochResultsLabel = QtWidgets.QLabel("Chooch Results")
        choochInflLabel = QtWidgets.QLabel("Infl")
        self.choochInfl = QtWidgets.QLabel("")
        self.choochInfl.setFixedWidth(70)
        choochPeakLabel = QtWidgets.QLabel("Peak")
        self.choochPeak = QtWidgets.QLabel("")
        self.choochPeak.setFixedWidth(70)
        choochInflFPrimeLabel = QtWidgets.QLabel("fPrimeInfl")
        self.choochFPrimeInfl = QtWidgets.QLabel("")
        self.choochFPrimeInfl.setFixedWidth(70)
        choochInflF2PrimeLabel = QtWidgets.QLabel("f2PrimeInfl")
        self.choochF2PrimeInfl = QtWidgets.QLabel("")
        self.choochF2PrimeInfl.setFixedWidth(70)
        choochPeakFPrimeLabel = QtWidgets.QLabel("fPrimePeak")
        self.choochFPrimePeak = QtWidgets.QLabel("")
        self.choochFPrimePeak.setFixedWidth(70)
        choochPeakF2PrimeLabel = QtWidgets.QLabel("f2PrimePeak")
        self.choochF2PrimePeak = QtWidgets.QLabel("")
        self.choochF2PrimePeak.setFixedWidth(70)
        hBoxChoochResults.addWidget(choochResultsLabel)
        hBoxChoochResults.addWidget(choochInflLabel)
        hBoxChoochResults.addWidget(self.choochInfl)
        hBoxChoochResults.addWidget(choochPeakLabel)
        hBoxChoochResults.addWidget(self.choochPeak)
        hBoxChoochResults2.addWidget(choochInflFPrimeLabel)
        hBoxChoochResults2.addWidget(self.choochFPrimeInfl)
        hBoxChoochResults2.addWidget(choochInflF2PrimeLabel)
        hBoxChoochResults2.addWidget(self.choochF2PrimeInfl)
        hBoxChoochResults2.addWidget(choochPeakFPrimeLabel)
        hBoxChoochResults2.addWidget(self.choochFPrimePeak)
        hBoxChoochResults2.addWidget(choochPeakF2PrimeLabel)
        hBoxChoochResults2.addWidget(self.choochF2PrimePeak)
        vBoxEScan.addLayout(hBoxEScanParams)
        vBoxEScan.addLayout(hBoxEScanButtons)
        vBoxEScan.addLayout(hBoxChoochResults)
        vBoxEScan.addLayout(hBoxChoochResults2)
        hBoxEScan.addLayout(vBoxEScan)
        verticalLine = QFrame()
        verticalLine.setFrameStyle(QFrame.VLine)
        self.EScanGraph = ScanWindow(self.energyFrame)
        hBoxEScan.addWidget(verticalLine)
        hBoxEScan.addWidget(self.EScanGraph)
        vBoxEScanFull.addLayout(hBoxEScan)
        self.choochGraph = ScanWindow(
            self.energyFrame
        )  # TODO should be another type? need to be able to add curves
        vBoxEScanFull.addWidget(self.choochGraph)
        self.energyFrame.setLayout(vBoxEScanFull)
        splitter11.addWidget(self.VidFrame)
        self.colTabs.addTab(splitter11, "Sample Control")
        self.colTabs.addTab(self.energyFrame, "Energy Scan")
        splitter1.addWidget(self.colTabs)
        vBoxlayout.addWidget(splitter1)
        self.lastFileLabel2 = QtWidgets.QLabel("File:")
        self.lastFileLabel2.setFixedWidth(60)
        if daq_utils.beamline == "amx":
            self.lastFileRBV2 = QtEpicsPVLabel(
                "XF:17IDB-ES:AMX{Det:Eig9M}cam1:FullFileName_RBV", self, 0
            )
        else:
            self.lastFileRBV2 = QtEpicsPVLabel(
                "XF:17IDC-ES:FMX{Det:Eig16M}cam1:FullFileName_RBV", self, 0
            )
        fileHBoxLayout = QtWidgets.QHBoxLayout()
        fileHBoxLayout2 = QtWidgets.QHBoxLayout()
        self.controlMasterCheckBox = QCheckBox("Control Master")
        self.controlMasterCheckBox.stateChanged.connect(self.changeControlMasterCB)
        self.controlMasterCheckBox.setChecked(False)
        fileHBoxLayout.addWidget(self.controlMasterCheckBox)
        self.statusLabel = QtEpicsPVLabel(
            daq_utils.beamlineComm + "program_state",
            self,
            150,
            highlight_on_change=False,
        )
        fileHBoxLayout.addWidget(self.statusLabel.getEntry())
        self.shutterStateLabel = QtWidgets.QLabel("Shutter State:")
        governorMessageLabel = QtWidgets.QLabel("Governor Message:")
        self.governorMessage = QtEpicsPVLabel(
            daq_utils.pvLookupDict["governorMessage"],
            self,
            140,
            highlight_on_change=False,
        )
        ringCurrentMessageLabel = QtWidgets.QLabel("Ring(mA):")
        self.ringCurrentMessage = QtWidgets.QLabel(str(self.ringCurrent_pv.get()))
        beamAvailable = self.beamAvailable_pv.get()
        if beamAvailable:
            self.beamAvailLabel = QtWidgets.QLabel("Beam Available")
            self.beamAvailLabel.setStyleSheet("background-color: #99FF66;")
        else:
            self.beamAvailLabel = QtWidgets.QLabel("No Beam")
            self.beamAvailLabel.setStyleSheet("background-color: red;")
        sampleExposed = self.sampleExposed_pv.get()
        if sampleExposed:
            self.sampleExposedLabel = QtWidgets.QLabel("Sample Exposed")
            self.sampleExposedLabel.setStyleSheet("background-color: red;")
        else:
            self.sampleExposedLabel = QtWidgets.QLabel("Sample Not Exposed")
            self.sampleExposedLabel.setStyleSheet("background-color: #99FF66;")
        gripperLabel = QtWidgets.QLabel("Gripper Temp:")
        if daq_utils.beamline == "nyx":
            self.gripperTempLabel = QtWidgets.QLabel("N/A")
        else:
            self.gripperTempLabel = QtWidgets.QLabel("%.1f" % self.gripTemp_pv.get())
        cryostreamLabel = QtWidgets.QLabel("Cryostream Temp:")
        if getBlConfig(CRYOSTREAM_ONLINE):
            self.cryostreamTempLabel = QtWidgets.QLabel(
                str(self.cryostreamTemp_pv.get())
            )
        else:
            self.cryostreamTempLabel = QtWidgets.QLabel("N/A")

        fileHBoxLayout.addWidget(gripperLabel)
        fileHBoxLayout.addWidget(self.gripperTempLabel)
        fileHBoxLayout.addWidget(cryostreamLabel)
        fileHBoxLayout.addWidget(self.cryostreamTempLabel)
        fileHBoxLayout.addWidget(ringCurrentMessageLabel)
        fileHBoxLayout.addWidget(self.ringCurrentMessage)
        fileHBoxLayout.addWidget(self.beamAvailLabel)
        fileHBoxLayout.addWidget(self.sampleExposedLabel)
        fileHBoxLayout.addWidget(governorMessageLabel)
        fileHBoxLayout.addWidget(self.governorMessage.getEntry())
        fileHBoxLayout2.addWidget(self.lastFileLabel2)
        fileHBoxLayout2.addWidget(self.lastFileRBV2.getEntry())
        vBoxlayout.addLayout(fileHBoxLayout)
        vBoxlayout.addLayout(fileHBoxLayout2)
        sampleTab.setLayout(vBoxlayout)
        self.tabs.addTab(sampleTab, "Collect")
        # 12/19 - uncomment this to expose the PyMCA XRF interface. It's not connected to anything.
        self.zoomLevelToggledCB("Zoom1")

        if daq_utils.beamline == "nyx":  # Temporarily disabling unusued buttons on NYX
            self.protoRasterRadio.setDisabled(True)
            self.protoStandardRadio.setDisabled(True)
            self.protoVectorRadio.setDisabled(True)
            self.protoOtherRadio.setDisabled(True)
            self.autoProcessingCheckBox.setDisabled(True)
            self.fastEPCheckBox.setDisabled(True)
            self.dimpleCheckBox.setDisabled(True)
            self.centeringComboBox.setDisabled(True)
            self.beamsizeComboBox.setDisabled(True)
            annealButton.setDisabled(True)
            centerLoopButton.setDisabled(True)
            clearGraphicsButton.setDisabled(True)
            saveCenteringButton.setDisabled(True)
            selectAllCenteringButton.setDisabled(True)
            snapshotButton.setDisabled(True)
            self.hideRastersCheckBox.setDisabled(True)
            self.vidActionC2CRadio.setDisabled(True)
            self.vidActionRasterExploreRadio.setDisabled(True)
            self.vidActionRasterDefRadio.setDisabled(True)
            self.vidActionDefineCenterRadio.setDisabled(True)

        hutchCornerCamThread = VideoThread(
            parent=self, delay=HUTCH_TIMER_DELAY, url=getBlConfig("hutchCornerCamURL")
        )
        hutchCornerCamThread.frame_ready.connect(
            lambda frame: self.updateCam(self.pixmap_item_HutchCorner, frame)
        )
        hutchCornerCamThread.start()

        hutchTopCamThread = VideoThread(
            parent=self, delay=HUTCH_TIMER_DELAY, url=getBlConfig("hutchTopCamURL")
        )
        hutchTopCamThread.frame_ready.connect(
            lambda frame: self.updateCam(self.pixmap_item_HutchTop, frame)
        )
        hutchTopCamThread.start()

    def updateCam(self, pixmapItem: "QGraphicsPixmapItem", frame):
        pixmapItem.setPixmap(frame)

    def albulaCheckCB(self, state):
        if state != QtCore.Qt.Checked:
            albulaUtils.albulaClose()
        else:
            albulaUtils.albulaOpen()  # TODO there is no albulaOpen method! remove?

    def annealButtonCB(self):
        try:
            ftime = float(self.annealTime_ledit.text())
            if ftime >= 0.1 and ftime <= 5.0:
                comm_s = "anneal(" + str(ftime) + ")"
                logger.info(comm_s)
                self.send_to_server(comm_s)
            else:
                self.popupServerMessage(
                    "Anneal time must be between 0.1 and 5.0 seconds."
                )
        except:
            pass

    def hideRastersCB(self, state):
        if state == QtCore.Qt.Checked:
            self.eraseRastersCB()
        else:
            self.refreshCollectionParams(self.selectedSampleRequest)

    def stillModeUserPushCB(self, state):
        logger.info("still checkbox state " + str(state))
        if self.controlEnabled():
            if state:
                self.stillMode_pv.put(1)
                self.setGuiValues({"osc_range": "0.0"})
            else:
                self.standardMode_pv.put(1)
        else:
            self.popupServerMessage("You don't have control")
            if self.stillModeStatePV.get():
                self.stillModeCheckBox.setChecked(True)
            else:
                self.stillModeCheckBox.setChecked(False)

    def autoProcessingCheckCB(self, state):
        if state == QtCore.Qt.Checked:
            self.dimpleCheckBox.setEnabled(True)
            self.xia2CheckBox.setEnabled(True)
        else:
            self.fastEPCheckBox.setEnabled(False)
            self.dimpleCheckBox.setEnabled(False)
            self.xia2CheckBox.setEnabled(False)

    def rasterGrainToggledCB(self, identifier):
        if identifier == "Coarse" or identifier == "Fine" or identifier == "VFine":
            cellSize = self.rasterStepDefs[identifier]
            self.rasterStepEdit.setText(str(cellSize))
            self.beamWidth_ledit.setText(str(cellSize))
            self.beamHeight_ledit.setText(str(cellSize))

    def vidActionToggledCB(self):
        if len(self.rasterList) > 0:
            if self.vidActionRasterSelectRadio.isChecked():
                for i in range(len(self.rasterList)):
                    if self.rasterList[i] != None:
                        self.rasterList[i]["graphicsItem"].setFlag(
                            QtWidgets.QGraphicsItem.ItemIsSelectable, True
                        )
            else:
                for i in range(len(self.rasterList)):
                    if self.rasterList[i] != None:
                        self.rasterList[i]["graphicsItem"].setFlag(
                            QtWidgets.QGraphicsItem.ItemIsMovable, False
                        )
                        self.rasterList[i]["graphicsItem"].setFlag(
                            QtWidgets.QGraphicsItem.ItemIsSelectable, False
                        )
        if self.vidActionRasterDefRadio.isChecked():
            self.click_positions = []
            self.showProtParams()
        if self.vidActionC2CRadio.isChecked():
            self.click_positions = []
            if (
                self.protoComboBox.findText(str("raster"))
                == self.protoComboBox.currentIndex()
                or self.protoComboBox.findText(str("stepRaster"))
                == self.protoComboBox.currentIndex()
            ):
                self.protoComboBox.setCurrentIndex(
                    self.protoComboBox.findText(str("standard"))
                )
                self.protoComboActivatedCB("standard")
            self.showProtParams()

    def adjustGraphics4ZoomChange(self, fov):
        imageScaleMicrons = (
            int(round(self.imageScaleLineLen * (fov["x"] / daq_utils.screenPixX)))
            * daq_utils.unitScaling
        )
        self.imageScaleText.setText(str(imageScaleMicrons) + " microns")
        if self.rasterList != []:
            saveRasterList = self.rasterList
            self.eraseDisplayCB()
            for i in range(len(saveRasterList)):
                if saveRasterList[i] == None:
                    self.rasterList.append(None)
                else:
                    rasterXPixels = float(saveRasterList[i]["graphicsItem"].x())
                    rasterYPixels = float(saveRasterList[i]["graphicsItem"].y())
                    self.rasterXmicrons = rasterXPixels * (
                        fov["x"] / daq_utils.screenPixX
                    )
                    self.rasterYmicrons = rasterYPixels * (
                        fov["y"] / daq_utils.screenPixY
                    )
                    if not self.hideRastersCheckBox.isChecked():
                        self.drawPolyRaster(
                            db_lib.getRequestByID(saveRasterList[i]["uid"]),
                            saveRasterList[i]["coords"]["x"],
                            saveRasterList[i]["coords"]["y"],
                            saveRasterList[i]["coords"]["z"],
                        )
                        self.fillPolyRaster(
                            db_lib.getRequestByID(saveRasterList[i]["uid"])
                        )
                    self.processSampMove(self.sampx_pv.get(), "x")
                    self.processSampMove(self.sampy_pv.get(), "y")
                    self.processSampMove(self.sampz_pv.get(), "z")
        if self.vectorStart != None:
            self.processSampMove(self.sampx_pv.get(), "x")
            self.processSampMove(self.sampy_pv.get(), "y")
            self.processSampMove(self.sampz_pv.get(), "z")
        if self.centeringMarksList != []:
            self.processSampMove(self.sampx_pv.get(), "x")
            self.processSampMove(self.sampy_pv.get(), "y")
            self.processSampMove(self.sampz_pv.get(), "z")

    def flushBuffer(self, vidStream):
        if vidStream == None:
            return
        for i in range(0, 1000):
            stime = time.time()
            vidStream.grab()
            etime = time.time()
            commTime = etime - stime
            if commTime > 0.01:
                return

    def zoomLevelToggledCB(self, identifier):
        fov = {}
        zoomedCursorX = daq_utils.screenPixCenterX - self.centerMarkerCharOffsetX
        zoomedCursorY = daq_utils.screenPixCenterY - self.centerMarkerCharOffsetY
        if self.zoom2Radio.isChecked():
            self.flushBuffer(self.captureLowMagZoom)
            self.capture = self.captureLowMagZoom
            fov["x"] = daq_utils.lowMagFOVx / 2.0
            fov["y"] = daq_utils.lowMagFOVy / 2.0
            unzoomedCursorX = self.lowMagCursorX_pv.get() - self.centerMarkerCharOffsetX
            unzoomedCursorY = self.lowMagCursorY_pv.get() - self.centerMarkerCharOffsetY
            if unzoomedCursorX * 2.0 < daq_utils.screenPixCenterX:
                zoomedCursorX = unzoomedCursorX * 2.0
            if unzoomedCursorY * 2.0 < daq_utils.screenPixCenterY:
                zoomedCursorY = unzoomedCursorY * 2.0
            if (
                unzoomedCursorX - daq_utils.screenPixCenterX
                > daq_utils.screenPixCenterX / 2
            ):
                zoomedCursorX = (unzoomedCursorX * 2.0) - daq_utils.screenPixX
            if (
                unzoomedCursorY - daq_utils.screenPixCenterY
                > daq_utils.screenPixCenterY / 2
            ):
                zoomedCursorY = (unzoomedCursorY * 2.0) - daq_utils.screenPixY
            self.centerMarker.setPos(zoomedCursorX, zoomedCursorY)
            self.beamSizeXPixels = self.screenXmicrons2pixels(self.tempBeamSizeXMicrons)
            self.beamSizeYPixels = self.screenYmicrons2pixels(self.tempBeamSizeYMicrons)
            self.beamSizeOverlay.setRect(
                self.overlayPosOffsetX
                + self.centerMarker.x()
                - (self.beamSizeXPixels / 2),
                self.overlayPosOffsetY
                + self.centerMarker.y()
                - (self.beamSizeYPixels / 2),
                self.beamSizeXPixels,
                self.beamSizeYPixels,
            )
        elif self.zoom1Radio.isChecked():
            self.flushBuffer(self.captureLowMag)
            self.capture = self.captureLowMag
            fov["x"] = daq_utils.lowMagFOVx
            fov["y"] = daq_utils.lowMagFOVy
            self.centerMarker.setPos(
                self.lowMagCursorX_pv.get() - self.centerMarkerCharOffsetX,
                self.lowMagCursorY_pv.get() - self.centerMarkerCharOffsetY,
            )
            self.beamSizeXPixels = self.screenXmicrons2pixels(self.tempBeamSizeXMicrons)
            self.beamSizeYPixels = self.screenYmicrons2pixels(self.tempBeamSizeYMicrons)
            self.beamSizeOverlay.setRect(
                self.overlayPosOffsetX
                + self.centerMarker.x()
                - (self.beamSizeXPixels / 2),
                self.overlayPosOffsetY
                + self.centerMarker.y()
                - (self.beamSizeYPixels / 2),
                self.beamSizeXPixels,
                self.beamSizeYPixels,
            )
        elif self.zoom4Radio.isChecked():
            self.flushBuffer(self.captureHighMagZoom)
            self.capture = self.captureHighMagZoom
            fov["x"] = daq_utils.highMagFOVx / 2.0
            fov["y"] = daq_utils.highMagFOVy / 2.0
            unzoomedCursorX = (
                self.highMagCursorX_pv.get() - self.centerMarkerCharOffsetX
            )
            unzoomedCursorY = (
                self.highMagCursorY_pv.get() - self.centerMarkerCharOffsetY
            )
            if unzoomedCursorX * 2.0 < daq_utils.screenPixCenterX:
                zoomedCursorX = unzoomedCursorX * 2.0
            if unzoomedCursorY * 2.0 < daq_utils.screenPixCenterY:
                zoomedCursorY = unzoomedCursorY * 2.0
            if (
                unzoomedCursorX - daq_utils.screenPixCenterX
                > daq_utils.screenPixCenterX / 2
            ):
                zoomedCursorX = (unzoomedCursorX * 2.0) - daq_utils.screenPixX
            if (
                unzoomedCursorY - daq_utils.screenPixCenterY
                > daq_utils.screenPixCenterY / 2
            ):
                zoomedCursorY = (unzoomedCursorY * 2.0) - daq_utils.screenPixY
            self.centerMarker.setPos(zoomedCursorX, zoomedCursorY)
            self.beamSizeXPixels = self.screenXmicrons2pixels(self.tempBeamSizeXMicrons)
            self.beamSizeYPixels = self.screenYmicrons2pixels(self.tempBeamSizeYMicrons)
            self.beamSizeOverlay.setRect(
                self.overlayPosOffsetX
                + self.centerMarker.x()
                - (self.beamSizeXPixels / 2),
                self.overlayPosOffsetY
                + self.centerMarker.y()
                - (self.beamSizeYPixels / 2),
                self.beamSizeXPixels,
                self.beamSizeYPixels,
            )
        elif self.zoom3Radio.isChecked():
            self.flushBuffer(self.captureHighMag)
            self.capture = self.captureHighMag
            fov["x"] = daq_utils.highMagFOVx
            fov["y"] = daq_utils.highMagFOVy
            self.centerMarker.setPos(
                self.highMagCursorX_pv.get() - self.centerMarkerCharOffsetX,
                self.highMagCursorY_pv.get() - self.centerMarkerCharOffsetY,
            )
            self.beamSizeXPixels = self.screenXmicrons2pixels(self.tempBeamSizeXMicrons)
            self.beamSizeYPixels = self.screenYmicrons2pixels(self.tempBeamSizeYMicrons)
            self.beamSizeOverlay.setRect(
                self.overlayPosOffsetX
                + self.centerMarker.x()
                - (self.beamSizeXPixels / 2),
                self.overlayPosOffsetY
                + self.centerMarker.y()
                - (self.beamSizeYPixels / 2),
                self.beamSizeXPixels,
                self.beamSizeYPixels,
            )
        self.adjustGraphics4ZoomChange(fov)
        self.sampleZoomChangeSignal.emit(self.capture)

    def saveVidSnapshotButtonCB(self):
        comment, useOlog, ok = SnapCommentDialog.getComment()
        if ok:
            self.saveVidSnapshotCB(comment, useOlog)

    def saveVidSnapshotCB(
        self, comment="", useOlog=False, reqID=None, rasterHeatJpeg=None
    ):
        if not os.path.exists("snapshots"):
            os.system("mkdir snapshots")
        width = 640
        height = 512
        targetrect = QRectF(0, 0, width, height)
        sourcerect = QRectF(0, 0, width, height)
        pix = QtGui.QPixmap(width, height)
        painter = QtGui.QPainter(pix)
        self.scene.render(painter, targetrect, sourcerect)
        painter.end()
        now = time.time()
        if rasterHeatJpeg == None:
            if reqID != None:
                filePrefix = db_lib.getRequestByID(reqID)["request_obj"]["file_prefix"]
                imagePath = (
                    os.getcwd() + "/snapshots/" + filePrefix + str(int(now)) + ".jpg"
                )
            else:
                if self.dataPathGB.prefix_ledit.text() != "":
                    imagePath = (
                        os.getcwd()
                        + "/snapshots/"
                        + str(self.dataPathGB.prefix_ledit.text())
                        + str(int(now))
                        + ".jpg"
                    )
                else:
                    imagePath = (
                        os.getcwd() + "/snapshots/capture" + str(int(now)) + ".jpg"
                    )
        else:
            imagePath = rasterHeatJpeg
        logger.info("saving " + imagePath)
        pix.save(imagePath, "JPG")
        if useOlog:
            lsdcOlog.toOlogPicture(imagePath, str(comment))
        resultObj = {}
        imgRef = imagePath  # for now, just the path, might want to use filestore later, if they really do facilitate moving files
        resultObj["data"] = imgRef
        resultObj["comment"] = str(comment)
        if (
            reqID != None
        ):  # assuming raster here, but will probably need to check the type
            db_lib.addResultforRequest(
                "rasterJpeg",
                reqID,
                owner=daq_utils.owner,
                result_obj=resultObj,
                proposalID=daq_utils.getProposalID(),
                beamline=daq_utils.beamline,
            )
        else:  # the user pushed the snapshot button on the gui
            mountedSampleID = self.mountedPin_pv.get()
            if mountedSampleID != "":
                db_lib.addResulttoSample(
                    "snapshotResult",
                    mountedSampleID,
                    owner=daq_utils.owner,
                    result_obj=resultObj,
                    proposalID=daq_utils.getProposalID(),
                    beamline=daq_utils.beamline,
                )
            else:  # beamline result, no sample mounted
                db_lib.addResulttoBL(
                    "snapshotResult",
                    daq_utils.beamline,
                    owner=daq_utils.owner,
                    result_obj=resultObj,
                    proposalID=daq_utils.getProposalID(),
                )

    def changeControlMasterCB(
        self, state, processID=os.getpid()
    ):  # when someone touches checkbox, either through interaction or code
        logger.info("change control master")
        logger.info(processID)
        currentMaster = self.controlMaster_pv.get()
        if currentMaster < 0:
            self.controlMaster_pv.put(
                currentMaster
            )  # this makes sure if things are locked, and someone tries to get control, their checkbox will uncheck itself
            self.popupServerMessage("Control is locked by staff. Please stand by.")
            return
        if state == QtCore.Qt.Checked:
            self.controlMaster_pv.put(processID)
            if (
                len(self.osc_range_ledit.text()) == 0
                or abs(float(self.osc_range_ledit.text())) > 0
            ):
                self.standardMode_pv.put(1)
            elif float(self.osc_range_ledit.text()) == 0:
                self.stillMode_pv.put(1)
        else:
            self.userScreenDialog.hide()
            if self.staffScreenDialog != None:
                self.staffScreenDialog.hide()

    def calculateNewYCoordPos(self, startYX, startYY):
        startY_pixels = 0
        zMotRBV = self.motPos["y"]
        yMotRBV = self.motPos["z"]
        if self.scannerType == "PI":
            fineYRBV = self.motPos["fineY"]
            fineZRBV = self.motPos["fineZ"]
            deltaYX = startYX - zMotRBV - fineZRBV
            deltaYY = startYY - yMotRBV - fineYRBV
        else:
            deltaYX = startYX - zMotRBV
            deltaYY = startYY - yMotRBV
        omegaRad = math.radians(self.motPos["omega"])
        newYY = (
            float(startY_pixels - (self.screenYmicrons2pixels(deltaYY)))
        ) * math.sin(omegaRad)
        newYX = (
            float(startY_pixels - (self.screenYmicrons2pixels(deltaYX)))
        ) * math.cos(omegaRad)
        newY = newYX + newYY
        return newY

    def processROIChange(self, posRBV, ID):
        pass

    def processLowMagCursorChange(self, posRBV, ID):
        zoomedCursorX = daq_utils.screenPixCenterX - self.centerMarkerCharOffsetX
        zoomedCursorY = daq_utils.screenPixCenterY - self.centerMarkerCharOffsetY
        if self.zoom2Radio.isChecked():  # lowmagzoom
            unzoomedCursorX = self.lowMagCursorX_pv.get() - self.centerMarkerCharOffsetX
            unzoomedCursorY = self.lowMagCursorY_pv.get() - self.centerMarkerCharOffsetY
            if unzoomedCursorX * 2.0 < daq_utils.screenPixCenterX:
                zoomedCursorX = unzoomedCursorX * 2.0
            if unzoomedCursorY * 2.0 < daq_utils.screenPixCenterY:
                zoomedCursorY = unzoomedCursorY * 2.0
            if (
                unzoomedCursorX - daq_utils.screenPixCenterX
                > daq_utils.screenPixCenterX / 2
            ):
                zoomedCursorX = (unzoomedCursorX * 2.0) - daq_utils.screenPixX
            if (
                unzoomedCursorY - daq_utils.screenPixCenterY
                > daq_utils.screenPixCenterY / 2
            ):
                zoomedCursorY = (unzoomedCursorY * 2.0) - daq_utils.screenPixY
            self.centerMarker.setPos(zoomedCursorX, zoomedCursorY)
            self.beamSizeXPixels = self.screenXmicrons2pixels(self.tempBeamSizeXMicrons)
            self.beamSizeYPixels = self.screenYmicrons2pixels(self.tempBeamSizeYMicrons)
            self.beamSizeOverlay.setRect(
                self.overlayPosOffsetX
                + self.centerMarker.x()
                - (self.beamSizeXPixels / 2),
                self.overlayPosOffsetY
                + self.centerMarker.y()
                - (self.beamSizeYPixels / 2),
                self.beamSizeXPixels,
                self.beamSizeYPixels,
            )
        else:
            self.centerMarker.setPos(
                self.lowMagCursorX_pv.get() - self.centerMarkerCharOffsetX,
                self.lowMagCursorY_pv.get() - self.centerMarkerCharOffsetY,
            )
            self.beamSizeXPixels = self.screenXmicrons2pixels(self.tempBeamSizeXMicrons)
            self.beamSizeYPixels = self.screenYmicrons2pixels(self.tempBeamSizeYMicrons)
            self.beamSizeOverlay.setRect(
                self.overlayPosOffsetX
                + self.centerMarker.x()
                - (self.beamSizeXPixels / 2),
                self.overlayPosOffsetY
                + self.centerMarker.y()
                - (self.beamSizeYPixels / 2),
                self.beamSizeXPixels,
                self.beamSizeYPixels,
            )

    def processHighMagCursorChange(self, posRBV, ID):
        zoomedCursorX = daq_utils.screenPixCenterX - self.centerMarkerCharOffsetX
        zoomedCursorY = daq_utils.screenPixCenterY - self.centerMarkerCharOffsetY
        if self.zoom4Radio.isChecked():  # highmagzoom
            unzoomedCursorX = (
                self.highMagCursorX_pv.get() - self.centerMarkerCharOffsetX
            )
            unzoomedCursorY = (
                self.highMagCursorY_pv.get() - self.centerMarkerCharOffsetY
            )
            if unzoomedCursorX * 2.0 < daq_utils.screenPixCenterX:
                zoomedCursorX = unzoomedCursorX * 2.0
            if unzoomedCursorY * 2.0 < daq_utils.screenPixCenterY:
                zoomedCursorY = unzoomedCursorY * 2.0
            if (
                unzoomedCursorX - daq_utils.screenPixCenterX
                > daq_utils.screenPixCenterX / 2
            ):
                zoomedCursorX = (unzoomedCursorX * 2.0) - daq_utils.screenPixX
            if (
                unzoomedCursorY - daq_utils.screenPixCenterY
                > daq_utils.screenPixCenterY / 2
            ):
                zoomedCursorY = (unzoomedCursorY * 2.0) - daq_utils.screenPixY
            self.centerMarker.setPos(zoomedCursorX, zoomedCursorY)
            self.beamSizeXPixels = self.screenXmicrons2pixels(self.tempBeamSizeXMicrons)
            self.beamSizeYPixels = self.screenYmicrons2pixels(self.tempBeamSizeYMicrons)
            self.beamSizeOverlay.setRect(
                self.overlayPosOffsetX
                + self.centerMarker.x()
                - (self.beamSizeXPixels / 2),
                self.overlayPosOffsetY
                + self.centerMarker.y()
                - (self.beamSizeYPixels / 2),
                self.beamSizeXPixels,
                self.beamSizeYPixels,
            )
        else:
            self.centerMarker.setPos(
                self.highMagCursorX_pv.get() - self.centerMarkerCharOffsetX,
                self.highMagCursorY_pv.get() - self.centerMarkerCharOffsetY,
            )
            self.beamSizeXPixels = self.screenXmicrons2pixels(self.tempBeamSizeXMicrons)
            self.beamSizeYPixels = self.screenYmicrons2pixels(self.tempBeamSizeYMicrons)
            self.beamSizeOverlay.setRect(
                self.overlayPosOffsetX
                + self.centerMarker.x()
                - (self.beamSizeXPixels / 2),
                self.overlayPosOffsetY
                + self.centerMarker.y()
                - (self.beamSizeYPixels / 2),
                self.beamSizeXPixels,
                self.beamSizeYPixels,
            )

    def processSampMove(self, posRBV, motID):
        #      print "new " + motID + " pos=" + str(posRBV)
        self.motPos[motID] = posRBV
        if self.centeringMarksList:
            for mark in self.centeringMarksList:
                if mark is None:
                    continue
                centerMarkerOffsetX = mark["centerCursorX"] - self.centerMarker.x()
                centerMarkerOffsetY = mark["centerCursorY"] - self.centerMarker.y()
                if motID == "x":
                    startX = mark["sampCoords"]["x"]
                    delta = startX - posRBV
                    newX = float(self.screenXmicrons2pixels(delta))
                    mark["graphicsItem"].setPos(
                        newX - centerMarkerOffsetX, mark["graphicsItem"].y()
                    )
                if motID == "y" or motID == "z" or motID == "omega":
                    startYY = mark["sampCoords"]["z"]
                    startYX = mark["sampCoords"]["y"]
                    newY = self.calculateNewYCoordPos(startYX, startYY)
                    mark["graphicsItem"].setPos(
                        mark["graphicsItem"].x(), newY - centerMarkerOffsetY
                    )
        if self.rasterList:
            for raster in self.rasterList:
                if raster is None:
                    continue
                startX = raster["coords"]["x"]
                startYY = raster["coords"]["z"]
                startYX = raster["coords"]["y"]
                if motID == "x":
                    delta = startX - posRBV
                    newX = float(self.screenXmicrons2pixels(delta))
                    raster["graphicsItem"].setPos(newX, raster["graphicsItem"].y())
                if motID == "y" or motID == "z":
                    newY = self.calculateNewYCoordPos(startYX, startYY)
                    raster["graphicsItem"].setPos(raster["graphicsItem"].x(), newY)
                if motID == "fineX":
                    delta = startX - posRBV - self.motPos["x"]
                    newX = float(self.screenXmicrons2pixels(delta))
                    raster["graphicsItem"].setPos(newX, raster["graphicsItem"].y())
                if motID == "fineY" or motID == "fineZ":
                    newY = self.calculateNewYCoordPos(startYX, startYY)
                    raster["graphicsItem"].setPos(raster["graphicsItem"].x(), newY)
                if motID == "omega":
                    if abs(posRBV - raster["coords"]["omega"]) % 360.0 > 5.0:
                        raster["graphicsItem"].setVisible(False)
                    else:
                        raster["graphicsItem"].setVisible(True)
                    newY = self.calculateNewYCoordPos(startYX, startYY)
                    raster["graphicsItem"].setPos(raster["graphicsItem"].x(), newY)

        self.vectorStart = self.updatePoint(self.vectorStart, posRBV, motID)
        self.vectorEnd = self.updatePoint(self.vectorEnd, posRBV, motID)
        if self.vectorStart != None and self.vectorEnd != None:
            self.vecLine.setLine(
                self.vectorStart["graphicsitem"].x()
                + self.vectorStart["centerCursorX"]
                + self.centerMarkerCharOffsetX,
                self.vectorStart["graphicsitem"].y()
                + self.vectorStart["centerCursorY"]
                + self.centerMarkerCharOffsetY,
                self.vectorEnd["graphicsitem"].x()
                + self.vectorStart["centerCursorX"]
                + self.centerMarkerCharOffsetX,
                self.vectorEnd["graphicsitem"].y()
                + self.vectorStart["centerCursorY"]
                + self.centerMarkerCharOffsetY,
            )

    def updatePoint(self, point, posRBV, motID):
        """Updates a point on the screen

        Updates the position of a point (e.g. self.vectorStart) drawn on the screen based on
        which motor was moved (motID) using gonio position (posRBV)
        """
        if point is None:
            return point
        centerMarkerOffsetX = point["centerCursorX"] - self.centerMarker.x()
        centerMarkerOffsetY = point["centerCursorY"] - self.centerMarker.y()
        startYY = point["coords"]["z"]
        startYX = point["coords"]["y"]
        startX = point["coords"]["x"]

        if motID == "omega":
            newY = self.calculateNewYCoordPos(startYX, startYY)
            point["graphicsitem"].setPos(
                point["graphicsitem"].x(), newY - centerMarkerOffsetY
            )
        if motID == "x":
            delta = startX - posRBV
            newX = float(self.screenXmicrons2pixels(delta))
            point["graphicsitem"].setPos(
                newX - centerMarkerOffsetX, point["graphicsitem"].y()
            )
        if motID == "y" or motID == "z":
            newY = self.calculateNewYCoordPos(startYX, startYY)
            point["graphicsitem"].setPos(
                point["graphicsitem"].x(), newY - centerMarkerOffsetY
            )
        return point

    def queueEnScanCB(self):
        self.protoComboBox.setCurrentIndex(self.protoComboBox.findText(str("eScan")))
        self.addRequestsToAllSelectedCB()
        self.treeChanged_pv.put(1)

    def clearEnScanPlotCB(self):
        self.EScanGraph.removeCurves()  # get list of all curves to provide to method?
        self.choochGraph.removeCurves()

    def displayXrecRaster(self, xrecRasterFlag):
        self.xrecRasterFlag_pv.put("0")
        if xrecRasterFlag == "100":
            for i in range(len(self.rasterList)):
                if self.rasterList[i] != None:
                    self.scene.removeItem(self.rasterList[i]["graphicsItem"])
        else:
            logger.info("xrecrasterflag = %s" % xrecRasterFlag)
            try:
                rasterReq = db_lib.getRequestByID(xrecRasterFlag)
            except IndexError:
                logger.error("bad xrecRasterFlag: %s" % xrecRasterFlag)
                return
            rasterDef = rasterReq["request_obj"]["rasterDef"]
            if rasterDef["status"] == RasterStatus.DRAWN.value:
                self.drawPolyRaster(rasterReq)
            elif rasterDef["status"] == RasterStatus.READY_FOR_FILL.value:
                self.fillPolyRaster(
                    rasterReq, waitTime=getBlConfig(RASTER_GUI_XREC_FILL_DELAY)
                )
                logger.info("polyraster filled by displayXrecRaster")
            elif rasterDef["status"] == RasterStatus.READY_FOR_SNAPSHOT.value:
                if self.controlEnabled():
                    self.takeRasterSnapshot(rasterReq)
                    logger.info("raster snapshot taken")
                self.vidActionRasterExploreRadio.setChecked(True)
                self.selectedSampleID = rasterReq["sample"]
                self.treeChanged_pv.put(1)  # not sure about this
            elif rasterDef["status"] == RasterStatus.READY_FOR_REPROCESS.value:
                self.fillPolyRaster(rasterReq)
                logger.info("reprocessed polyraster filled by displayXrecraster")
                if self.controlEnabled():
                    self.takeRasterSnapshot(rasterReq)
                    logger.info("reprocessed raster snapshot taken")
                self.vidActionRasterExploreRadio.setChecked(True)
                self.selectedSampleID = rasterReq["sample"]
                self.treeChanged_pv.put(1)  # not sure about this
            else:
                pass

    def processMountedPin(self, mountedPinPos):
        self.eraseCB()
        self.treeChanged_pv.put(1)

    def processFastShutter(self, shutterVal):
        if round(shutterVal) == round(self.fastShutterOpenPos_pv.get()):
            self.shutterStateLabel.setText("Shutter State:Open")
            self.shutterStateLabel.setStyleSheet("background-color: red;")
        else:
            self.shutterStateLabel.setText("Shutter State:Closed")
            self.shutterStateLabel.setStyleSheet("background-color: #99FF66;")

    def processGripTemp(self, gripVal):
        self.gripperTempLabel.setText("%.1f" % gripVal)
        if int(gripVal) > -170:
            self.gripperTempLabel.setStyleSheet("background-color: red;")
        else:
            self.gripperTempLabel.setStyleSheet("background-color: #99FF66;")

    def processCryostreamTemp(self, cryostreamVal):
        self.cryostreamTempLabel.setText(str(cryostreamVal))

    def processRingCurrent(self, ringCurrentVal):
        self.ringCurrentMessage.setText(str(int(ringCurrentVal)))
        if int(ringCurrentVal) < 390:
            self.ringCurrentMessage.setStyleSheet("background-color: red;")
        else:
            self.ringCurrentMessage.setStyleSheet("background-color: #99FF66;")

    def processBeamAvailable(self, beamAvailVal):
        if int(beamAvailVal) == 1:
            self.beamAvailLabel.setText("Beam Available")
            self.beamAvailLabel.setStyleSheet("background-color: #99FF66;")
        else:
            self.beamAvailLabel.setText("No Beam")
            self.beamAvailLabel.setStyleSheet("background-color: red;")

    def processSampleExposed(self, sampleExposedVal):
        if int(sampleExposedVal) == 1:
            self.sampleExposedLabel.setText("Sample Exposed")
            self.sampleExposedLabel.setStyleSheet("background-color: red;")
        else:
            self.sampleExposedLabel.setText("Sample Not Exposed")
            self.sampleExposedLabel.setStyleSheet("background-color: #99FF66;")

    def processBeamSize(self, beamSizeFlag):
        self.beamsizeComboBox.setCurrentIndex(beamSizeFlag)

    def processEnergyChange(self, energyVal):
        if daq_utils.beamline != "amx":
            if energyVal < 9000:
                self.beamsizeComboBox.setEnabled(False)
            else:
                self.beamsizeComboBox.setEnabled(True)

    def processControlMaster(self, controlPID):
        logger.info("in callback controlPID = " + str(controlPID))
        if abs(int(controlPID)) == self.processID:
            self.controlMasterCheckBox.setChecked(True)
        else:
            self.controlMasterCheckBox.setChecked(False)

    def processZebraArmState(self, state):
        if int(state):
            self.userScreenDialog.zebraArmCheckBox.setChecked(True)
        else:
            self.userScreenDialog.zebraArmCheckBox.setChecked(False)

    def processGovRobotSeReach(self, state):
        if int(state):
            self.userScreenDialog.SEbutton.setEnabled(True)
        else:
            self.userScreenDialog.SEbutton.setEnabled(False)

    def processGovRobotSaReach(self, state):
        if int(state):
            self.userScreenDialog.SAbutton.setEnabled(True)
        else:
            self.userScreenDialog.SAbutton.setEnabled(False)

    def processGovRobotDaReach(self, state):
        if int(state):
            self.userScreenDialog.DAbutton.setEnabled(True)
        else:
            self.userScreenDialog.DAbutton.setEnabled(False)

    def processGovRobotBlReach(self, state):
        if int(state):
            self.userScreenDialog.BLbutton.setEnabled(True)
        else:
            self.userScreenDialog.BLbutton.setEnabled(False)

    def processDetMessage(self, state):
        self.userScreenDialog.detMessage_ledit.setText(str(state))

    def processSampleFlux(self, state):
        self.userScreenDialog.sampleFluxLabel.setText("%E" % state)

    def processZebraPulseState(self, state):
        if int(state):
            self.userScreenDialog.zebraPulseCheckBox.setChecked(True)
        else:
            self.userScreenDialog.zebraPulseCheckBox.setChecked(False)

    def processStillModeState(self, state):
        if int(state):
            self.stillModeCheckBox.setChecked(True)
        else:
            self.stillModeCheckBox.setChecked(False)

    def processZebraDownloadState(self, state):
        if int(state):
            self.userScreenDialog.zebraDownloadCheckBox.setChecked(True)
        else:
            self.userScreenDialog.zebraDownloadCheckBox.setChecked(False)

    def processZebraSentTriggerState(self, state):
        if int(state):
            self.userScreenDialog.zebraSentTriggerCheckBox.setChecked(True)
        else:
            self.userScreenDialog.zebraSentTriggerCheckBox.setChecked(False)

    def processZebraReturnedTriggerState(self, state):
        if int(state):
            self.userScreenDialog.zebraReturnedTriggerCheckBox.setChecked(True)
        else:
            self.userScreenDialog.zebraReturnedTriggerCheckBox.setChecked(False)

    def processControlMasterNew(self, controlPID):
        logger.info("in callback controlPID = " + str(controlPID))
        if abs(int(controlPID)) != self.processID:
            self.controlMasterCheckBox.setChecked(False)

    def processChoochResult(self, choochResultFlag):
        if choochResultFlag == "0":
            return
        try:
            choochResult = db_lib.getResult(choochResultFlag)
        except IndexError:  # if no result, just return as if no result
            logger.info(
                f"Exception while retrieving result for chooch result so not plotting but continuing GUI: {choochResultFlag}"
            )
            return
        choochResultObj = choochResult["result_obj"]
        graph_x = choochResultObj["choochInXAxis"]
        graph_y = choochResultObj["choochInYAxis"]
        self.EScanGraph.name = "Chooch PLot"
        try:
            self.EScanGraph.addCurve(graph_x, graph_y, "Raw counts vs. energy")
            self.EScanGraph.replot()
        except TypeError as e:
            logger.error(
                "Problems with data type going into energy scan plot: %s" % (e)
            )
        chooch_graph_x = choochResultObj["choochOutXAxis"]
        chooch_graph_y1 = choochResultObj["choochOutY1Axis"]
        chooch_graph_y2 = choochResultObj["choochOutY2Axis"]
        self.choochGraph.name = "Chooch PLot"
        try:
            self.choochGraph.addCurve(chooch_graph_x, chooch_graph_y1, legend="spline")
            self.choochGraph.addCurve(chooch_graph_x, chooch_graph_y2, legend="fp")
            self.choochGraph.replot()
            self.choochInfl.setText(str(choochResultObj["infl"]))
            self.choochPeak.setText(str(choochResultObj["peak"]))
            self.choochFPrimeInfl.setText(str(choochResultObj["fprime_infl"]))
            self.choochFPrimePeak.setText(str(choochResultObj["fprime_peak"]))
            self.choochF2PrimeInfl.setText(str(choochResultObj["f2prime_infl"]))
            self.choochF2PrimePeak.setText(str(choochResultObj["f2prime_peak"]))
            self.choochResultFlag_pv.put("0")
            self.protoComboBox.setCurrentIndex(
                self.protoComboBox.findText(str("standard"))
            )
            self.protoComboActivatedCB("standard")
        except TypeError as e:
            logger.error(
                "Chooch plotting failed - check whether scan had a strong signal or not: %s"
                % (e)
            )

    # seems like we should be able to do an aggregate query to mongo for max/min :(
    def getMaxPriority(self):
        orderedRequests = db_lib.getOrderedRequestList(daq_utils.beamline)
        priorityMax = 0
        for i in range(len(orderedRequests)):
            if orderedRequests[i]["priority"] > priorityMax:
                priorityMax = orderedRequests[i]["priority"]
        return priorityMax

    def getMinPriority(self):
        orderedRequests = db_lib.getOrderedRequestList(daq_utils.beamline)
        priorityMin = 10000000
        for i in range(len(orderedRequests)):
            if (orderedRequests[i]["priority"] < priorityMin) and orderedRequests[i][
                "priority"
            ] > 0:
                priorityMin = orderedRequests[i]["priority"]
        return priorityMin

    def showProtParams(self):
        protocol = str(self.protoComboBox.currentText())
        self.rasterParamsFrame.hide()
        self.characterizeParamsFrame.hide()
        self.processingOptionsFrame.hide()
        self.multiColParamsFrame.hide()
        self.osc_start_ledit.setEnabled(True)
        self.osc_end_ledit.setEnabled(True)
        if protocol == "raster" or protocol == "rasterScreen":
            self.rasterParamsFrame.show()
            self.osc_start_ledit.setEnabled(False)
            self.osc_end_ledit.setEnabled(False)

        elif protocol == "stepRaster":
            self.rasterParamsFrame.show()
            self.processingOptionsFrame.show()
        elif protocol == "multiCol" or protocol == "multiColQ":
            self.rasterParamsFrame.show()
            self.osc_start_ledit.setEnabled(False)
            self.osc_end_ledit.setEnabled(False)
            self.multiColParamsFrame.show()
        elif protocol == "vector" or protocol == "stepVector":
            self.vectorParamsFrame.show()
            self.processingOptionsFrame.show()
        elif protocol == "characterize" or protocol == "ednaCol":
            self.characterizeParamsFrame.show()
            self.processingOptionsFrame.show()
        elif protocol == "standard" or protocol == "burn":
            self.processingOptionsFrame.show()
        else:
            pass

    def rasterStepChanged(self, text):
        self.beamWidth_ledit.setText(text)
        self.beamHeight_ledit.setText(text)

    def updateVectorLengthAndSpeed(self):
        x_vec_end = self.vectorEnd["coords"]["x"]
        y_vec_end = self.vectorEnd["coords"]["y"]
        z_vec_end = self.vectorEnd["coords"]["z"]
        x_vec_start = self.vectorStart["coords"]["x"]
        y_vec_start = self.vectorStart["coords"]["y"]
        z_vec_start = self.vectorStart["coords"]["z"]
        x_vec = x_vec_end - x_vec_start
        y_vec = y_vec_end - y_vec_start
        z_vec = z_vec_end - z_vec_start
        trans_total = math.sqrt(x_vec**2 + y_vec**2 + z_vec**2)
        if daq_utils.beamline == "nyx":
            trans_total *= 1000
        self.vecLenLabelOutput.setText(str(int(trans_total)))
        totalExpTime = (
            float(self.osc_end_ledit.text()) / float(self.osc_range_ledit.text())
        ) * float(
            self.exp_time_ledit.text()
        )  # (range/inc)*exptime
        speed = trans_total / totalExpTime
        self.vecSpeedLabelOutput.setText(str(int(speed)))
        return x_vec, y_vec, z_vec, trans_total

    def totalExpChanged(self, text):
        if text == "oscEnd" and daq_utils.beamline == "fmx":
            self.sampleLifetimeReadback_ledit.setStyleSheet("color : gray")
        try:
            if float(str(self.osc_range_ledit.text())) == 0:
                if text == "oscRange":
                    if self.controlEnabled():
                        self.stillMode_pv.put(1)
                self.colEndLabel.setText("Number of Images: ")
                if (
                    str(self.protoComboBox.currentText()) != "standard"
                    and str(self.protoComboBox.currentText()) != "vector"
                ):
                    self.totalExptime_ledit.setText("----")
                else:
                    try:
                        totalExptime = float(self.osc_end_ledit.text()) * float(
                            self.exp_time_ledit.text()
                        )
                    except ValueError:
                        totalExptime = 0.0
                    except TypeError:
                        totalExptime = 0.0
                    except ZeroDivisionError:
                        totalExptime = 0.0
                    self.totalExptime_ledit.setText("%.3f" % totalExptime)
                return
            else:
                if text == "oscRange":
                    if self.controlEnabled():
                        self.standardMode_pv.put(1)
                self.colEndLabel.setText("Oscillation Range:")
        except ValueError:
            return

        if (
            str(self.protoComboBox.currentText()) != "standard"
            and str(self.protoComboBox.currentText()) != "vector"
        ):
            self.totalExptime_ledit.setText("----")
        else:
            try:
                totalExptime = (
                    float(self.osc_end_ledit.text())
                    / (float(self.osc_range_ledit.text()))
                ) * float(self.exp_time_ledit.text())
            except ValueError:
                totalExptime = 0.0
            except TypeError:
                totalExptime = 0.0
            except ZeroDivisionError:
                totalExptime = 0.0
            self.totalExptime_ledit.setText("%.3f" % totalExptime)
            if str(self.protoComboBox.currentText()) == "vector":
                try:
                    self.updateVectorLengthAndSpeed()
                except:
                    pass

            try:
                if float(self.osc_end_ledit.text()) >= 5.0:
                    self.staffScreenDialog.fastDPCheckBox.setChecked(True)
                else:
                    self.staffScreenDialog.fastDPCheckBox.setChecked(False)
            except:
                pass

    def resoTextChanged(self, text):
        try:
            dist_s = "%.2f" % (
                daq_utils.distance_from_reso(
                    daq_utils.det_radius,
                    float(text),
                    daq_utils.energy2wave(float(self.energy_ledit.text())),
                    0,
                )
            )
        except ValueError:
            dist_s = self.detDistRBVLabel.getEntry().text()
        self.detDistMotorEntry.getEntry().setText(dist_s)

    def detDistTextChanged(self, text):
        try:
            reso_s = "%.2f" % (
                daq_utils.calc_reso(
                    daq_utils.det_radius,
                    float(text),
                    daq_utils.energy2wave(float(self.energy_ledit.text())),
                    0,
                )
            )
        except ValueError:
            reso_s = "50.0"
        except TypeError:
            reso_s = "50.0"
        self.setGuiValues({"resolution": reso_s})

    def energyTextChanged(self, text):
        dist_s = "%.2f" % (
            daq_utils.distance_from_reso(
                daq_utils.det_radius,
                float(self.resolution_ledit.text()),
                float(text),
                0,
            )
        )
        self.detDistMotorEntry.getEntry().setText(dist_s)

    # code below and its application from: https://snorfalorpagus.net/blog/2014/08/09/validating-user-input-in-pyqt4-using-qvalidator/
    def checkEntryState(self, *args, **kwargs):
        sender = self.sender()
        validator = sender.validator()
        state = validator.validate(sender.text(), 0)[0]
        if state == QtGui.QValidator.Intermediate:
            color = "#fff79a"  # yellow
        elif state == QtGui.QValidator.Invalid:
            color = "#f6989d"  # red
        else:
            color = "#ffffff"  # white
        sender.setStyleSheet("QLineEdit { background-color: %s }" % color)

    def validateAllFields(self):
        fields_dict = {
            self.exp_time_ledit: {"name": "exposure time", "minmax": VALID_EXP_TIMES},
            self.detDistMotorEntry.getEntry(): {
                "name": "detector distance",
                "minmax": VALID_DET_DIST,
            },
            self.totalExptime_ledit: {
                "name": "total exposure time",
                "minmax": VALID_TOTAL_EXP_TIMES,
            },
        }

        return self.validateFields(fields_dict)

    def validateFields(self, field_values_dict):
        for field, value in field_values_dict.items():
            values = value["minmax"]
            field_name = value["name"]
            logger.info("validateFields: %s %s %s" % (field_name, field.text(), values))
            try:
                val = float(field.text())
                logger.info(
                    ">= min: %s <= max: %s"
                    % (val >= values["fmx"]["min"], val <= values["fmx"]["max"])
                )
            except:  # total exposure time is '----' for rasters, so just ignore
                pass
            if (
                field.text() == "----"
            ):  # special case: total exp time not calculated for non-standard, non-vector experiments
                continue
            if (
                field.validator().validate(field.text(), 0)[0]
                != QtGui.QValidator.Acceptable
            ):
                self.popupServerMessage(
                    "Invalid value for field %s! must be between %s and %s"
                    % (
                        field_name,
                        values[daq_utils.beamline]["min"],
                        values[daq_utils.beamline]["max"],
                    )
                )
                return False
        return True

    def protoRadioToggledCB(self, text):
        if self.protoStandardRadio.isChecked():
            self.protoComboBox.setCurrentIndex(self.protoComboBox.findText("standard"))
            self.protoComboActivatedCB(text)
        elif self.protoRasterRadio.isChecked():
            self.protoComboBox.setCurrentIndex(self.protoComboBox.findText("raster"))
            self.protoComboActivatedCB(text)
        elif self.protoVectorRadio.isChecked():
            self.protoComboBox.setCurrentIndex(self.protoComboBox.findText("vector"))
            self.protoComboActivatedCB(text)
        else:
            pass

    def beamsizeComboActivatedCB(self, text):
        comm_s = 'set_beamsize("' + str(text[0:2]) + '","' + str(text[2:4]) + '")'
        logger.info(comm_s)
        self.send_to_server(comm_s)

    def protoComboActivatedCB(self, text):
        self.showProtParams()
        protocol = str(self.protoComboBox.currentText())
        if protocol in ("raster", "stepRaster", "rasterScreen", "multiCol"):
            self.vidActionRasterDefRadio.setChecked(True)
        else:
            self.vidActionC2CRadio.setChecked(True)
        if protocol == "burn":
            self.staffScreenDialog.fastDPCheckBox.setChecked(False)
        else:
            self.staffScreenDialog.fastDPCheckBox.setChecked(True)
        if protocol == "raster":
            self.protoRasterRadio.setChecked(True)
            self.osc_start_ledit.setEnabled(False)
            self.osc_end_ledit.setEnabled(False)
            self.setGuiValues(
                {
                    "osc_range": getBlConfig("rasterDefaultWidth"),
                    "exp_time": getBlConfig("rasterDefaultTime"),
                    "transmission": getBlConfig("rasterDefaultTrans"),
                }
            )
        elif protocol == "rasterScreen":
            self.osc_start_ledit.setEnabled(False)
            self.osc_end_ledit.setEnabled(False)
            self.setGuiValues(
                {
                    "osc_range": getBlConfig("rasterDefaultWidth"),
                    "exp_time": getBlConfig("rasterDefaultTime"),
                    "transmission": getBlConfig("rasterDefaultTrans"),
                }
            )
            self.protoOtherRadio.setChecked(True)
        elif protocol == "standard":
            self.protoStandardRadio.setChecked(True)
            self.setGuiValues(
                {
                    "osc_range": getBlConfig("screen_default_width"),
                    "exp_time": getBlConfig("screen_default_time"),
                    "transmission": getBlConfig("stdTrans"),
                }
            )
            self.osc_start_ledit.setEnabled(True)
            self.osc_end_ledit.setEnabled(True)
            if daq_utils.beamline == 'fmx':
                self.calcLifetimeCB()
        elif protocol == "burn":
            self.setGuiValues(
                {
                    "osc_range": "0.0",
                    "exp_time": getBlConfig("burnDefaultTime"),
                    "transmission": getBlConfig("burnDefaultTrans"),
                }
            )
            screenWidth = float(getBlConfig("burnDefaultNumFrames"))
            self.setGuiValues({"osc_end": screenWidth})
            self.osc_start_ledit.setEnabled(True)
            self.osc_end_ledit.setEnabled(True)

        elif protocol == "vector":
            self.setGuiValues(
                {
                    "osc_range": getBlConfig("screen_default_width"),
                    "exp_time": getBlConfig("screen_default_time"),
                    "transmission": getBlConfig("stdTrans"),
                }
            )
            self.osc_start_ledit.setEnabled(True)
            self.osc_end_ledit.setEnabled(True)
            self.protoVectorRadio.setChecked(True)
            if daq_utils.beamline == 'fmx':
                self.calcLifetimeCB()
        else:
            self.protoOtherRadio.setChecked(True)
        self.totalExpChanged("")

    def rasterEvalComboActivatedCB(self, text):
        db_lib.beamlineInfo(
            daq_utils.beamline,
            "rasterScoreFlag",
            info_dict={"index": self.rasterEvalComboBox.findText(str(text))},
        )
        if self.currentRasterCellList != []:
            self.reFillPolyRaster()

    def popBaseDirectoryDialogCB(self):
        fname = QtWidgets.QFileDialog.getExistingDirectory(
            self, "Choose Directory", "", QtWidgets.QFileDialog.DontUseNativeDialog
        )
        if fname != "":
            self.dataPathGB.setBasePath_ledit(fname)

    def popImportDialogCB(self):
        self.timerSample.stop()
        fname = QtWidgets.QFileDialog.getOpenFileName(
            self,
            "Choose Spreadsheet File",
            "",
            filter="*.xls *.xlsx",
            options=QtWidgets.QFileDialog.DontUseNativeDialog,
        )
        self.timerSample.start(SAMPLE_TIMER_DELAY)
        if fname != "":
            logger.info(fname)
            comm_s = f'importSpreadsheet("{fname[0]}", "{daq_utils.owner}")'
            logger.info(comm_s)
            self.send_to_server(comm_s)

    def setUserModeCB(self):
        self.vidActionDefineCenterRadio.setEnabled(False)

    def setExpertModeCB(self):
        self.vidActionDefineCenterRadio.setEnabled(True)

    def upPriorityCB(
        self,
    ):  # neither of these are very elegant, and might even be glitchy if overused
        currentPriority = self.selectedSampleRequest["priority"]
        if currentPriority < 1:
            return
        orderedRequests = db_lib.getOrderedRequestList(daq_utils.beamline)
        for i in range(len(orderedRequests)):
            if orderedRequests[i]["sample"] == self.selectedSampleRequest["sample"]:
                if i < 2:
                    self.topPriorityCB()
                else:
                    priority = (
                        orderedRequests[i - 2]["priority"]
                        + orderedRequests[i - 1]["priority"]
                    ) / 2
                    if currentPriority == priority:
                        priority = priority + 20
                    db_lib.updatePriority(self.selectedSampleRequest["uid"], priority)
        self.treeChanged_pv.put(1)

    def downPriorityCB(self):
        currentPriority = self.selectedSampleRequest["priority"]
        if currentPriority < 1:
            return
        orderedRequests = db_lib.getOrderedRequestList(daq_utils.beamline)
        for i in range(len(orderedRequests)):
            if orderedRequests[i]["sample"] == self.selectedSampleRequest["sample"]:
                if (len(orderedRequests) - i) < 3:
                    self.bottomPriorityCB()
                else:
                    priority = (
                        orderedRequests[i + 1]["priority"]
                        + orderedRequests[i + 2]["priority"]
                    ) / 2
                    if currentPriority == priority:
                        priority = priority - 20
                    db_lib.updatePriority(self.selectedSampleRequest["uid"], priority)
        self.treeChanged_pv.put(1)

    def topPriorityCB(self):
        currentPriority = self.selectedSampleRequest["priority"]
        if currentPriority < 1:
            return
        priority = int(self.getMaxPriority())
        priority = priority + 100
        db_lib.updatePriority(self.selectedSampleRequest["uid"], priority)
        self.treeChanged_pv.put(1)

    def bottomPriorityCB(self):
        currentPriority = self.selectedSampleRequest["priority"]
        if currentPriority < 1:
            return
        priority = int(self.getMinPriority())
        priority = priority - 100
        db_lib.updatePriority(self.selectedSampleRequest["uid"], priority)
        self.treeChanged_pv.put(1)

    def dewarViewToggledCB(self, identifier):
        self.selectedSampleRequest = {}
        # should probably clear textfields here too
        if identifier == "dewarView":
            if self.dewarViewRadio.isChecked():
                self.dewarTree.refreshTreeDewarView()
        else:
            if self.priorityViewRadio.isChecked():
                self.dewarTree.refreshTreePriorityView()

    def dewarViewToggleCheckCB(self):
        if self.dewarViewRadio.isChecked():
            self.dewarTree.refreshTreeDewarView()
        else:
            self.dewarTree.refreshTreePriorityView()

    def moveOmegaCB(self):
        comm_s = (
            'mvaDescriptor("omega",'
            + str(self.sampleOmegaMoveLedit.getEntry().text())
            + ")"
        )
        logger.info(comm_s)
        self.send_to_server(comm_s)

    def moveEnergyCB(self):
        energyRequest = float(str(self.energy_ledit.text()))
        if abs(energyRequest - self.energy_pv.get()) > 10.0:
            self.popupServerMessage("Energy change must be less than 10 ev")
            return
        else:
            comm_s = 'mvaDescriptor("energy",' + str(self.energy_ledit.text()) + ")"
            logger.info(comm_s)
            self.send_to_server(comm_s)

    def setLifetimeCB(self, lifetime):
        if hasattr(self, "sampleLifetimeReadback_ledit"):
            self.sampleLifetimeReadback_ledit.setText(f"{lifetime:.2f}")
            self.sampleLifetimeReadback_ledit.setStyleSheet("color : black")

    def calcLifetimeCB(self):
        self.raddoseTimer.start()
        if hasattr(self, "sampleLifetimeReadback_ledit"):
            self.sampleLifetimeReadback_ledit.setStyleSheet("color : gray")

    def spawnRaddoseThread(self):
        if not os.path.exists("2vb1.pdb"):
            os.system("cp -a $CONFIGDIR/2vb1.pdb .")
            os.system("mkdir rd3d")
        energyReadback = self.energy_pv.get() / 1000.0
        sampleFlux = self.sampleFluxPV.get()
        if hasattr(self, "transmission_ledit") and hasattr(
            self, "transmissionReadback_ledit"
        ):
            try:
                sampleFlux = (
                    sampleFlux * float(self.transmission_ledit.text())
                ) / float(self.transmissionReadback_ledit.text())
            except Exception as e:
                logger.info(f"Exception while calculating sample flux {e}")
        logger.info("sample flux = " + str(sampleFlux))
        # Read vector length only if the vector protocol is chosen
        vecLen = 0
        if self.protoVectorRadio.isChecked():
            try:
                vecLen = float(self.vecLenLabelOutput.text())
            except:
                pass
        wedge = float(self.osc_end_ledit.text())

        try:
            raddose_thread = RaddoseThread(
                parent=self,
                beamsizeV=3.0,
                beamsizeH=5.0,
                vectorL=vecLen,
                energy=energyReadback,
                wedge=wedge,
                flux=sampleFlux,
                verbose=True,
            )
            raddose_thread.lifetime.connect(
                lambda lifetime: self.setLifetimeCB(lifetime)
            )
            raddose_thread.start()

        except:
            lifeTime_s = "0.00"

    def setTransCB(self):
        try:
            if (
                float(self.transmission_ledit.text()) > 1.0
                or float(self.transmission_ledit.text()) < 0.001
            ):
                self.popupServerMessage("Transmission must be 0.001-1.0")
                return
        except ValueError as e:
            self.popupServerMessage("Please enter a valid number")
            return
        comm_s = "setTrans(" + str(self.transmission_ledit.text()) + ")"
        logger.info(comm_s)
        self.send_to_server(comm_s)

    def setDCStartCB(self):
        currentPos = float(self.sampleOmegaRBVLedit.getEntry().text()) % 360.0
        self.setGuiValues({"osc_start": currentPos})

    def moveDetDistCB(self):
        comm_s = (
            'mvaDescriptor("detectorDist",'
            + str(self.detDistMotorEntry.getEntry().text())
            + ")"
        )
        logger.info(comm_s)
        self.send_to_server(comm_s)

    def omegaTweakNegCB(self):
        tv = float(self.omegaTweakVal_ledit.text())
        tweakVal = 0.0 - tv
        if self.controlEnabled():
            self.omegaTweak_pv.put(tweakVal)
        else:
            self.popupServerMessage("You don't have control")

    def omegaTweakPosCB(self):
        tv = float(self.omegaTweakVal_ledit.text())
        if self.controlEnabled():
            self.omegaTweak_pv.put(tv)
        else:
            self.popupServerMessage("You don't have control")

    def focusTweakCB(self, tv):
        tvf = float(tv) * daq_utils.unitScaling

        current_viewangle = daq_utils.mag1ViewAngle
        if self.zoom2Radio.isChecked():
            current_viewangle = daq_utils.mag2ViewAngle
        elif self.zoom3Radio.isChecked():
            current_viewangle = daq_utils.mag3ViewAngle
        elif self.zoom4Radio.isChecked():
            current_viewangle = daq_utils.mag4ViewAngle

        if current_viewangle == daq_utils.CAMERA_ANGLE_BEAM:
            view_omega_offset = 0
        elif current_viewangle == daq_utils.CAMERA_ANGLE_BELOW:
            view_omega_offset = 90
        elif current_viewangle == daq_utils.CAMERA_ANGLE_ABOVE:
            view_omega_offset = -90

        if self.controlEnabled():
            tvY = tvf * (
                math.cos(math.radians(view_omega_offset + self.motPos["omega"]))
            )  # these are opposite C2C
            tvZ = tvf * (
                math.sin(math.radians(view_omega_offset + self.motPos["omega"]))
            )
            self.sampyTweak_pv.put(tvY)
            self.sampzTweak_pv.put(tvZ)
        else:
            self.popupServerMessage("You don't have control")

    def omegaTweakCB(self, tv):
        tvf = float(tv)
        if self.controlEnabled():
            self.omegaTweak_pv.put(tvf)
            time.sleep(0.05)
        else:
            self.popupServerMessage("You don't have control")

    def autoCenterLoopCB(self):
        logger.info("auto center loop")
        self.send_to_server("loop_center_xrec()")

    def autoRasterLoopCB(self):
        self.selectedSampleID = self.selectedSampleRequest["sample"]
        comm_s = "autoRasterLoop(" + str(self.selectedSampleID) + ")"
        self.send_to_server(comm_s)

    def runRastersCB(self):
        comm_s = "snakeRaster(" + str(self.selectedSampleRequest["uid"]) + ")"
        self.send_to_server(comm_s)

    def drawInteractiveRasterCB(self):  # any polygon for now, interactive or from xrec
        for i in range(len(self.polyPointItems)):
            self.scene.removeItem(self.polyPointItems[i])
        polyPointItems = []
        pen = QtGui.QPen(QtCore.Qt.red)
        brush = QtGui.QBrush(QtCore.Qt.red)
        points = []
        polyPoints = []
        if self.click_positions != []:  # use the user clicks
            if len(self.click_positions) == 2:  # draws a single row or column
                logger.info("2-click raster")
                polyPoints.append(self.click_positions[0])
                point = QtCore.QPointF(
                    self.click_positions[0].x(), self.click_positions[1].y()
                )
                polyPoints.append(point)
                point = QtCore.QPointF(
                    self.click_positions[0].x() + 2, self.click_positions[1].y()
                )
                polyPoints.append(point)
                point = QtCore.QPointF(
                    self.click_positions[0].x() + 2, self.click_positions[0].y()
                )
                polyPoints.append(point)
                self.rasterPoly = QtWidgets.QGraphicsPolygonItem(
                    QtGui.QPolygonF(polyPoints)
                )
            else:
                self.rasterPoly = QtWidgets.QGraphicsPolygonItem(
                    QtGui.QPolygonF(self.click_positions)
                )
        else:
            return
        self.polyBoundingRect = self.rasterPoly.boundingRect()
        raster_w = int(self.polyBoundingRect.width())
        raster_h = int(self.polyBoundingRect.height())
        center_x = int(self.polyBoundingRect.center().x())
        center_y = int(self.polyBoundingRect.center().y())
        stepsizeXPix = self.screenXmicrons2pixels(float(self.rasterStepEdit.text()))
        stepsizeYPix = self.screenYmicrons2pixels(float(self.rasterStepEdit.text()))
        self.click_positions = []
        self.definePolyRaster(
            raster_w, raster_h, stepsizeXPix, stepsizeYPix, center_x, center_y
        )

    def measurePolyCB(self):
        for i in range(len(self.polyPointItems)):
            self.scene.removeItem(self.polyPointItems[i])
        if self.measureLine != None:
            self.scene.removeItem(self.measureLine)
        self.polyPointItems = []

        pen = QtGui.QPen(QtCore.Qt.red)
        brush = QtGui.QBrush(QtCore.Qt.red)
        points = []
        if self.click_positions != []:  # use the user clicks
            if len(self.click_positions) == 2:  # draws a single row or column
                self.measureLine = self.scene.addLine(
                    self.click_positions[0].x(),
                    self.click_positions[0].y(),
                    self.click_positions[1].x(),
                    self.click_positions[1].y(),
                    pen,
                )
        length = self.measureLine.line().length()
        fov = self.getCurrentFOV()
        lineMicronsX = int(round(length * (fov["x"] / daq_utils.screenPixX)))
        logger.info("linelength = " + str(lineMicronsX))
        self.click_positions = []

    def center3LoopCB(self):
        logger.info("3-click center loop")
        self.threeClickCount = 1
        self.click3Button.setStyleSheet("background-color: yellow")
        self.send_to_server('mvaDescriptor("omega",0)')

    def fillPolyRaster(
        self, rasterReq, waitTime=1
    ):  # at this point I should have a drawn polyRaster
        time.sleep(waitTime)
        logger.info("filling poly for " + str(rasterReq["uid"]))
        resultCount = len(db_lib.getResultsforRequest(rasterReq["uid"]))
        rasterResults = db_lib.getResultsforRequest(rasterReq["uid"])
        rasterResult = {}
        for i in range(0, len(rasterResults)):
            if rasterResults[i]["result_type"] == "rasterResult":
                rasterResult = rasterResults[i]
                break
        try:
            rasterDef = rasterReq["request_obj"]["rasterDef"]
        except KeyError:
            db_lib.deleteRequest(rasterReq["uid"])
            return
        rasterListIndex = 0
        for i in range(len(self.rasterList)):
            if self.rasterList[i] != None:
                if self.rasterList[i]["uid"] == rasterReq["uid"]:
                    rasterListIndex = i
        if rasterResult == {}:
            return

        try:
            currentRasterGroup = self.rasterList[rasterListIndex]["graphicsItem"]
        except IndexError as e:
            logger.error("IndexError while getting raster group: %s" % e)
            return
        self.currentRasterCellList = currentRasterGroup.childItems()
        cellResults = rasterResult["result_obj"]["rasterCellResults"]["resultObj"]
        numLines = len(cellResults)
        cellResults_array = [{} for i in range(numLines)]
        my_array = np.zeros(numLines)
        spotLineCounter = 0
        cellIndex = 0
        rowStartIndex = 0
        rasterEvalOption = str(self.rasterEvalComboBox.currentText())
        lenX = abs(
            rasterDef["rowDefs"][0]["end"]["x"] - rasterDef["rowDefs"][0]["start"]["x"]
        )  # ugly for tile flip/noflip
        for i in range(
            len(rasterDef["rowDefs"])
        ):  # this is building up "my_array" with the rasterEvalOption result, and numpy can then be run against the array. 2/16, I think cellResultsArray not needed
            rowStartIndex = spotLineCounter
            numsteps = rasterDef["rowDefs"][i]["numsteps"]
            for j in range(numsteps):
                try:
                    cellResult = cellResults[spotLineCounter]
                except IndexError:
                    logger.error("caught index error #1")
                    logger.error("numlines = " + str(numLines))
                    logger.error(
                        "expected: " + str(len(rasterDef["rowDefs"]) * numsteps)
                    )
                    return  # means a raster failure, and not enough data to cover raster, caused a gui crash
                try:
                    spotcount = cellResult["spot_count_no_ice"]
                    filename = cellResult["image"]
                except TypeError:
                    spotcount = 0
                    filename = "empty"

                if (
                    lenX > 180 and self.scannerType == "PI"
                ):  # this is trying to figure out row direction
                    cellIndex = spotLineCounter
                else:
                    if i % 2 == 0:  # this is trying to figure out row direction
                        cellIndex = spotLineCounter
                    else:
                        cellIndex = rowStartIndex + ((numsteps - 1) - j)
                try:
                    if rasterEvalOption == "Spot Count":
                        my_array[cellIndex] = spotcount
                    elif rasterEvalOption == "Intensity":
                        my_array[cellIndex] = cellResult["total_intensity"]
                    else:
                        if float(cellResult["d_min"]) == -1:
                            my_array[cellIndex] = 50.0
                        else:
                            my_array[cellIndex] = float(cellResult["d_min"])
                except IndexError:
                    logger.error("caught index error #2")
                    logger.error("numlines = " + str(numLines))
                    logger.error(
                        "expected: " + str(len(rasterDef["rowDefs"]) * numsteps)
                    )
                    return  # means a raster failure, and not enough data to cover raster, caused a gui crash
                cellResults_array[
                    cellIndex
                ] = cellResult  # instead of just grabbing filename, get everything. Not sure why I'm building my own list of results. How is this different from cellResults?
                # I don't think cellResults_array is different from cellResults, could maybe test that below by subtituting one for the other. It may be a remnant of trying to store less than the whole result set.
                spotLineCounter += 1
        floor = np.amin(my_array)
        ceiling = np.amax(my_array)
        cellCounter = 0
        for i in range(len(rasterDef["rowDefs"])):
            rowCellCount = 0
            for j in range(rasterDef["rowDefs"][i]["numsteps"]):
                cellResult = cellResults_array[cellCounter]
                try:
                    spotcount = int(cellResult["spot_count_no_ice"])
                    cellFilename = cellResult["image"]
                    d_min = float(cellResult["d_min"])
                    if d_min == -1:
                        d_min = 50.0  # trying to handle frames with no spots
                    total_intensity = int(cellResult["total_intensity"])
                except TypeError:
                    spotcount = 0
                    cellFilename = "empty"
                    d_min = 50.0
                    total_intensity = 0

                if rasterEvalOption == "Spot Count":
                    param = spotcount
                elif rasterEvalOption == "Intensity":
                    param = total_intensity
                else:
                    param = d_min
                if ceiling == 0:
                    color_id = 255
                elif ceiling == floor:
                    if rasterEvalOption == "Resolution":
                        color_id = 0
                    else:
                        color_id = 255
                elif rasterEvalOption == "Resolution":
                    color_id = int(
                        255.0 * (float(param - floor) / float(ceiling - floor))
                    )
                else:
                    color_id = int(
                        255 - (255.0 * (float(param - floor) / float(ceiling - floor)))
                    )
                self.currentRasterCellList[cellCounter].setBrush(
                    QtGui.QBrush(QtGui.QColor(0, 255 - color_id, 0, 127))
                )
                self.currentRasterCellList[cellCounter].setData(0, spotcount)
                self.currentRasterCellList[cellCounter].setData(1, cellFilename)
                self.currentRasterCellList[cellCounter].setData(2, d_min)
                self.currentRasterCellList[cellCounter].setData(3, total_intensity)
                cellCounter += 1

    def takeRasterSnapshot(self, rasterReq):
        request_obj = rasterReq["request_obj"]
        directory = request_obj["directory"]
        filePrefix = request_obj["file_prefix"]
        basePath = request_obj["basePath"]
        visitName = daq_utils.getVisitName()
        jpegDirectory = (
            visitName
            + "/jpegs/"
            + directory[directory.find(visitName) + len(visitName) : len(directory)]
        )
        fullJpegDirectory = basePath + "/" + jpegDirectory
        if not os.path.exists(fullJpegDirectory):
            os.system("mkdir -p " + fullJpegDirectory)
        jpegImagePrefix = fullJpegDirectory + "/" + filePrefix
        jpegImageFilename = jpegImagePrefix + ".jpg"
        jpegImageThumbFilename = jpegImagePrefix + "t.jpg"
        logger.info("saving raster snapshot")
        self.saveVidSnapshotCB(
            "Raster Result from sample " + str(rasterReq["request_obj"]["file_prefix"]),
            useOlog=False,
            reqID=rasterReq["uid"],
            rasterHeatJpeg=jpegImageFilename,
        )
        self.saveVidSnapshotCB(
            "Raster Result from sample " + str(rasterReq["request_obj"]["file_prefix"]),
            useOlog=False,
            reqID=rasterReq["uid"],
            rasterHeatJpeg=jpegImageFilename,
        )
        try:
            ispybLib.insertRasterResult(rasterReq, visitName)
        except Exception as e:
            logger.error(f"Exception while writing raster result: {e}")

    def reFillPolyRaster(self):
        rasterEvalOption = str(self.rasterEvalComboBox.currentText())
        for i in range(len(self.rasterList)):
            if self.rasterList[i] != None:
                currentRasterGroup = self.rasterList[i]["graphicsItem"]
                currentRasterCellList = currentRasterGroup.childItems()
                my_array = np.zeros(len(currentRasterCellList))
                for i in range(
                    0, len(currentRasterCellList)
                ):  # first loop is to get floor and ceiling
                    cellIndex = i
                    if rasterEvalOption == "Spot Count":
                        spotcount = currentRasterCellList[i].data(0)
                        if not isinstance(spotcount, int):
                            spotcount = int(spotcount)
                        my_array[cellIndex] = spotcount
                    elif rasterEvalOption == "Intensity":
                        total_intensity = currentRasterCellList[i].data(3)
                        if not isinstance(total_intensity, int):
                            total_intensity = int(total_intensity)
                        my_array[cellIndex] = total_intensity
                    else:
                        d_min = currentRasterCellList[i].data(2)
                        if not isinstance(d_min, float):
                            d_min = float(d_min)
                        if d_min == -1:
                            d_min = 50.0  # trying to handle frames with no spots
                        my_array[cellIndex] = d_min
                floor = np.amin(my_array)
                ceiling = np.amax(my_array)
                for i in range(0, len(currentRasterCellList)):
                    if (rasterEvalOption == "Spot Count") or (
                        rasterEvalOption == "Intensity"
                    ):
                        param = my_array[i]
                    else:
                        d_min = my_array[i]
                        if d_min == -1:
                            d_min = 50.0  # trying to handle frames with no spots
                        param = d_min
                    if ceiling == 0:
                        color_id = 255
                    elif ceiling == floor:
                        if rasterEvalOption == "Resolution":
                            color_id = 0
                        else:
                            color_id = 255
                    elif rasterEvalOption == "Resolution":
                        color_id = int(
                            255.0 * (float(param - floor) / float(ceiling - floor))
                        )
                    else:
                        color_id = int(
                            255
                            - (255.0 * (float(param - floor) / float(ceiling - floor)))
                        )
                    currentRasterCellList[i].setBrush(
                        QtGui.QBrush(QtGui.QColor(0, 255 - color_id, 0, 127))
                    )

    def saveCenterCB(self):
        pen = QtGui.QPen(QtCore.Qt.magenta)
        brush = QtGui.QBrush(QtCore.Qt.magenta)
        markWidth = 10
        marker = self.scene.addEllipse(
            self.centerMarker.x()
            - (markWidth / 2.0)
            - 1
            + self.centerMarkerCharOffsetX,
            self.centerMarker.y()
            - (markWidth / 2.0)
            - 1
            + self.centerMarkerCharOffsetY,
            markWidth,
            markWidth,
            pen,
            brush,
        )
        marker.setFlag(QtWidgets.QGraphicsItem.ItemIsSelectable, True)
        self.centeringMark = {
            "sampCoords": {
                "x": self.sampx_pv.get(),
                "y": self.sampy_pv.get(),
                "z": self.sampz_pv.get(),
            },
            "graphicsItem": marker,
            "centerCursorX": self.centerMarker.x(),
            "centerCursorY": self.centerMarker.y(),
        }
        self.centeringMarksList.append(self.centeringMark)

    def selectAllCenterCB(self):
        logger.info("select all center")
        for i in range(len(self.centeringMarksList)):
            self.centeringMarksList[i]["graphicsItem"].setSelected(True)

    def lightUpCB(self):
        self.send_to_server("backlightBrighter()")

    def lightDimCB(self):
        self.send_to_server("backlightDimmer()")

    def eraseRastersCB(self):
        if self.rasterList != []:
            for i in range(len(self.rasterList)):
                if self.rasterList[i] != None:
                    self.scene.removeItem(self.rasterList[i]["graphicsItem"])
            self.rasterList = []
            self.rasterDefList = []
            self.currentRasterCellList = []

    def eraseCB(self):
        self.click_positions = []
        if self.measureLine != None:
            self.scene.removeItem(self.measureLine)
        for i in range(len(self.centeringMarksList)):
            self.scene.removeItem(self.centeringMarksList[i]["graphicsItem"])
        self.centeringMarksList = []
        for i in range(len(self.polyPointItems)):
            self.scene.removeItem(self.polyPointItems[i])
        self.polyPointItems = []
        if self.rasterList != []:
            for i in range(len(self.rasterList)):
                if self.rasterList[i] != None:
                    self.scene.removeItem(self.rasterList[i]["graphicsItem"])
            self.rasterList = []
            self.rasterDefList = []
            self.currentRasterCellList = []
        self.clearVectorCB()
        if self.rasterPoly != None:
            self.scene.removeItem(self.rasterPoly)
        self.rasterPoly = None

    def eraseDisplayCB(
        self,
    ):  # use this for things like zoom change. This is not the same as getting rid of all rasters.
        if self.rasterList != []:
            for i in range(len(self.rasterList)):
                if self.rasterList[i] != None:
                    self.scene.removeItem(self.rasterList[i]["graphicsItem"])
            self.rasterList = []
            return  # short circuit
        if self.rasterPoly != None:
            self.scene.removeItem(self.rasterPoly)

    def getCurrentFOV(self):
        fov = {"x": 0.0, "y": 0.0}
        if self.zoom2Radio.isChecked():  # lowmagzoom
            if (
                daq_utils.sampleCameraCount == 2
            ):  # this is a hard assumption that when there are 2 cameras the second uses highmagfov
                fov["x"] = daq_utils.highMagFOVx
                fov["y"] = daq_utils.highMagFOVy
            else:
                fov["x"] = daq_utils.lowMagFOVx / 2.0
                fov["y"] = daq_utils.lowMagFOVy / 2.0
        elif self.zoom1Radio.isChecked():
            fov["x"] = daq_utils.lowMagFOVx
            fov["y"] = daq_utils.lowMagFOVy
        elif self.zoom4Radio.isChecked():
            fov["x"] = daq_utils.highMagFOVx / 2.0
            fov["y"] = daq_utils.highMagFOVy / 2.0
        else:
            fov["x"] = daq_utils.highMagFOVx
            fov["y"] = daq_utils.highMagFOVy
        return fov

    def screenXPixels2microns(self, pixels):
        fov = self.getCurrentFOV()
        fovX = fov["x"]
        return float(pixels) * (fovX / daq_utils.screenPixX)

    def screenYPixels2microns(self, pixels):
        fov = self.getCurrentFOV()
        fovY = fov["y"]
        return float(pixels) * (fovY / daq_utils.screenPixY)

    def screenXmicrons2pixels(self, microns):
        fov = self.getCurrentFOV()
        fovX = fov["x"]
        return int(round(microns * (daq_utils.screenPixX / fovX)))

    def screenYmicrons2pixels(self, microns):
        fov = self.getCurrentFOV()
        fovY = fov["y"]
        return int(round(microns * (daq_utils.screenPixY / fovY)))

    def definePolyRaster(
        self, raster_w, raster_h, stepsizeXPix, stepsizeYPix, point_x, point_y
    ):  # all come in as pixels, raster_w and raster_h are bounding box of drawn graphic
        # raster status - 0=nothing done, 1=run, 2=displayed
        stepTime = float(self.exp_time_ledit.text())
        stepsize = float(self.rasterStepEdit.text())
        if (stepsize / 1000.0) / stepTime > 2.0:
            self.popupServerMessage(
                "Stage speed exceeded. Increase exposure time, or decrease step size. Limit is 2mm/s."
            )
            self.eraseCB()
            return

        try:
            beamWidth = float(self.beamWidth_ledit.text())
            beamHeight = float(self.beamHeight_ledit.text())
        except ValueError:
            logger.error("bad value for beam width or beam height")
            self.popupServerMessage("bad value for beam width or beam height")
            return
        if self.scannerType == "PI":
            rasterDef = {
                "rasterType": "normal",
                "beamWidth": beamWidth,
                "beamHeight": beamHeight,
                "status": RasterStatus.NEW.value,
                "x": self.sampx_pv.get() + self.sampFineX_pv.get(),
                "y": self.sampy_pv.get() + self.sampFineY_pv.get(),
                "z": self.sampz_pv.get() + self.sampFineZ_pv.get(),
                "omega": self.omega_pv.get(),
                "stepsize": stepsize,
                "rowDefs": [],
            }  # just storing step as microns, not using her
        else:
            rasterDef = {
                "rasterType": "normal",
                "beamWidth": beamWidth,
                "beamHeight": beamHeight,
                "status": RasterStatus.NEW.value,
                "x": self.sampx_pv.get(),
                "y": self.sampy_pv.get(),
                "z": self.sampz_pv.get(),
                "omega": self.omega_pv.get(),
                "stepsize": stepsize,
                "rowDefs": [],
            }  # just storing step as microns, not using here
        numsteps_h = int(
            raster_w / stepsizeXPix
        )  # raster_w = width,goes to numsteps horizonatl
        numsteps_v = int(raster_h / stepsizeYPix)
        if numsteps_h == 2:
            numsteps_h = 1  # fix slop in user single line attempt
        if numsteps_h % 2 == 0:  # make odd numbers of rows and columns
            numsteps_h = numsteps_h + 1
        if numsteps_v % 2 == 0:
            numsteps_v = numsteps_v + 1
        rasterDef["numCells"] = numsteps_h * numsteps_v
        point_offset_x = -(numsteps_h * stepsizeXPix) / 2
        point_offset_y = -(numsteps_v * stepsizeYPix) / 2
        if (numsteps_h == 1) or (
            numsteps_v > numsteps_h and getBlConfig("vertRasterOn")
        ):  # vertical raster
            for i in range(numsteps_h):
                rowCellCount = 0
                for j in range(numsteps_v):
                    newCellX = point_x + (i * stepsizeXPix) + point_offset_x
                    newCellY = point_y + (j * stepsizeYPix) + point_offset_y
                    if rowCellCount == 0:  # start of a new row
                        rowStartX = newCellX
                        rowStartY = newCellY
                    rowCellCount = rowCellCount + 1
                if (
                    rowCellCount != 0
                ):  # test for no points in this row of the bounding rect are in the poly?
                    vectorStartX = self.screenXPixels2microns(
                        rowStartX - self.centerMarker.x() - self.centerMarkerCharOffsetX
                    )
                    vectorEndX = vectorStartX
                    vectorStartY = self.screenYPixels2microns(
                        rowStartY - self.centerMarker.y() - self.centerMarkerCharOffsetY
                    )
                    vectorEndY = vectorStartY + self.screenYPixels2microns(
                        rowCellCount * stepsizeYPix
                    )
                    newRowDef = {
                        "start": {"x": vectorStartX, "y": vectorStartY},
                        "end": {"x": vectorEndX, "y": vectorEndY},
                        "numsteps": rowCellCount,
                    }
                    rasterDef["rowDefs"].append(newRowDef)
        else:  # horizontal raster
            for i in range(numsteps_v):
                rowCellCount = 0
                for j in range(numsteps_h):
                    newCellX = point_x + (j * stepsizeXPix) + point_offset_x
                    newCellY = point_y + (i * stepsizeYPix) + point_offset_y
                    if rowCellCount == 0:  # start of a new row
                        rowStartX = newCellX
                        rowStartY = newCellY
                    rowCellCount = rowCellCount + 1
                if (
                    rowCellCount != 0
                ):  # testing for no points in this row of the bounding rect are in the poly?
                    vectorStartX = self.screenXPixels2microns(
                        rowStartX - self.centerMarker.x() - self.centerMarkerCharOffsetX
                    )
                    vectorEndX = vectorStartX + self.screenXPixels2microns(
                        rowCellCount * stepsizeXPix
                    )  # this looks better
                    vectorStartY = self.screenYPixels2microns(
                        rowStartY - self.centerMarker.y() - self.centerMarkerCharOffsetY
                    )
                    vectorEndY = vectorStartY
                    newRowDef = {
                        "start": {"x": vectorStartX, "y": vectorStartY},
                        "end": {"x": vectorEndX, "y": vectorEndY},
                        "numsteps": rowCellCount,
                    }
                    rasterDef["rowDefs"].append(newRowDef)
        setBlConfig("rasterDefaultWidth", float(self.osc_range_ledit.text()))
        setBlConfig("rasterDefaultTime", float(self.exp_time_ledit.text()))
        setBlConfig("rasterDefaultTrans", float(self.transmission_ledit.text()))

        self.addSampleRequestCB(rasterDef)
        return  # short circuit

    def rasterIsDrawn(self, rasterReq):
        for i in range(len(self.rasterList)):
            if self.rasterList[i] != None:
                if self.rasterList[i]["uid"] == rasterReq["uid"]:
                    return True
        return False

    def drawPolyRaster(
        self, rasterReq, x=-1, y=-1, z=-1
    ):  # rasterDef in microns,offset from center, need to convert to pixels to draw, mainly this is for displaying autoRasters, but also called in zoom change
        try:
            rasterDef = rasterReq["request_obj"]["rasterDef"]
        except KeyError:
            return
        beamSize = self.screenXmicrons2pixels(rasterDef["beamWidth"])
        stepsizeX = self.screenXmicrons2pixels(rasterDef["stepsize"])
        stepsizeY = self.screenYmicrons2pixels(rasterDef["stepsize"])
        pen = QtGui.QPen(QtCore.Qt.red)
        newRasterCellList = []
        try:
            if (
                rasterDef["rowDefs"][0]["start"]["y"]
                == rasterDef["rowDefs"][0]["end"]["y"]
            ):  # this is a horizontal raster
                rasterDir = "horizontal"
            else:
                rasterDir = "vertical"
        except IndexError:
            return
        for i in range(len(rasterDef["rowDefs"])):
            rowCellCount = 0
            for j in range(rasterDef["rowDefs"][i]["numsteps"]):
                if rasterDir == "horizontal":
                    newCellX = (
                        self.screenXmicrons2pixels(
                            rasterDef["rowDefs"][i]["start"]["x"]
                        )
                        + (j * stepsizeX)
                        + self.centerMarker.x()
                        + self.centerMarkerCharOffsetX
                    )
                    newCellY = (
                        self.screenYmicrons2pixels(
                            rasterDef["rowDefs"][i]["start"]["y"]
                        )
                        + self.centerMarker.y()
                        + self.centerMarkerCharOffsetY
                    )
                else:
                    newCellX = (
                        self.screenXmicrons2pixels(
                            rasterDef["rowDefs"][i]["start"]["x"]
                        )
                        + self.centerMarker.x()
                        + self.centerMarkerCharOffsetX
                    )
                    newCellY = (
                        self.screenYmicrons2pixels(
                            rasterDef["rowDefs"][i]["start"]["y"]
                        )
                        + (j * stepsizeY)
                        + self.centerMarker.y()
                        + self.centerMarkerCharOffsetY
                    )
                if rowCellCount == 0:  # start of a new row
                    rowStartX = newCellX
                    rowStartY = newCellY
                newCellX = int(newCellX)
                newCellY = int(newCellY)
                newCell = RasterCell(newCellX, newCellY, stepsizeX, stepsizeY, self)
                newRasterCellList.append(newCell)
                newCell.setPen(pen)
                rowCellCount = rowCellCount + 1  # really just for test of new row
        newItemGroup = RasterGroup(self)
        self.scene.addItem(newItemGroup)
        for i in range(len(newRasterCellList)):
            newItemGroup.addToGroup(newRasterCellList[i])
        newRasterGraphicsDesc = {
            "uid": rasterReq["uid"],
            "coords": {
                "x": rasterDef["x"],
                "y": rasterDef["y"],
                "z": rasterDef["z"],
                "omega": rasterDef["omega"],
            },
            "graphicsItem": newItemGroup,
        }
        self.rasterList.append(newRasterGraphicsDesc)

    def timerSampleRefresh(self):
        if self.capture is None:
            return
        retval, self.currentFrame = self.capture.read()
        if self.currentFrame is None:
            logger.debug(
                "no frame read from stream URL - ensure the URL does not end with newline and that the filename is correct"
            )
            return  # maybe stop the timer also???
        height, width = self.currentFrame.shape[:2]
        qimage = QtGui.QImage(
            self.currentFrame, width, height, 3 * width, QtGui.QImage.Format_RGB888
        )
        qimage = qimage.rgbSwapped()
        pixmap_orig = QtGui.QPixmap.fromImage(qimage)
        self.pixmap_item.setPixmap(pixmap_orig)

    def sceneKey(self, event):
        if (
            event.key() == QtCore.Qt.Key_Delete
            or event.key() == QtCore.Qt.Key_Backspace
        ):
            for i in range(len(self.rasterList)):
                if self.rasterList[i] != None:
                    if self.rasterList[i]["graphicsItem"].isSelected():
                        try:
                            sceneReq = db_lib.getRequestByID(self.rasterList[i]["uid"])
                            if sceneReq != None:
                                self.selectedSampleID = sceneReq["sample"]
                                db_lib.deleteRequest(sceneReq)["uid"]
                        except AttributeError:
                            pass
                        self.scene.removeItem(self.rasterList[i]["graphicsItem"])
                        self.rasterList[i] = None
                        self.treeChanged_pv.put(1)
            for i in range(len(self.centeringMarksList)):
                if self.centeringMarksList[i] != None:
                    if self.centeringMarksList[i]["graphicsItem"].isSelected():
                        self.scene.removeItem(
                            self.centeringMarksList[i]["graphicsItem"]
                        )
                        self.centeringMarksList[i] = None

    def pixelSelect(self, event):
        super(QtWidgets.QGraphicsPixmapItem, self.pixmap_item).mousePressEvent(event)
        x_click = float(event.pos().x())
        y_click = float(event.pos().y())
        penGreen = QtGui.QPen(QtCore.Qt.green)
        penRed = QtGui.QPen(QtCore.Qt.red)
        if self.vidActionDefineCenterRadio.isChecked():
            self.vidActionC2CRadio.setChecked(
                True
            )  # because it's easy to forget defineCenter is on
            if self.zoom4Radio.isChecked():
                comm_s = (
                    "changeImageCenterHighMag("
                    + str(x_click)
                    + ","
                    + str(y_click)
                    + ",1)"
                )
            elif self.zoom3Radio.isChecked():
                comm_s = (
                    "changeImageCenterHighMag("
                    + str(x_click)
                    + ","
                    + str(y_click)
                    + ",0)"
                )
            if self.zoom2Radio.isChecked():
                comm_s = (
                    "changeImageCenterLowMag("
                    + str(x_click)
                    + ","
                    + str(y_click)
                    + ",1)"
                )
            elif self.zoom1Radio.isChecked():
                comm_s = (
                    "changeImageCenterLowMag("
                    + str(x_click)
                    + ","
                    + str(y_click)
                    + ",0)"
                )
            self.send_to_server(comm_s)
            return
        if self.vidActionRasterDefRadio.isChecked():
            self.click_positions.append(event.pos())
            self.polyPointItems.append(
                self.scene.addEllipse(x_click, y_click, 4, 4, penRed)
            )
            if len(self.click_positions) == 4:
                self.drawInteractiveRasterCB()
            return
        fov = self.getCurrentFOV()
        correctedC2C_x = daq_utils.screenPixCenterX + (
            x_click - (self.centerMarker.x() + self.centerMarkerCharOffsetX)
        )
        correctedC2C_y = daq_utils.screenPixCenterY + (
            y_click - (self.centerMarker.y() + self.centerMarkerCharOffsetY)
        )

        current_viewangle = daq_utils.mag1ViewAngle
        if self.zoom2Radio.isChecked():
            current_viewangle = daq_utils.mag2ViewAngle
        elif self.zoom3Radio.isChecked():
            current_viewangle = daq_utils.mag3ViewAngle
        elif self.zoom4Radio.isChecked():
            current_viewangle = daq_utils.mag4ViewAngle

        if self.threeClickCount > 0:  # 3-click centering
            self.threeClickCount = self.threeClickCount + 1
            comm_s = f'center_on_click({correctedC2C_x},{correctedC2C_y},{fov["x"]},{fov["y"]},source="screen",jog=90,viewangle={current_viewangle})'
        else:
            comm_s = f'center_on_click({correctedC2C_x},{correctedC2C_y},{fov["x"]},{fov["y"]},source="screen",maglevel=0,viewangle={current_viewangle})'
        if not self.vidActionRasterExploreRadio.isChecked():
            self.aux_send_to_server(comm_s)
        if self.threeClickCount == 4:
            self.threeClickCount = 0
            self.click3Button.setStyleSheet("background-color: None")
        return

    def editScreenParamsCB(self):
        self.screenDefaultsDialog = ScreenDefaultsDialog(self)
        self.screenDefaultsDialog.show()

    def editSelectedRequestsCB(self):
        selmod = self.dewarTree.selectionModel()
        selection = selmod.selection()
        indexes = selection.indexes()
        singleRequest = 1
        for i in range(len(indexes)):
            item = self.dewarTree.model.itemFromIndex(indexes[i])
            itemData = str(item.data(32))
            itemDataType = str(item.data(33))
            if itemDataType == "request":
                self.selectedSampleRequest = db_lib.getRequestByID(itemData)
                self.editSampleRequestCB(singleRequest)
                singleRequest = 0
        self.treeChanged_pv.put(1)

    def editSampleRequestCB(self, singleRequest):
        colRequest = self.selectedSampleRequest
        reqObj = colRequest["request_obj"]
        if not self.validateAllFields():
            return
        try:
            reqObj["sweep_start"] = float(self.osc_start_ledit.text())
            reqObj["sweep_end"] = float(self.osc_end_ledit.text()) + float(
                self.osc_start_ledit.text()
            )
            reqObj["img_width"] = float(self.osc_range_ledit.text())
            reqObj["exposure_time"] = float(self.exp_time_ledit.text())
            reqObj["detDist"] = float(self.detDistMotorEntry.getEntry().text())
            reqObj["resolution"] = float(self.resolution_ledit.text())
            if (
                singleRequest == 1
            ):  # a touch kludgy, but I want to be able to edit parameters for multiple requests w/o screwing the data loc info
                reqObj["file_prefix"] = str(self.dataPathGB.prefix_ledit.text())
                reqObj["basePath"] = str(self.dataPathGB.base_path_ledit.text())
                reqObj["directory"] = str(self.dataPathGB.dataPath_ledit.text())
                reqObj["file_number_start"] = int(
                    self.dataPathGB.file_numstart_ledit.text()
                )
            reqObj["attenuation"] = float(self.transmission_ledit.text())
            reqObj["slit_width"] = float(self.beamWidth_ledit.text())
            reqObj["slit_height"] = float(self.beamHeight_ledit.text())
            reqObj["energy"] = float(self.energy_ledit.text())
            wave = daq_utils.energy2wave(float(self.energy_ledit.text()), digits=6)
            reqObj["wavelength"] = wave
        except ValueError:
            message = "Please ensure that all boxes that expect numerical values have numbers in them"
            logger.error(message)
            self.popupServerMessage(f"{message}")
            return
        reqObj["fastDP"] = (
            self.staffScreenDialog.fastDPCheckBox.isChecked()
            or self.fastEPCheckBox.isChecked()
            or self.dimpleCheckBox.isChecked()
        )
        reqObj["fastEP"] = self.fastEPCheckBox.isChecked()
        reqObj["dimple"] = self.dimpleCheckBox.isChecked()
        reqObj["xia2"] = self.xia2CheckBox.isChecked()
        reqObj["protocol"] = str(self.protoComboBox.currentText())
        if reqObj["protocol"] == "vector" or reqObj["protocol"] == "stepVector":
            reqObj["vectorParams"]["fpp"] = int(self.vectorFPP_ledit.text())
        colRequest["request_obj"] = reqObj
        db_lib.updateRequest(colRequest)
        self.treeChanged_pv.put(1)

    def addRequestsToAllSelectedCB(self):
        if (
            self.protoComboBox.currentText() == "raster"
            or self.protoComboBox.currentText() == "stepRaster"
        ):  # it confused people when they didn't need to add rasters explicitly
            return
        selmod = self.dewarTree.selectionModel()
        selection = selmod.selection()
        indexes = selection.indexes()
        try:
            progressInc = 100.0 / float(len(indexes))
        except ZeroDivisionError:
            self.popupServerMessage("Select a sample to perform the request on!")
            return
        self.progressDialog.setWindowTitle("Creating Requests")
        self.progressDialog.show()
        if (
            getBlConfig("queueCollect") == 1
        ):  # If queue collect is ON only consider selected samples/requests and add a request to each
            samplesConsidered = set()
            for i in range(len(indexes)):
                self.progressDialog.setValue(int((i + 1) * progressInc))
                item = self.dewarTree.model.itemFromIndex(indexes[i])
                itemData = str(item.data(32))
                itemDataType = str(item.data(33))
                if itemDataType == "sample":
                    self.selectedSampleID = itemData
                elif itemDataType == "request":
                    selectedSampleRequest = db_lib.getRequestByID(item.data(32))
                    self.selectedSampleID = selectedSampleRequest["sample"]
<<<<<<< HEAD
                # If a request is already added to the sample, move on
                if self.selectedSampleID in samplesConsidered:
=======

                if self.selectedSampleID in samplesConsidered: # If a request is already added to the sample, move on
>>>>>>> 978159d1
                    continue

                try:
                    self.selectedSampleRequest = daq_utils.createDefaultRequest(
                        self.selectedSampleID
                    )
                except KeyError:
                    self.popupServerMessage("Please select a sample!")
                    self.progressDialog.close()
                    return
                if len(indexes) > 1:
                    self.dataPathGB.setFilePrefix_ledit(
                        str(self.selectedSampleRequest["request_obj"]["file_prefix"])
                    )
                    self.dataPathGB.setDataPath_ledit(
                        str(self.selectedSampleRequest["request_obj"]["directory"])
                    )
                    self.EScanDataPathGB.setFilePrefix_ledit(
                        str(self.selectedSampleRequest["request_obj"]["file_prefix"])
                    )
                    self.EScanDataPathGB.setDataPath_ledit(
                        str(self.selectedSampleRequest["request_obj"]["directory"])
                    )
                if itemDataType != "container":
                    self.addSampleRequestCB(selectedSampleID=self.selectedSampleID)
                    samplesConsidered.add(self.selectedSampleID)
        else:  # If queue collect is off does not matter how many requests you select only one will be added to current pin
            self.selectedSampleID = self.mountedPin_pv.get()
            self.selectedSampleRequest = daq_utils.createDefaultRequest(
                self.selectedSampleID
            )
            self.dataPathGB.setFilePrefix_ledit(
                str(self.selectedSampleRequest["request_obj"]["file_prefix"])
            )
            self.dataPathGB.setDataPath_ledit(
                str(self.selectedSampleRequest["request_obj"]["directory"])
            )
            self.EScanDataPathGB.setFilePrefix_ledit(
                str(self.selectedSampleRequest["request_obj"]["file_prefix"])
            )
            self.EScanDataPathGB.setDataPath_ledit(
                str(self.selectedSampleRequest["request_obj"]["directory"])
            )
            self.addSampleRequestCB(selectedSampleID=self.selectedSampleID)

        self.progressDialog.close()
        self.treeChanged_pv.put(1)

    def addSampleRequestCB(self, rasterDef=None, selectedSampleID=None):
        if self.selectedSampleID != None:
            try:
                sample = db_lib.getSampleByID(self.selectedSampleID)
                propNum = sample["proposalID"]
            except KeyError:
                propNum = 999999
            if propNum == None:
                propNum = 999999
            if propNum != daq_utils.getProposalID():
                logger.info("setting proposal in add request")
                daq_utils.setProposalID(propNum, createVisit=True)

        if getBlConfig("queueCollect") == 0:
            if self.mountedPin_pv.get() != self.selectedSampleID:
                self.selectedSampleID = self.mountedPin_pv.get()

        if not self.validateAllFields():
            return
        # skinner, not pretty below the way stuff is duplicated.
        try:
            if (
                float(self.osc_end_ledit.text()) < float(self.osc_range_ledit.text())
            ) and str(self.protoComboBox.currentText()) != "eScan":
                self.popupServerMessage("Osc range less than Osc width")
                return
        except ValueError:
            message = (
                "Please ensure oscillation end and oscillation range are valid numbers"
            )
            logger.error(message)
            self.popupServerMessage(f"{message}")
            return

        if self.periodicTable.isVisible():
            if self.periodicTable.eltCurrent != None:
                symbol = self.periodicTable.eltCurrent.symbol
                targetEdge = element_info[symbol][2]
                if daq_utils.beamline == "fmx":
                    mcaRoiLo = element_info[symbol][4]
                    mcaRoiHi = element_info[symbol][5]
                else:
                    mcaRoiLo = self.XRFInfoDict[symbol] - 25
                    mcaRoiHi = self.XRFInfoDict[symbol] + 25
                targetEnergy = Elements.Element[symbol]["binding"][targetEdge]
                currentEnergy = float(self.energy_ledit.text())
                energyDiff = abs(
                    currentEnergy - targetEnergy * 1000
                )  # targetEnergy is in keV, LSDC energy is in eV
                if energyDiff >= 20:
                    message = f"Please choose an element with an edge closer to {currentEnergy}. The energy difference to {symbol} is {energyDiff:.1f}"
                    logger.error(message)
                    self.popupServerMessage(f"{message}")
                    return
                colRequest = daq_utils.createDefaultRequest(self.selectedSampleID)
                sampleName = str(db_lib.getSampleNamebyID(colRequest["sample"]))
                runNum = db_lib.incrementSampleRequestCount(colRequest["sample"])
                (
                    puckPosition,
                    samplePositionInContainer,
                    containerID,
                ) = db_lib.getCoordsfromSampleID(
                    daq_utils.beamline, colRequest["sample"]
                )
                reqObj = get_request_object_escan(
                    colRequest["request_obj"],
                    self.periodicTable.eltCurrent.symbol,
                    runNum,
                    self.EScanDataPathGB.prefix_ledit.text(),
                    self.EScanDataPathGB.base_path_ledit.text(),
                    sampleName,
                    containerID,
                    samplePositionInContainer,
                    self.EScanDataPathGB.file_numstart_ledit.text(),
                    self.exp_time_ledit.text(),
                    targetEnergy,
                    self.escan_steps_ledit.text(),
                    self.escan_stepsize_ledit.text(),
                )
                reqObj["detDist"] = float(self.detDistMotorEntry.getEntry().text())
                reqObj["attenuation"] = float(self.transmission_ledit.text())
                reqObj["mcaRoiLo"] = mcaRoiLo
                reqObj["mcaRoiHi"] = mcaRoiHi

                colRequest["request_obj"] = reqObj
                newSampleRequestID = db_lib.addRequesttoSample(
                    self.selectedSampleID,
                    reqObj["protocol"],
                    daq_utils.owner,
                    reqObj,
                    priority=5000,
                    proposalID=daq_utils.getProposalID(),
                )
                # attempt here to select a newly created request.
                self.SelectedItemData = newSampleRequestID

                if (
                    selectedSampleID == None
                ):  # this is a temp kludge to see if this is called from addAll
                    self.treeChanged_pv.put(1)
            else:
                logger.info("choose an element and try again")
            return

        # I don't like the code duplication, but one case is the mounted sample and selected centerings - so it's in a loop for multiple reqs, the other requires autocenter.
        if (self.mountedPin_pv.get() == self.selectedSampleID) and (
            len(self.centeringMarksList) != 0
        ):
            selectedCenteringFound = 0
            for i in range(len(self.centeringMarksList)):
                if self.centeringMarksList[i]["graphicsItem"].isSelected():
                    selectedCenteringFound = 1
                    colRequest = daq_utils.createDefaultRequest(self.selectedSampleID)
                    sampleName = str(db_lib.getSampleNamebyID(colRequest["sample"]))
                    runNum = db_lib.incrementSampleRequestCount(colRequest["sample"])
                    (
                        puckPosition,
                        samplePositionInContainer,
                        containerID,
                    ) = db_lib.getCoordsfromSampleID(
                        daq_utils.beamline, colRequest["sample"]
                    )
                    reqObj = colRequest["request_obj"]
                    try:
                        reqObj["runNum"] = runNum
                        reqObj["sweep_start"] = float(self.osc_start_ledit.text())
                        reqObj["sweep_end"] = float(self.osc_end_ledit.text()) + float(
                            self.osc_start_ledit.text()
                        )
                        reqObj["img_width"] = float(self.osc_range_ledit.text())
                        setBlConfig(
                            "screen_default_width", float(self.osc_range_ledit.text())
                        )
                        setBlConfig(
                            "screen_default_time", float(self.exp_time_ledit.text())
                        )
                        setBlConfig("stdTrans", float(self.transmission_ledit.text()))
                        setBlConfig(
                            "screen_default_dist",
                            float(self.detDistMotorEntry.getEntry().text()),
                        )
                        reqObj["exposure_time"] = float(self.exp_time_ledit.text())
                        reqObj["resolution"] = float(self.resolution_ledit.text())
                        reqObj["file_prefix"] = str(
                            self.dataPathGB.prefix_ledit.text() + "_C" + str(i + 1)
                        )
                        reqObj["basePath"] = str(self.dataPathGB.base_path_ledit.text())
                        reqObj["directory"] = (
                            str(self.dataPathGB.base_path_ledit.text())
                            + "/"
                            + str(daq_utils.getVisitName())
                            + "/"
                            + sampleName
                            + "/"
                            + str(runNum)
                            + "/"
                            + db_lib.getContainerNameByID(containerID)
                            + "_"
                            + str(samplePositionInContainer + 1)
                            + "/"
                        )
                        reqObj["file_number_start"] = int(
                            self.dataPathGB.file_numstart_ledit.text()
                        )
                        reqObj["attenuation"] = float(self.transmission_ledit.text())
                        reqObj["slit_width"] = float(self.beamWidth_ledit.text())
                        reqObj["slit_height"] = float(self.beamHeight_ledit.text())
                        reqObj["energy"] = float(self.energy_ledit.text())
                        wave = daq_utils.energy2wave(
                            float(self.energy_ledit.text()), digits=6
                        )
                        reqObj["wavelength"] = wave
                    except ValueError:
                        message = "Please ensure that all boxes that expect numerical values have numbers in them"
                        logger.error(message)
                        self.popupServerMessage(f"{message}")
                        return
                    reqObj["detDist"] = float(self.detDistMotorEntry.getEntry().text())
                    reqObj["protocol"] = str(self.protoComboBox.currentText())
                    reqObj["pos_x"] = float(
                        self.centeringMarksList[i]["sampCoords"]["x"]
                    )
                    reqObj["pos_y"] = float(
                        self.centeringMarksList[i]["sampCoords"]["y"]
                    )
                    reqObj["pos_z"] = float(
                        self.centeringMarksList[i]["sampCoords"]["z"]
                    )
                    reqObj["fastDP"] = (
                        self.staffScreenDialog.fastDPCheckBox.isChecked()
                        or self.fastEPCheckBox.isChecked()
                        or self.dimpleCheckBox.isChecked()
                    )
                    reqObj["fastEP"] = self.fastEPCheckBox.isChecked()
                    reqObj["dimple"] = self.dimpleCheckBox.isChecked()
                    reqObj["xia2"] = self.xia2CheckBox.isChecked()
                    if (
                        reqObj["protocol"] == "characterize"
                        or reqObj["protocol"] == "ednaCol"
                    ):
                        characterizationParams = {
                            "aimed_completeness": float(
                                self.characterizeCompletenessEdit.text()
                            ),
                            "aimed_multiplicity": str(
                                self.characterizeMultiplicityEdit.text()
                            ),
                            "aimed_resolution": float(self.characterizeResoEdit.text()),
                            "aimed_ISig": float(self.characterizeISIGEdit.text()),
                        }
                        reqObj["characterizationParams"] = characterizationParams
                    colRequest["request_obj"] = reqObj
                    newSampleRequestID = db_lib.addRequesttoSample(
                        self.selectedSampleID,
                        reqObj["protocol"],
                        daq_utils.owner,
                        reqObj,
                        priority=5000,
                        proposalID=daq_utils.getProposalID(),
                    )
                    # attempt here to select a newly created request.
                    self.SelectedItemData = newSampleRequestID
            if selectedCenteringFound == 0:
                message = QtWidgets.QErrorMessage(self)
                message.setModal(False)
                message.showMessage("You need to select a centering.")
        else:  # autocenter or interactive
            colRequest = self.selectedSampleRequest
            try:
                sampleName = str(db_lib.getSampleNamebyID(colRequest["sample"]))
            except KeyError:
                logger.error("no sample selected")
                self.popupServerMessage("no sample selected")
                return
            (
                puckPosition,
                samplePositionInContainer,
                containerID,
            ) = db_lib.getCoordsfromSampleID(daq_utils.beamline, colRequest["sample"])
            runNum = db_lib.incrementSampleRequestCount(colRequest["sample"])
            reqObj = colRequest["request_obj"]
            centeringOption = str(self.centeringComboBox.currentText())
            reqObj["centeringOption"] = centeringOption
            if (
                centeringOption == "Interactive"
                and self.mountedPin_pv.get() == self.selectedSampleID
            ) or centeringOption == "Testing":  # user centered manually
                reqObj["pos_x"] = float(self.sampx_pv.get())
                reqObj["pos_y"] = float(self.sampy_pv.get())
                reqObj["pos_z"] = float(self.sampz_pv.get())
            reqObj["runNum"] = runNum
            try:
                reqObj["sweep_start"] = float(self.osc_start_ledit.text())
                reqObj["sweep_end"] = float(self.osc_end_ledit.text()) + float(
                    self.osc_start_ledit.text()
                )
                reqObj["img_width"] = float(self.osc_range_ledit.text())
                reqObj["exposure_time"] = float(self.exp_time_ledit.text())
                if rasterDef == None and reqObj["protocol"] != "burn":
                    setBlConfig(
                        "screen_default_width", float(self.osc_range_ledit.text())
                    )
                    setBlConfig(
                        "screen_default_time", float(self.exp_time_ledit.text())
                    )
                    setBlConfig("stdTrans", float(self.transmission_ledit.text()))
                    setBlConfig(
                        "screen_default_dist",
                        float(self.detDistMotorEntry.getEntry().text()),
                    )
                reqObj["resolution"] = float(self.resolution_ledit.text())
                reqObj["directory"] = (
                    str(self.dataPathGB.base_path_ledit.text())
                    + "/"
                    + str(daq_utils.getVisitName())
                    + "/"
                    + str(self.dataPathGB.prefix_ledit.text())
                    + "/"
                    + str(runNum)
                    + "/"
                    + db_lib.getContainerNameByID(containerID)
                    + "_"
                    + str(samplePositionInContainer + 1)
                    + "/"
                )
                reqObj["basePath"] = str(self.dataPathGB.base_path_ledit.text())
                reqObj["file_prefix"] = str(self.dataPathGB.prefix_ledit.text())
                reqObj["file_number_start"] = int(
                    self.dataPathGB.file_numstart_ledit.text()
                )
                if abs(reqObj["sweep_end"] - reqObj["sweep_start"]) < 5.0:
                    reqObj["fastDP"] = False
                    reqObj["fastEP"] = False
                    reqObj["dimple"] = False
                else:
                    reqObj["fastDP"] = (
                        self.staffScreenDialog.fastDPCheckBox.isChecked()
                        or self.fastEPCheckBox.isChecked()
                        or self.dimpleCheckBox.isChecked()
                    )
                    reqObj["fastEP"] = self.fastEPCheckBox.isChecked()
                    reqObj["dimple"] = self.dimpleCheckBox.isChecked()
                reqObj["xia2"] = self.xia2CheckBox.isChecked()
                reqObj["attenuation"] = float(self.transmission_ledit.text())
                reqObj["slit_width"] = float(self.beamWidth_ledit.text())
                reqObj["slit_height"] = float(self.beamHeight_ledit.text())
                reqObj["energy"] = float(self.energy_ledit.text())
            except ValueError:
                message = "Please ensure that all boxes that expect numerical values have numbers in them"
                logger.error(message)
                self.popupServerMessage(f"{message}")
                return
            try:
                wave = daq_utils.energy2wave(float(self.energy_ledit.text()), digits=6)
            except ValueError:
                wave = 1.1

            reqObj["wavelength"] = wave
            reqObj["protocol"] = str(self.protoComboBox.currentText())
            try:
                reqObj["detDist"] = float(self.detDistMotorEntry.getEntry().text())
            except ValueError:
                new_distance = 502.0
                logger.error("set dist to %s in exception handler 1" % new_distance)
                reqObj["detDist"] = new_distance
            if reqObj["protocol"] == "multiCol" or reqObj["protocol"] == "multiColQ":
                reqObj["gridStep"] = float(self.rasterStepEdit.text())
                reqObj["diffCutoff"] = float(self.multiColCutoffEdit.text())
            if reqObj["protocol"] == "rasterScreen":
                reqObj["gridStep"] = float(self.rasterStepEdit.text())
            if rasterDef != None:
                reqObj["rasterDef"] = rasterDef
                reqObj["gridStep"] = float(self.rasterStepEdit.text())
            if reqObj["protocol"] == "characterize" or reqObj["protocol"] == "ednaCol":
                characterizationParams = {
                    "aimed_completeness": float(
                        self.characterizeCompletenessEdit.text()
                    ),
                    "aimed_multiplicity": str(self.characterizeMultiplicityEdit.text()),
                    "aimed_resolution": float(self.characterizeResoEdit.text()),
                    "aimed_ISig": float(self.characterizeISIGEdit.text()),
                }
                reqObj["characterizationParams"] = characterizationParams
            if reqObj["protocol"] == "vector" or reqObj["protocol"] == "stepVector":
                if float(self.osc_end_ledit.text()) < 5.0:
                    self.popupServerMessage(
                        "Vector oscillation must be at least 5.0 degrees."
                    )
                    return
                selectedCenteringFound = 1
                try:
                    x_vec, y_vec, z_vec, trans_total = self.updateVectorLengthAndSpeed()
                    framesPerPoint = int(self.vectorFPP_ledit.text())
                    vectorParams = {
                        "vecStart": self.vectorStart["coords"],
                        "vecEnd": self.vectorEnd["coords"],
                        "x_vec": x_vec,
                        "y_vec": y_vec,
                        "z_vec": z_vec,
                        "trans_total": trans_total,
                        "fpp": framesPerPoint,
                    }
                    reqObj["vectorParams"] = vectorParams
                except Exception as e:
                    if self.vectorStart == None:
                        self.popupServerMessage("Vector start must be defined.")
                        return
                    elif self.vectorEnd == None:
                        self.popupServerMessage("Vector end must be defined.")
                        return
                    logger.error("Exception while getting vector parameters: %s" % e)
                    pass
            colRequest["request_obj"] = reqObj
            newSampleRequestID = db_lib.addRequesttoSample(
                self.selectedSampleID,
                reqObj["protocol"],
                daq_utils.owner,
                reqObj,
                priority=5000,
                proposalID=daq_utils.getProposalID(),
            )
            # attempt here to select a newly created request.
            self.SelectedItemData = newSampleRequestID
            newSampleRequest = db_lib.getRequestByID(newSampleRequestID)
            if rasterDef != None:
                self.rasterDefList.append(newSampleRequest)
                self.drawPolyRaster(newSampleRequest)
        if (
            selectedSampleID == None
        ):  # this is a temp kludge to see if this is called from addAll
            self.treeChanged_pv.put(1)

    def cloneRequestCB(self):
        self.eraseCB()
        colRequest = self.selectedSampleRequest
        reqObj = colRequest["request_obj"]
        if "rasterDef" in reqObj:
            self.addSampleRequestCB(reqObj["rasterDef"])

    def collectQueueCB(self):
        currentRequest = db_lib.popNextRequest(daq_utils.beamline)
        if currentRequest == {}:
            self.addRequestsToAllSelectedCB()
        logger.info("running queue")
        self.send_to_server("runDCQueue()")

    def warmupGripperCB(self):
        self.send_to_server("warmupGripper()")

    def dryGripperCB(self):
        self.send_to_server("dryGripper()")

    def enableTScreenGripperCB(self):
        self.send_to_server("enableDewarTscreen()")

    def parkGripperCB(self):
        self.send_to_server("parkGripper()")

    def restartServerCB(self):
        if self.controlEnabled():
            msg = "Desperation move. Are you sure?"
            self.timerSample.stop()
            reply = QtWidgets.QMessageBox.question(
                self,
                "Message",
                msg,
                QtWidgets.QMessageBox.Yes,
                QtWidgets.QMessageBox.No,
            )
            self.timerSample.start(SAMPLE_TIMER_DELAY)
            if reply == QtWidgets.QMessageBox.Yes:
                if daq_utils.beamline == "fmx" or daq_utils.beamline == "amx":
                    restart_pv = PV(daq_utils.beamlineComm + "RestartServerSignal")
                    restart_pv.put(not (restart_pv.get()))
                else:
                    logger.error("Not restarting server - unknown beamline")
        else:
            self.popupServerMessage("You don't have control")

    def openPhotonShutterCB(self):
        self.photonShutterOpen_pv.put(1)

    def popUserScreenCB(self):
        if self.controlEnabled():
            self.userScreenDialog.show()
        else:
            self.popupServerMessage("You don't have control")

    def closePhotonShutterCB(self):
        self.photonShutterClose_pv.put(1)

    def removePuckCB(self):
        self.timerSample.stop()
        dewarPos, ok = DewarDialog.getDewarPos(parent=self, action="remove")
        self.timerSample.start(SAMPLE_TIMER_DELAY)

    def transform_vector_coords(self, prev_coords, current_raw_coords):
        """Updates y and z co-ordinates of vector points when they are moved

        This function tweaks the y and z co-ordinates such that when a vector start or
        end point is adjusted in the 2-D plane of the screen, it maintains the points' location
        in the 3rd dimension perpendicular to the screen

        Args:
          prev_coords: Dictionary with x,y and z co-ordinates of the previous location of the sample
          current_raw_coords: Dictionary with x, y and z co-ordinates of the sample derived from the goniometer
            PVs
          omega: Omega of the Goniometer (usually RBV)

        Returns:
          A dictionary mapping x, y and z to tweaked coordinates
        """

        # Transform z from prev point and y from current point to lab coordinate system
        _, _, zLabPrev, _ = daq_utils.gonio2lab(
            prev_coords["x"],
            prev_coords["y"],
            prev_coords["z"],
            current_raw_coords["omega"],
        )
        _, yLabCurrent, _, _ = daq_utils.gonio2lab(
            current_raw_coords["x"],
            current_raw_coords["y"],
            current_raw_coords["z"],
            current_raw_coords["omega"],
        )

        # Take y co-ordinate from current point and z-coordinate from prev point and transform back to gonio co-ordinates
        _, yTweakedCurrent, zTweakedCurrent, _ = daq_utils.lab2gonio(
            prev_coords["x"], yLabCurrent, zLabPrev, current_raw_coords["omega"]
        )
        return {
            "x": current_raw_coords["x"],
            "y": yTweakedCurrent,
            "z": zTweakedCurrent,
        }

    def getVectorObject(
        self, prevVectorPoint=None, gonioCoords=None, pen=None, brush=None
    ):
        """Creates and returns a vector start or end point

        Places a start or end vector marker wherever the crosshair is located in
        the sample camera view and returns a dictionary of metadata related to that point

        Args:
          prevVectorPoint: Dictionary of metadata related to a point being adjusted. For example,
              a previously placed vectorStart point is moved, its old position is used to determine
              its new co-ordinates in 3D space
          gonioCoords: Dictionary of gonio coordinates. If not provided will retrieve current PV values
          pen: QPen object that defines the color of the point's outline
          brush: QBrush object that defines the color of the point's fill color
        Returns:
          A dict mapping the following keys
              "coords": A dictionary of tweaked x, y and z positions of the Goniometer
              "raw_coords": A dictionary of x, y, z co-ordinates obtained from the Goniometer PVs
              "graphicsitem": Qt object referring to the marker on the sample camera
              "centerCursorX" and "centerCursorY": Location of the center marker when this marker was placed
        """
        if not pen:
            pen = QtGui.QPen(QtCore.Qt.blue)
        if not brush:
            brush = QtGui.QBrush(QtCore.Qt.blue)
        markWidth = 10
        # TODO: Place vecMarker in such a way that it matches any arbitrary gonioCoords given to this function
        # currently vecMarker will be placed at the center of the sample cam
        vecMarker = self.scene.addEllipse(
            self.centerMarker.x()
            - (markWidth / 2.0)
            - 1
            + self.centerMarkerCharOffsetX,
            self.centerMarker.y()
            - (markWidth / 2.0)
            - 1
            + self.centerMarkerCharOffsetY,
            markWidth,
            markWidth,
            pen,
            brush,
        )
        if not gonioCoords:
            gonioCoords = {
                "x": self.sampx_pv.get(),
                "y": self.sampy_pv.get(),
                "z": self.sampz_pv.get(),
                "omega": self.omegaRBV_pv.get(),
            }
        if prevVectorPoint:
            vectorCoords = self.transform_vector_coords(
                prevVectorPoint["coords"], gonioCoords
            )
        else:
            vectorCoords = {
                k: v for k, v in gonioCoords.items() if k in ["x", "y", "z"]
            }
        return {
            "coords": vectorCoords,
            "gonioCoords": gonioCoords,
            "graphicsitem": vecMarker,
            "centerCursorX": self.centerMarker.x(),
            "centerCursorY": self.centerMarker.y(),
        }

    def setVectorPointCB(self, pointName):
        """Callback function to update a vector point

        Callback to remove or add the appropriate vector start or end point on the sample camera.
        Calls getVectorObject to generate metadata related to this point. Draws a vector line if
        both start and end is defined

        Args:
            point: Point to be placed (Either vectorStart or vectorEnd)
        """
        point = getattr(self, pointName)
        if point:
            self.scene.removeItem(point["graphicsitem"])
            if self.vecLine:
                self.scene.removeItem(self.vecLine)
        if pointName == "vectorEnd":
            brush = QtGui.QBrush(QtCore.Qt.red)
        else:
            brush = QtGui.QBrush(QtCore.Qt.blue)
        point = self.getVectorObject(prevVectorPoint=point, brush=brush)
        setattr(self, pointName, point)
        if self.vectorStart and self.vectorEnd:
            self.drawVector()

    def drawVector(self):
        pen = QtGui.QPen(QtCore.Qt.blue)
        try:
            self.updateVectorLengthAndSpeed()
        except:
            pass
        self.protoVectorRadio.setChecked(True)
        self.vecLine = self.scene.addLine(
            self.centerMarker.x()
            + self.vectorStart["graphicsitem"].x()
            + self.centerMarkerCharOffsetX,
            self.centerMarker.y()
            + self.vectorStart["graphicsitem"].y()
            + self.centerMarkerCharOffsetY,
            self.centerMarker.x()
            + self.vectorEnd["graphicsitem"].x()
            + self.centerMarkerCharOffsetX,
            self.centerMarker.y()
            + self.vectorEnd["graphicsitem"].y()
            + self.centerMarkerCharOffsetY,
            pen,
        )
        self.vecLine.setFlag(QtWidgets.QGraphicsItem.ItemIsMovable, True)

    def clearVectorCB(self):
        if self.vectorStart:
            self.scene.removeItem(self.vectorStart["graphicsitem"])
            self.vectorStart = None
        if self.vectorEnd:
            self.scene.removeItem(self.vectorEnd["graphicsitem"])
            self.vectorEnd = None
            self.vecLenLabelOutput.setText("---")
            self.vecSpeedLabelOutput.setText("---")
        if self.vecLine:
            self.scene.removeItem(self.vecLine)
            self.vecLine = None

    def puckToDewarCB(self):
        while 1:
            self.timerSample.stop()
            puckName, ok = PuckDialog.getPuckName()
            self.timerSample.start(SAMPLE_TIMER_DELAY)
            if ok:
                self.timerSample.stop()
                dewarPos, ok = DewarDialog.getDewarPos(parent=self, action="add")
                self.timerSample.start(SAMPLE_TIMER_DELAY)
                if ok and dewarPos is not None and puckName is not None:
                    ipos = int(dewarPos) + 1
                    db_lib.insertIntoContainer(
                        daq_utils.primaryDewarName,
                        daq_utils.beamline,
                        ipos,
                        db_lib.getContainerIDbyName(puckName, daq_utils.owner),
                    )
                    self.treeChanged_pv.put(1)
            else:
                break

    def stopRunCB(self):
        logger.info("stopping collection")
        self.aux_send_to_server("stopDCQueue(1)")

    def stopQueueCB(self):
        logger.info("stopping queue")
        if self.pauseQueueButton.text() == "Continue":
            self.aux_send_to_server("continue_data_collection()")
        else:
            self.aux_send_to_server("stopDCQueue(2)")

    def mountSampleCB(self):
        if getBlConfig("mountEnabled") == 0:
            self.popupServerMessage("Mounting disabled!! Call staff!")
            return
        logger.info("mount selected sample")
        self.eraseCB()
        if (
            self.dewarTree.getSelectedSample()
        ):  # If sample ID is not found check the dewartree directly
            self.selectedSampleID = self.dewarTree.getSelectedSample()
        else:  # No sample ID found, do nothing
            logger.info("No sample selected, cannot mount")
            return
        self.send_to_server('mountSample("' + str(self.selectedSampleID) + '")')
        self.zoom2Radio.setChecked(True)
        self.zoomLevelToggledCB("Zoom2")
        self.protoComboBox.setCurrentIndex(self.protoComboBox.findText(str("standard")))
        self.protoComboActivatedCB("standard")

    def unmountSampleCB(self):
        logger.info("unmount sample")
        self.send_to_server("unmountSample()")

    def refreshCollectionParams(self, selectedSampleRequest, validate_hdf5=True):
        reqObj = selectedSampleRequest["request_obj"]
        self.protoComboBox.setCurrentIndex(
            self.protoComboBox.findText(str(reqObj["protocol"]))
        )
        protocol = str(reqObj["protocol"])
        if protocol == "raster":
            self.protoRasterRadio.setChecked(True)
        elif protocol == "standard":
            self.protoStandardRadio.setChecked(True)
        elif protocol == "vector":
            self.protoVectorRadio.setChecked(True)
        else:
            self.protoOtherRadio.setChecked(True)

        logger.info("osc range")
        self.setGuiValues(
            {
                "osc_start": reqObj["sweep_start"],
                "osc_end": reqObj["sweep_end"] - reqObj["sweep_start"],
                "osc_range": reqObj["img_width"],
                "exp_time": reqObj["exposure_time"],
                "resolution": reqObj["resolution"],
                "transmission": reqObj["attenuation"],
            }
        )
        self.dataPathGB.setFileNumstart_ledit(str(reqObj["file_number_start"]))
        self.beamWidth_ledit.setText(str(reqObj["slit_width"]))
        self.beamHeight_ledit.setText(str(reqObj["slit_height"]))
        if "fastDP" in reqObj:
            self.staffScreenDialog.fastDPCheckBox.setChecked(
                (reqObj["fastDP"] or reqObj["fastEP"] or reqObj["dimple"])
            )
        if "fastEP" in reqObj:
            self.fastEPCheckBox.setChecked(reqObj["fastEP"])
        if "dimple" in reqObj:
            self.dimpleCheckBox.setChecked(reqObj["dimple"])
        if "xia2" in reqObj:
            self.xia2CheckBox.setChecked(reqObj["xia2"])
        reqObj["energy"] = float(self.energy_ledit.text())
        self.energy_ledit.setText(str(reqObj["energy"]))
        energy_s = str(daq_utils.wave2energy(reqObj["wavelength"], digits=6))
        dist_s = str(reqObj["detDist"])
        self.detDistMotorEntry.getEntry().setText(str(dist_s))
        self.dataPathGB.setFilePrefix_ledit(str(reqObj["file_prefix"]))
        self.dataPathGB.setBasePath_ledit(str(reqObj["basePath"]))
        self.dataPathGB.setDataPath_ledit(str(reqObj["directory"]))
        if (
            str(reqObj["protocol"]) == "characterize"
            or str(reqObj["protocol"]) == "ednaCol"
        ):
            prefix_long = (
                str(reqObj["directory"]) + "/ref-" + str(reqObj["file_prefix"])
            )
        else:
            prefix_long = str(reqObj["directory"]) + "/" + str(reqObj["file_prefix"])
        fnumstart = reqObj["file_number_start"]

        if (
            str(reqObj["protocol"]) == "characterize"
            or str(reqObj["protocol"]) == "ednaCol"
            or str(reqObj["protocol"]) == "standard"
            or str(reqObj["protocol"]) == "vector"
        ):
            if "priority" in selectedSampleRequest:
                if (
                    selectedSampleRequest["priority"] < 0
                    and self.staffScreenDialog.albulaDispCheckBox.isChecked()
                ):
                    firstFilename = daq_utils.create_filename(prefix_long, fnumstart)
                    if validate_hdf5:
                        if albulaUtils.validate_master_HDF5_file(firstFilename):
                            albulaUtils.albulaDispFile(firstFilename)
                        else:
                            QtWidgets.QMessageBox.information(
                                self,
                                "Error",
                                f"Master HDF5 file {firstFilename} could not be validated",
                                QtWidgets.QMessageBox.Ok,
                            )
        self.rasterStepEdit.setText(str(reqObj["gridStep"]))
        if reqObj["gridStep"] == self.rasterStepDefs["Coarse"]:
            self.rasterGrainCoarseRadio.setChecked(True)
        elif reqObj["gridStep"] == self.rasterStepDefs["Fine"]:
            self.rasterGrainFineRadio.setChecked(True)
        elif reqObj["gridStep"] == self.rasterStepDefs["VFine"]:
            self.rasterGrainVFineRadio.setChecked(True)
        else:
            self.rasterGrainCustomRadio.setChecked(True)
        rasterStep = int(reqObj["gridStep"])
        if not self.hideRastersCheckBox.isChecked() and (
            reqObj["protocol"] in ("raster", "stepRaster", "multiCol")
        ):
            if not self.rasterIsDrawn(selectedSampleRequest):
                self.drawPolyRaster(selectedSampleRequest)
                self.fillPolyRaster(selectedSampleRequest)

            if (
                str(self.govStateMessagePV.get(as_string=True)) == "state SA"
                and self.controlEnabled()  # Move only in SA (Any other way for GUI to detect governor state?)
                and self.selectedSampleRequest["sample"]  # with control enabled
                == self.mountedPin_pv.get()
            ):  # And the sample of the selected request is mounted
                self.processSampMove(self.sampx_pv.get(), "x")
                self.processSampMove(self.sampy_pv.get(), "y")
                self.processSampMove(self.sampz_pv.get(), "z")
                if (
                    abs(
                        selectedSampleRequest["request_obj"]["rasterDef"]["omega"]
                        - self.omega_pv.get()
                    )
                    > 5.0
                ):
                    comm_s = (
                        'mvaDescriptor("omega",'
                        + str(
                            selectedSampleRequest["request_obj"]["rasterDef"]["omega"]
                        )
                        + ")"
                    )
                    self.send_to_server(comm_s)
        if str(reqObj["protocol"]) == "eScan":
            try:
                self.escan_steps_ledit.setText(str(reqObj["steps"]))
                self.escan_stepsize_ledit.setText(str(reqObj["stepsize"]))
                self.EScanDataPathGB.setBasePath_ledit(reqObj["basePath"])
                self.EScanDataPathGB.setDataPath_ledit(reqObj["directory"])
                self.EScanDataPathGB.setFileNumstart_ledit(
                    str(reqObj["file_number_start"])
                )
                self.EScanDataPathGB.setFilePrefix_ledit(str(reqObj["file_prefix"]))
                self.periodicTable.elementClicked(reqObj["element"])
            except KeyError:
                pass
        elif (
            str(reqObj["protocol"]) == "characterize"
            or str(reqObj["protocol"]) == "ednaCol"
        ):
            characterizationParams = reqObj["characterizationParams"]
            self.characterizeCompletenessEdit.setText(
                str(characterizationParams["aimed_completeness"])
            )
            self.characterizeISIGEdit.setText(str(characterizationParams["aimed_ISig"]))
            self.characterizeResoEdit.setText(
                str(characterizationParams["aimed_resolution"])
            )
            self.characterizeMultiplicityEdit.setText(
                str(characterizationParams["aimed_multiplicity"])
            )
        else:  # for now, erase the rasters if a non-raster is selected, need to rationalize later
            pass
        self.showProtParams()

    def row_clicked(
        self, index
    ):  # I need "index" here? seems like I get it from selmod, but sometimes is passed
        selmod = self.dewarTree.selectionModel()
        selection = selmod.selection()
        indexes = selection.indexes()
        if len(indexes) == 0:
            return
        i = 0
        item = self.dewarTree.model.itemFromIndex(indexes[i])
        parent = indexes[i].parent()
        try:
            puck_name = parent.data()
        except AttributeError as e:
            logger.error("attribute error in row_clicked: %s", e)
            return
        itemData = str(item.data(32))
        itemDataType = str(item.data(33))
        self.SelectedItemData = itemData  # an attempt to know what is selected and preserve it when refreshing the tree
        if itemData == "":
            logger.info("nothing there")
            return
        elif itemDataType == "container":
            logger.info("I'm a puck")
            return
        elif itemDataType == "sample":
            self.selectedSampleID = itemData
            sample = db_lib.getSampleByID(self.selectedSampleID)
            owner = sample["owner"]
            sample_name = db_lib.getSampleNamebyID(self.selectedSampleID)
            logger.info("sample in pos " + str(itemData))
            if (
                sample["uid"] != self.mountedPin_pv.get()
                and getBlConfig("queueCollect") == 0
            ):  # Don't fill data paths if an unmounted sample is clicked and queue collect is off
                return
            if self.osc_start_ledit.text() == "":
                self.selectedSampleRequest = daq_utils.createDefaultRequest(
                    itemData, createVisit=False
                )
                self.refreshCollectionParams(self.selectedSampleRequest)
                if self.stillModeStatePV.get():
                    self.setGuiValues({"osc_range": "0.0"})
                reqObj = self.selectedSampleRequest["request_obj"]
                self.dataPathGB.setFilePrefix_ledit(str(reqObj["file_prefix"]))
                self.dataPathGB.setBasePath_ledit(reqObj["basePath"])
                self.dataPathGB.setDataPath_ledit(reqObj["directory"])
                self.EScanDataPathGB.setFilePrefix_ledit(str(reqObj["file_prefix"]))
                self.EScanDataPathGB.setBasePath_ledit(reqObj["basePath"])
                self.EScanDataPathGB.setDataPath_ledit(reqObj["directory"])
                self.EScanDataPathGB.setFileNumstart_ledit(
                    str(reqObj["file_number_start"])
                )
                if self.vidActionRasterDefRadio.isChecked():
                    self.protoComboBox.setCurrentIndex(
                        self.protoComboBox.findText(str("raster"))
                    )
                    self.showProtParams()
            else:
                self.selectedSampleRequest = daq_utils.createDefaultRequest(
                    itemData, createVisit=False
                )
                reqObj = self.selectedSampleRequest["request_obj"]
                self.dataPathGB.setFilePrefix_ledit(str(reqObj["file_prefix"]))
                self.dataPathGB.setBasePath_ledit(reqObj["basePath"])
                self.dataPathGB.setDataPath_ledit(reqObj["directory"])
                self.EScanDataPathGB.setFilePrefix_ledit(str(reqObj["file_prefix"]))
                self.EScanDataPathGB.setBasePath_ledit(reqObj["basePath"])
                self.EScanDataPathGB.setDataPath_ledit(reqObj["directory"])
                self.EScanDataPathGB.setFileNumstart_ledit(
                    str(reqObj["file_number_start"])
                )
        else:  # request
            self.selectedSampleRequest = db_lib.getRequestByID(itemData)
            reqObj = self.selectedSampleRequest["request_obj"]
            reqID = self.selectedSampleRequest["uid"]
            self.selectedSampleID = self.selectedSampleRequest["sample"]
            sample = db_lib.getSampleByID(self.selectedSampleID)
            if (
                sample["uid"] != self.mountedPin_pv.get()
                and getBlConfig("queueCollect") == 0
            ):  # Don't fill request data if unmounted sample and queuecollect is off
                return
            owner = sample["owner"]
            if reqObj["protocol"] == "eScan":
                try:
                    if reqObj["runChooch"]:
                        resultList = db_lib.getResultsforRequest(reqID)
                        if len(resultList) > 0:
                            lastResult = resultList[-1]
                            if (
                                db_lib.getResult(lastResult["uid"])["result_type"]
                                == "choochResult"
                            ):
                                resultID = lastResult["uid"]
                                logger.info("plotting chooch")
                                self.processChoochResult(resultID)
                except KeyError:
                    logger.error(
                        "KeyError - ignoring chooch-related items, perhaps from a bad energy scan"
                    )
            self.refreshCollectionParams(self.selectedSampleRequest)

    def processXrecRasterCB(self, value=None, char_value=None, **kw):
        xrecFlag = value
        if xrecFlag != "0":
            self.xrecRasterSignal.emit(xrecFlag)

    def processChoochResultsCB(self, value=None, char_value=None, **kw):
        choochFlag = value
        if choochFlag != "0":
            self.choochResultSignal.emit(choochFlag)

    def processEnergyChangeCB(self, value=None, char_value=None, **kw):
        energyVal = value
        self.energyChangeSignal.emit(energyVal)

    def mountedPinChangedCB(self, value=None, char_value=None, **kw):
        mountedPinPos = value
        self.mountedPinSignal.emit(mountedPinPos)

    def beamSizeChangedCB(self, value=None, char_value=None, **kw):
        beamSizeFlag = value
        self.beamSizeSignal.emit(beamSizeFlag)

    def controlMasterChangedCB(self, value=None, char_value=None, **kw):
        controlMasterPID = value
        self.controlMasterSignal.emit(controlMasterPID)

    def zebraArmStateChangedCB(self, value=None, char_value=None, **kw):
        armState = value
        self.zebraArmStateSignal.emit(armState)

    def govRobotSeReachChangedCB(self, value=None, char_value=None, **kw):
        armState = value
        self.govRobotSeReachSignal.emit(armState)

    def govRobotSaReachChangedCB(self, value=None, char_value=None, **kw):
        armState = value
        self.govRobotSaReachSignal.emit(armState)

    def govRobotDaReachChangedCB(self, value=None, char_value=None, **kw):
        armState = value
        self.govRobotDaReachSignal.emit(armState)

    def govRobotBlReachChangedCB(self, value=None, char_value=None, **kw):
        armState = value
        self.govRobotBlReachSignal.emit(armState)

    def detMessageChangedCB(self, value=None, char_value=None, **kw):
        state = char_value
        self.detMessageSignal.emit(state)

    def sampleFluxChangedCB(self, value=None, char_value=None, **kw):
        state = value
        self.sampleFluxSignal.emit(state)

    def zebraPulseStateChangedCB(self, value=None, char_value=None, **kw):
        state = value
        self.zebraPulseStateSignal.emit(state)

    def stillModeStateChangedCB(self, value=None, char_value=None, **kw):
        state = value
        self.stillModeStateSignal.emit(state)

    def zebraDownloadStateChangedCB(self, value=None, char_value=None, **kw):
        state = value
        self.zebraDownloadStateSignal.emit(state)

    def zebraSentTriggerStateChangedCB(self, value=None, char_value=None, **kw):
        state = value
        self.zebraSentTriggerStateSignal.emit(state)

    def zebraReturnedTriggerStateChangedCB(self, value=None, char_value=None, **kw):
        state = value
        self.zebraReturnedTriggerStateSignal.emit(state)

    def shutterChangedCB(self, value=None, char_value=None, **kw):
        shutterVal = value
        self.fastShutterSignal.emit(shutterVal)

    def gripTempChangedCB(self, value=None, char_value=None, **kw):
        gripVal = value
        self.gripTempSignal.emit(gripVal)

    def cryostreamTempChangedCB(self, value=None, char_value=None, **kw):
        cryostreamTemp = value
        self.cryostreamTempSignal.emit(cryostreamTemp)

    def ringCurrentChangedCB(self, value=None, char_value=None, **kw):
        ringCurrentVal = value
        self.ringCurrentSignal.emit(ringCurrentVal)

    def beamAvailableChangedCB(self, value=None, char_value=None, **kw):
        beamAvailableVal = value
        self.beamAvailableSignal.emit(beamAvailableVal)

    def sampleExposedChangedCB(self, value=None, char_value=None, **kw):
        sampleExposedVal = value
        self.sampleExposedSignal.emit(sampleExposedVal)

    def processSampMoveCB(self, value=None, char_value=None, **kw):
        posRBV = value
        motID = kw["motID"]
        self.sampMoveSignal.emit(posRBV, motID)

    def processROIChangeCB(self, value=None, char_value=None, **kw):
        posRBV = value
        ID = kw["ID"]
        self.roiChangeSignal.emit(posRBV, ID)

    def processHighMagCursorChangeCB(self, value=None, char_value=None, **kw):
        posRBV = value
        ID = kw["ID"]
        self.highMagCursorChangeSignal.emit(posRBV, ID)

    def processLowMagCursorChangeCB(self, value=None, char_value=None, **kw):
        posRBV = value
        ID = kw["ID"]
        self.lowMagCursorChangeSignal.emit(posRBV, ID)

    def treeChangedCB(self, value=None, char_value=None, **kw):
        if self.processID != self.treeChanged_pv.get():
            self.refreshTreeSignal.emit()

    def serverMessageCB(self, value=None, char_value=None, **kw):
        serverMessageVar = char_value
        self.serverMessageSignal.emit(serverMessageVar)

    def serverPopupMessageCB(self, value=None, char_value=None, **kw):
        serverMessageVar = char_value
        self.serverPopupMessageSignal.emit(serverMessageVar)

    def programStateCB(self, value=None, char_value=None, **kw):
        programStateVar = value
        self.programStateSignal.emit(programStateVar)

    def pauseButtonStateCB(self, value=None, char_value=None, **kw):
        pauseButtonStateVar = value
        self.pauseButtonStateSignal.emit(pauseButtonStateVar)

    def initUI(self):
        self.tabs = QtWidgets.QTabWidget()
        self.comm_pv = PV(daq_utils.beamlineComm + "command_s")
        self.immediate_comm_pv = PV(daq_utils.beamlineComm + "immediate_command_s")
        self.stillModeStatePV = PV(daq_utils.pvLookupDict["stillModeStatus"])
        self.progressDialog = QtWidgets.QProgressDialog()
        self.progressDialog.setCancelButtonText("Cancel")
        self.progressDialog.setModal(False)
        self.progressDialog.reset()
        tab1 = QtWidgets.QWidget()
        vBoxlayout1 = QtWidgets.QVBoxLayout()
        splitter1 = QtWidgets.QSplitter(QtCore.Qt.Vertical, self)
        splitter1.addWidget(self.tabs)
        self.setCentralWidget(splitter1)
        splitterSizes = [600, 100]
        importAction = QtWidgets.QAction("Import Spreadsheet...", self)
        importAction.triggered.connect(self.popImportDialogCB)
        modeGroup = QtWidgets.QActionGroup(self)
        modeGroup.setExclusive(True)
        self.userAction = QtWidgets.QAction("User Mode", self, checkable=True)
        self.userAction.triggered.connect(self.setUserModeCB)
        self.userAction.setChecked(True)
        self.expertAction = QtWidgets.QAction("Expert Mode", self, checkable=True)
        self.expertAction.triggered.connect(self.setExpertModeCB)
        self.staffAction = QtWidgets.QAction("Staff Panel...", self)
        self.staffAction.triggered.connect(self.popStaffDialogCB)
        modeGroup.addAction(self.userAction)
        modeGroup.addAction(self.expertAction)
        exitAction = QtWidgets.QAction(QtGui.QIcon("exit24.png"), "Exit", self)
        exitAction.setShortcut("Ctrl+Q")
        exitAction.setStatusTip("Exit application")
        exitAction.triggered.connect(self.closeAll)
        self.statusBar()
        self.queue_collect_status_widget = QtWidgets.QLabel("Queue Collect: ON")
        self.statusBar().addPermanentWidget(self.queue_collect_status_widget)
        menubar = self.menuBar()
        fileMenu = menubar.addMenu("&File")
        settingsMenu = menubar.addMenu("Settings")
        fileMenu.addAction(importAction)
        fileMenu.addAction(self.userAction)
        fileMenu.addAction(self.expertAction)
        fileMenu.addAction(self.staffAction)
        # Define all of the available actions for the overlay color group
        self.BlueOverlayAction = QtWidgets.QAction("Blue", self, checkable=True)
        self.RedOverlayAction = QtWidgets.QAction("Red", self, checkable=True)
        self.GreenOverlayAction = QtWidgets.QAction("Green", self, checkable=True)
        self.WhiteOverlayAction = QtWidgets.QAction("White", self, checkable=True)
        self.BlackOverlayAction = QtWidgets.QAction("Black", self, checkable=True)
        # Connect all of the trigger callbacks to their respective actions
        self.BlueOverlayAction.triggered.connect(self.blueOverlayTriggeredCB)
        self.RedOverlayAction.triggered.connect(self.redOverlayTriggeredCB)
        self.GreenOverlayAction.triggered.connect(self.greenOverlayTriggeredCB)
        self.WhiteOverlayAction.triggered.connect(self.whiteOverlayTriggeredCB)
        self.BlackOverlayAction.triggered.connect(self.blackOverlayTriggeredCB)
        # Create the action group and populate it
        self.overlayColorActionGroup = QtWidgets.QActionGroup(self)
        self.overlayColorActionGroup.setExclusive(True)
        self.overlayColorActionGroup.addAction(self.BlueOverlayAction)
        self.overlayColorActionGroup.addAction(self.RedOverlayAction)
        self.overlayColorActionGroup.addAction(self.GreenOverlayAction)
        self.overlayColorActionGroup.addAction(self.WhiteOverlayAction)
        self.overlayColorActionGroup.addAction(self.BlackOverlayAction)
        # Create the menu item with the submenu, add the group
        self.overlayMenu = settingsMenu.addMenu("Overlay Settings")
        self.overlayMenu.addActions(self.overlayColorActionGroup.actions())
        try:
            if getBlConfig("defaultOverlayColor") == "GREEN":
                self.GreenOverlayAction.setChecked(True)
            else:
                self.BlueOverlayAction.setChecked(True)
        except KeyError as e:
            logger.warning("No value for defaultOverlayColor")
            self.BlueOverlayAction.setChecked(True)

        fileMenu.addAction(exitAction)
        self.setGeometry(300, 300, 1550, 1000)  # width and height here.
        self.setWindowTitle("LSDC on %s" % daq_utils.beamline)
        self.show()

    def blueOverlayTriggeredCB(self):
        overlayBrush = QtGui.QBrush(QtCore.Qt.blue)
        self.centerMarker.setBrush(overlayBrush)
        self.imageScale.setPen(QtGui.QPen(overlayBrush, 2.0))
        self.imageScaleText.setPen(QtGui.QPen(overlayBrush, 1.0))

    def redOverlayTriggeredCB(self):
        overlayBrush = QtGui.QBrush(QtCore.Qt.red)
        self.centerMarker.setBrush(overlayBrush)
        self.imageScale.setPen(QtGui.QPen(overlayBrush, 2.0))
        self.imageScaleText.setPen(QtGui.QPen(overlayBrush, 1.0))

    def greenOverlayTriggeredCB(self):
        overlayBrush = QtGui.QBrush(QtCore.Qt.green)
        self.centerMarker.setBrush(overlayBrush)
        self.imageScale.setPen(QtGui.QPen(overlayBrush, 2.0))
        self.imageScaleText.setPen(QtGui.QPen(overlayBrush, 1.0))

    def whiteOverlayTriggeredCB(self):
        overlayBrush = QtGui.QBrush(QtCore.Qt.white)
        self.centerMarker.setBrush(overlayBrush)
        self.imageScale.setPen(QtGui.QPen(overlayBrush, 2.0))
        self.imageScaleText.setPen(QtGui.QPen(overlayBrush, 1.0))

    def blackOverlayTriggeredCB(self):
        overlayBrush = QtGui.QBrush(QtCore.Qt.black)
        self.centerMarker.setBrush(overlayBrush)
        self.imageScale.setPen(QtGui.QPen(overlayBrush, 2.0))
        self.imageScaleText.setPen(QtGui.QPen(overlayBrush, 1.0))

    def popStaffDialogCB(self):
        if self.controlEnabled():
            self.staffScreenDialog.show()
        else:
            self.popupServerMessage("You don't have control")

    def closeAll(self):
        QtWidgets.QApplication.closeAllWindows()

    def initCallbacks(self):
        self.beamSizeSignal.connect(self.processBeamSize)
        self.beamSize_pv.add_callback(self.beamSizeChangedCB)

        self.treeChanged_pv = PV(daq_utils.beamlineComm + "live_q_change_flag")
        self.refreshTreeSignal.connect(self.dewarTree.refreshTree)
        self.treeChanged_pv.add_callback(self.treeChangedCB)
        self.mountedPin_pv = PV(daq_utils.beamlineComm + "mounted_pin")
        self.mountedPinSignal.connect(self.processMountedPin)
        self.mountedPin_pv.add_callback(self.mountedPinChangedCB)
        det_stop_pv = daq_utils.pvLookupDict["stopEiger"]
        logger.info("setting stop Eiger detector PV: %s" % det_stop_pv)
        self.stopDet_pv = PV(det_stop_pv)
        det_reboot_pv = daq_utils.pvLookupDict["eigerIOC_reboot"]
        logger.info("setting detector ioc reboot PV: %s" % det_reboot_pv)
        self.rebootDetIOC_pv = PV(det_reboot_pv)
        rz_pv = daq_utils.pvLookupDict["zebraReset"]
        logger.info("setting zebra reset PV: %s" % rz_pv)
        self.resetZebra_pv = PV(rz_pv)
        rz_reboot_pv = daq_utils.pvLookupDict["zebraRebootIOC"]
        logger.info("setting zebra reboot ioc PV: %s" % rz_reboot_pv)
        self.rebootZebraIOC_pv = PV(rz_reboot_pv)
        self.zebraArmedPV = PV(daq_utils.pvLookupDict["zebraArmStatus"])
        self.zebraArmStateSignal.connect(self.processZebraArmState)
        self.zebraArmedPV.add_callback(self.zebraArmStateChangedCB)

        self.govRobotSeReachPV = PV(daq_utils.pvLookupDict["govRobotSeReach"])
        self.govRobotSeReachSignal.connect(self.processGovRobotSeReach)
        self.govRobotSeReachPV.add_callback(self.govRobotSeReachChangedCB)

        self.govRobotSaReachPV = PV(daq_utils.pvLookupDict["govRobotSaReach"])
        self.govRobotSaReachSignal.connect(self.processGovRobotSaReach)
        self.govRobotSaReachPV.add_callback(self.govRobotSaReachChangedCB)

        self.govRobotDaReachPV = PV(daq_utils.pvLookupDict["govRobotDaReach"])
        self.govRobotDaReachSignal.connect(self.processGovRobotDaReach)
        self.govRobotDaReachPV.add_callback(self.govRobotDaReachChangedCB)

        self.govRobotBlReachPV = PV(daq_utils.pvLookupDict["govRobotBlReach"])
        self.govRobotBlReachSignal.connect(self.processGovRobotBlReach)
        self.govRobotBlReachPV.add_callback(self.govRobotBlReachChangedCB)

        self.detectorMessagePV = PV(daq_utils.pvLookupDict["eigerStatMessage"])
        self.detMessageSignal.connect(self.processDetMessage)
        self.detectorMessagePV.add_callback(self.detMessageChangedCB)

        self.sampleFluxSignal.connect(self.processSampleFlux)
        self.sampleFluxPV.add_callback(self.sampleFluxChangedCB)

        self.stillModeStateSignal.connect(self.processStillModeState)
        self.stillModeStatePV.add_callback(self.stillModeStateChangedCB)

        self.zebraPulsePV = PV(daq_utils.pvLookupDict["zebraPulseStatus"])
        self.zebraPulseStateSignal.connect(self.processZebraPulseState)
        self.zebraPulsePV.add_callback(self.zebraPulseStateChangedCB)

        self.zebraDownloadPV = PV(daq_utils.pvLookupDict["zebraDownloading"])
        self.zebraDownloadStateSignal.connect(self.processZebraDownloadState)
        self.zebraDownloadPV.add_callback(self.zebraDownloadStateChangedCB)

        self.zebraSentTriggerPV = PV(daq_utils.pvLookupDict["zebraSentTriggerStatus"])
        self.zebraSentTriggerStateSignal.connect(self.processZebraSentTriggerState)
        self.zebraSentTriggerPV.add_callback(self.zebraSentTriggerStateChangedCB)

        self.zebraReturnedTriggerPV = PV(
            daq_utils.pvLookupDict["zebraTriggerReturnStatus"]
        )
        self.zebraReturnedTriggerStateSignal.connect(
            self.processZebraReturnedTriggerState
        )
        self.zebraReturnedTriggerPV.add_callback(
            self.zebraReturnedTriggerStateChangedCB
        )

        self.controlMaster_pv = PV(daq_utils.beamlineComm + "zinger_flag")
        self.controlMasterSignal.connect(self.processControlMaster)
        self.controlMaster_pv.add_callback(self.controlMasterChangedCB)

        self.beamCenterX_pv = PV(daq_utils.pvLookupDict["beamCenterX"])
        self.beamCenterY_pv = PV(daq_utils.pvLookupDict["beamCenterY"])

        self.choochResultFlag_pv = PV(daq_utils.beamlineComm + "choochResultFlag")
        self.choochResultSignal.connect(self.processChoochResult)
        self.choochResultFlag_pv.add_callback(self.processChoochResultsCB)
        self.xrecRasterFlag_pv = PV(daq_utils.beamlineComm + "xrecRasterFlag")
        self.xrecRasterFlag_pv.put("0")
        self.xrecRasterSignal.connect(self.displayXrecRaster)
        self.xrecRasterFlag_pv.add_callback(self.processXrecRasterCB)
        self.message_string_pv = PV(daq_utils.beamlineComm + "message_string")
        self.serverMessageSignal.connect(self.printServerMessage)
        self.message_string_pv.add_callback(self.serverMessageCB)
        self.popup_message_string_pv = PV(
            daq_utils.beamlineComm + "gui_popup_message_string"
        )
        self.serverPopupMessageSignal.connect(self.popupServerMessage)
        self.popup_message_string_pv.add_callback(self.serverPopupMessageCB)
        self.program_state_pv = PV(daq_utils.beamlineComm + "program_state")
        self.programStateSignal.connect(self.colorProgramState)
        self.program_state_pv.add_callback(self.programStateCB)
        self.pause_button_state_pv = PV(daq_utils.beamlineComm + "pause_button_state")
        self.pauseButtonStateSignal.connect(self.changePauseButtonState)
        self.pause_button_state_pv.add_callback(self.pauseButtonStateCB)

        self.energyChangeSignal.connect(self.processEnergyChange)
        self.energy_pv.add_callback(self.processEnergyChangeCB, motID="x")

        self.sampx_pv = PV(daq_utils.motor_dict["sampleX"] + ".RBV")
        self.sampMoveSignal.connect(self.processSampMove)
        self.sampx_pv.add_callback(self.processSampMoveCB, motID="x")
        self.sampy_pv = PV(daq_utils.motor_dict["sampleY"] + ".RBV")
        self.sampy_pv.add_callback(self.processSampMoveCB, motID="y")
        self.sampz_pv = PV(daq_utils.motor_dict["sampleZ"] + ".RBV")
        self.sampz_pv.add_callback(self.processSampMoveCB, motID="z")

        if self.scannerType == "PI":
            self.sampFineX_pv = PV(daq_utils.motor_dict["fineX"] + ".RBV")
            self.sampFineX_pv.add_callback(self.processSampMoveCB, motID="fineX")
            self.sampFineY_pv = PV(daq_utils.motor_dict["fineY"] + ".RBV")
            self.sampFineY_pv.add_callback(self.processSampMoveCB, motID="fineY")
            self.sampFineZ_pv = PV(daq_utils.motor_dict["fineZ"] + ".RBV")
            self.sampFineZ_pv.add_callback(self.processSampMoveCB, motID="fineZ")

        self.omega_pv = PV(daq_utils.motor_dict["omega"] + ".VAL")
        self.omegaTweak_pv = PV(daq_utils.motor_dict["omega"] + ".RLV")
        self.sampyTweak_pv = PV(daq_utils.motor_dict["sampleY"] + ".RLV")
        if daq_utils.beamline == "nyx":
            self.sampzTweak_pv = PV(daq_utils.motor_dict["sampleX"] + ".RLV")
        else:
            self.sampzTweak_pv = PV(daq_utils.motor_dict["sampleZ"] + ".RLV")
        self.omegaRBV_pv = PV(daq_utils.motor_dict["omega"] + ".RBV")
        self.omegaRBV_pv.add_callback(
            self.processSampMoveCB, motID="omega"
        )  # I think monitoring this allows for the textfield to monitor val and this to deal with the graphics. Else next line has two callbacks on same thing.
        self.photonShutterOpen_pv = PV(daq_utils.pvLookupDict["photonShutterOpen"])
        self.photonShutterClose_pv = PV(daq_utils.pvLookupDict["photonShutterClose"])
        self.fastShutterRBV_pv = PV(daq_utils.motor_dict["fastShutter"] + ".RBV")
        self.fastShutterSignal.connect(self.processFastShutter)
        self.fastShutterRBV_pv.add_callback(self.shutterChangedCB)
        self.gripTempSignal.connect(self.processGripTemp)
        self.gripTemp_pv.add_callback(self.gripTempChangedCB)
        if getBlConfig(CRYOSTREAM_ONLINE):
            self.cryostreamTempSignal.connect(self.processCryostreamTemp)
            self.cryostreamTemp_pv.add_callback(self.cryostreamTempChangedCB)
        self.ringCurrentSignal.connect(self.processRingCurrent)
        self.ringCurrent_pv.add_callback(self.ringCurrentChangedCB)
        self.beamAvailableSignal.connect(self.processBeamAvailable)
        self.beamAvailable_pv.add_callback(self.beamAvailableChangedCB)
        self.sampleExposedSignal.connect(self.processSampleExposed)
        self.sampleExposed_pv.add_callback(self.sampleExposedChangedCB)
        self.highMagCursorChangeSignal.connect(self.processHighMagCursorChange)
        self.highMagCursorX_pv.add_callback(self.processHighMagCursorChangeCB, ID="x")
        self.highMagCursorY_pv.add_callback(self.processHighMagCursorChangeCB, ID="y")
        self.lowMagCursorChangeSignal.connect(self.processLowMagCursorChange)
        self.lowMagCursorX_pv.add_callback(self.processLowMagCursorChangeCB, ID="x")
        self.lowMagCursorY_pv.add_callback(self.processLowMagCursorChangeCB, ID="y")

    def popupServerMessage(self, message_s):
        if self.popUpMessageInit:
            self.popUpMessageInit = 0
            return
        self.popupMessage.done(1)
        if message_s == "killMessage":
            return
        else:
            self.popupMessage.showMessage(message_s)

    def printServerMessage(self, message_s):
        if self.textWindowMessageInit:
            self.textWindowMessageInit = 0
            return
        logger.info(message_s)
        print(message_s)

    def colorProgramState(self, programState_s):
        if programState_s.find("Ready") == -1:
            self.statusLabel.setColor("yellow")
        else:
            self.statusLabel.setColor("#99FF66")

    def changePauseButtonState(self, buttonState_s):
        self.pauseQueueButton.setText(buttonState_s)
        if buttonState_s.find("Pause") != -1:
            self.pauseQueueButton.setStyleSheet("background-color: None")
        else:
            self.pauseQueueButton.setStyleSheet("background-color: yellow")

    def controlEnabled(self):
        return (
            self.processID == abs(int(self.controlMaster_pv.get()))
            and self.controlMasterCheckBox.isChecked()
        )

    def send_to_server(self, s):
        if s == "lockControl":
            self.controlMaster_pv.put(0 - self.processID)
            return
        if s == "unlockControl":
            self.controlMaster_pv.put(self.processID)
            return
        if self.controlEnabled():
            time.sleep(0.01)
            logger.info("send_to_server: %s" % s)
            self.comm_pv.put(s)
        else:
            self.popupServerMessage("You don't have control")

    def aux_send_to_server(self, s):
        if self.controlEnabled():
            time.sleep(0.01)
            logger.info("aux_send_to_server: %s" % s)
            self.immediate_comm_pv.put(s)
        else:
            self.popupServerMessage("You don't have control")<|MERGE_RESOLUTION|>--- conflicted
+++ resolved
@@ -3743,13 +3743,9 @@
                 elif itemDataType == "request":
                     selectedSampleRequest = db_lib.getRequestByID(item.data(32))
                     self.selectedSampleID = selectedSampleRequest["sample"]
-<<<<<<< HEAD
+
                 # If a request is already added to the sample, move on
                 if self.selectedSampleID in samplesConsidered:
-=======
-
-                if self.selectedSampleID in samplesConsidered: # If a request is already added to the sample, move on
->>>>>>> 978159d1
                     continue
 
                 try:
