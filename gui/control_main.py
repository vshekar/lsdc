import _thread
import functools
import json
import logging
import math
import os
import sys
import time
<<<<<<< HEAD
import threading
=======
from typing import Dict, List, Optional
>>>>>>> 55861f4a

from queue import Queue
import cv2
import numpy as np
from epics import PV
from PyMca5.PyMcaGui.physics.xrf.McaAdvancedFit import McaAdvancedFit
from PyMca5.PyMcaGui.pymca.McaWindow import McaWindow, ScanWindow
from PyMca5.PyMcaPhysics.xrf import Elements
from qt_epics.QtEpicsPVEntry import QtEpicsPVEntry
from qt_epics.QtEpicsPVLabel import QtEpicsPVLabel
from qtpy import QtCore, QtGui, QtWidgets
from qtpy.QtCore import QModelIndex, QRectF, Qt, QTimer
from qtpy.QtGui import QIntValidator
<<<<<<< HEAD
from qtpy.QtWidgets import QCheckBox, QFrame, QGraphicsPixmapItem, QApplication
from devices import GonioDevice, CameraDevice, MD2Device, LightDevice, MD2ApertureDevice
=======
from qtpy.QtWidgets import QApplication, QCheckBox, QFrame, QGraphicsPixmapItem
>>>>>>> 55861f4a

import daq_utils
import db_lib
import lsdcOlog
from config_params import (
    CRYOSTREAM_ONLINE,
    HUTCH_TIMER_DELAY,
    RASTER_GUI_XREC_FILL_DELAY,
    SAMPLE_TIMER_DELAY,
    SERVER_CHECK_DELAY,
    VALID_DET_DIST,
    VALID_EXP_TIMES,
    VALID_TOTAL_EXP_TIMES,
    VALID_TRANSMISSION,
    RasterStatus,
    cryostreamTempPV,
    MINIMUM_RASTER_SIZE
)
from daq_utils import getBlConfig, setBlConfig
from element_info import element_info
from gui.albula.interface import AlbulaInterface
from gui.data_loc_info import DataLocInfo
from gui.dewar_tree import DewarTree
from gui.dialog import (
    DewarDialog,
    PuckDialog,
    RasterExploreDialog,
    ScreenDefaultsDialog,
    SnapCommentDialog,
    StaffScreenDialog,
    UserScreenDialog,
    CalculatorWindow
)
from gui.raster import RasterCell, RasterGroup
from QPeriodicTable import QPeriodicTable
from threads import RaddoseThread, ServerCheckThread, VideoThread
from utils import validation

logger = logging.getLogger()


def get_request_object_escan(
    reqObj,
    symbol,
    runNum,
    file_prefix,
    base_path,
    sampleName,
    containerID,
    samplePositionInContainer,
    file_number_start,
    exposure_time,
    targetEnergy,
    steps,
    stepsize,
):
    reqObj["element"] = symbol
    reqObj["runNum"] = runNum
    reqObj["file_prefix"] = str(file_prefix)
    reqObj["basePath"] = str(base_path)
    reqObj["directory"] = (
        str(base_path)
        + "/"
        + str(daq_utils.getVisitName())
        + "/"
        + sampleName
        + "/"
        + str(runNum)
        + "/"
        + db_lib.getContainerNameByID(containerID)
        + "_"
        + str(samplePositionInContainer + 1)
        + "/"
    )
    try:
        reqObj["file_number_start"] = int(file_number_start)
    except ValueError as e:
        logger.error("Problem with a value passed in - %s" % e)
        reqObj["file_number_start"] = 1
    reqObj["exposure_time"] = float(exposure_time)
    reqObj["protocol"] = "eScan"
    reqObj["scanEnergy"] = targetEnergy
    reqObj["runChooch"] = True  # just hardcode for now
    reqObj["steps"] = int(steps)
    reqObj["stepsize"] = float(stepsize)
    return reqObj


class ControlMain(QtWidgets.QMainWindow):
    # 1/13/15 - are these necessary?
    Signal = QtCore.Signal()
    refreshTreeSignal = QtCore.Signal()
    serverMessageSignal = QtCore.Signal(str)
    serverPopupMessageSignal = QtCore.Signal(str)
    programStateSignal = QtCore.Signal(str)
    pauseButtonStateSignal = QtCore.Signal(str)

    xrecRasterSignal = QtCore.Signal(str)
    choochResultSignal = QtCore.Signal(str)
    energyChangeSignal = QtCore.Signal(float)
    mountedPinSignal = QtCore.Signal(int)
    beamSizeSignal = QtCore.Signal(float)
    controlMasterSignal = QtCore.Signal(int)
    zebraArmStateSignal = QtCore.Signal(int)
    govRobotSeReachSignal = QtCore.Signal(int)
    govRobotSaReachSignal = QtCore.Signal(int)
    govRobotDaReachSignal = QtCore.Signal(int)
    govRobotBlReachSignal = QtCore.Signal(int)
    detMessageSignal = QtCore.Signal(str)
    sampleFluxSignal = QtCore.Signal(float)
    zebraPulseStateSignal = QtCore.Signal(int)
    stillModeStateSignal = QtCore.Signal(int)
    zebraDownloadStateSignal = QtCore.Signal(int)
    zebraSentTriggerStateSignal = QtCore.Signal(int)
    zebraReturnedTriggerStateSignal = QtCore.Signal(int)
    fastShutterSignal = QtCore.Signal(float)
    gripTempSignal = QtCore.Signal(float)
    ringCurrentSignal = QtCore.Signal(float)
    threeClickSignal = QtCore.Signal(str)
    sampleExposedSignal = QtCore.Signal(float)
    sampMoveSignal = QtCore.Signal(int, str)
    roiChangeSignal = QtCore.Signal(int, str)
    highMagCursorChangeSignal = QtCore.Signal(int, str)
    lowMagCursorChangeSignal = QtCore.Signal(int, str)
    cryostreamTempSignal = QtCore.Signal(object)
    sampleZoomChangeSignal = QtCore.Signal(object)

    def __init__(self):
        super(ControlMain, self).__init__()
        self.SelectedItemData = ""  # attempt to know what row is selected
        self.popUpMessageInit = 1  # I hate these next two, but I don't want to catch old messages. Fix later, maybe.
        self.textWindowMessageInit = 1
        self.processID = os.getpid()
        self.popupMessage = QtWidgets.QErrorMessage(self)
        self.popupMessage.setStyleSheet("background-color: red")
        self.popupMessage.setModal(False)
        self.groupName = "skinner"
        self.scannerType = getBlConfig("scannerType")
        self.vectorStart = None
        self.vectorEnd = None
        self.centerMarkerCharSize = 20
        self.centerMarkerCharOffsetX = 12
        self.centerMarkerCharOffsetY = 18
        self.currentRasterCellList = []
        self.redPen = QtGui.QPen(QtCore.Qt.red)
        self.bluePen = QtGui.QPen(QtCore.Qt.blue)
        self.yellowPen = QtGui.QPen(QtCore.Qt.yellow)
        self.albulaInterface = AlbulaInterface(ip=os.environ["EIGER_DCU_IP"], 
                                               gov_message_pv_name=daq_utils.pvLookupDict["governorMessage"],)
        self.initUI()
        self.initOphyd()
        self.govStateMessagePV = PV(daq_utils.pvLookupDict["governorMessage"])
        self.zoom1FrameRatePV = PV(daq_utils.pvLookupDict["zoom1FrameRate"])
        self.zoom2FrameRatePV = PV(daq_utils.pvLookupDict["zoom2FrameRate"])
        self.zoom3FrameRatePV = PV(daq_utils.pvLookupDict["zoom3FrameRate"])
        self.zoom4FrameRatePV = PV(daq_utils.pvLookupDict["zoom4FrameRate"])
        self.sampleFluxPV = PV(daq_utils.pvLookupDict["sampleFlux"])
        self.beamFlux_pv = PV(daq_utils.pvLookupDict["flux"])
        self.stillMode_pv = PV(daq_utils.pvLookupDict["stillMode"])
        self.standardMode_pv = PV(daq_utils.pvLookupDict["standardMode"])
        self.lowMagCursorX_pv = PV(daq_utils.pvLookupDict["lowMagCursorX"])
        self.lowMagCursorY_pv = PV(daq_utils.pvLookupDict["lowMagCursorY"])
        self.highMagCursorX_pv = PV(daq_utils.pvLookupDict["highMagCursorX"])
        self.highMagCursorY_pv = PV(daq_utils.pvLookupDict["highMagCursorY"])
        self.fastShutterOpenPos_pv = PV(daq_utils.pvLookupDict["fastShutterOpenPos"])
        self.gripTemp_pv = PV(daq_utils.pvLookupDict["gripTemp"])
        if getBlConfig(CRYOSTREAM_ONLINE):
            self.cryostreamTemp_pv = PV(cryostreamTempPV[daq_utils.beamline])
        if daq_utils.beamline == "fmx":
            self.slit1XGapSP_pv = PV(daq_utils.motor_dict["slit1XGap"] + ".VAL")
            self.slit1YGapSP_pv = PV(daq_utils.motor_dict["slit1YGap"] + ".VAL")
        ringCurrentPvName = "SR:C03-BI{DCCT:1}I:Real-I"
        self.ringCurrent_pv = PV(ringCurrentPvName)

        self.beamAvailable_pv = PV(daq_utils.pvLookupDict["beamAvailable"])
        self.sampleExposed_pv = PV(daq_utils.pvLookupDict["exposing"])

        self.beamSize_pv = PV(daq_utils.beamlineComm + "size_mode")
        self.energy_pv = PV(daq_utils.motor_dict["energy"] + ".RBV")
        self.rasterStepDefs = {"Coarse": 20.0, "Fine": 10.0, "VFine": 5.0}

        # Timer that waits for a second before calling raddose 3d
        # This is to prevent multiple calls when transmission textbox is changing
        self.raddoseTimer = QTimer()
        self.raddoseTimer.setSingleShot(True)
        self.raddoseTimer.setInterval(1000)
        self.raddoseTimer.timeout.connect(self.spawnRaddoseThread)

        self.createSampleTab()
        self.userScreenDialog = UserScreenDialog(self)
        self.initCallbacks()
        if self.scannerType != "PI":
            self.motPos = {
                "x": self.gon.x.val(),
                "y": self.gon.y.val(),
                "z": self.gon.z.val(),
                "omega": self.gon.omega.val(),
            }
        else:
            self.motPos = {
                "x": self.gon.x.val(),
                "y": self.gon.y.val(),
                "z": self.gon.z.val(),
                "omega": self.gon.omega.val(),
                "fineX": self.sampFineX_pv.get(),
                "fineY": self.sampFineY_pv.get(),
                "fineZ": self.sampFineZ_pv.get(),
            }
        self.staffScreenDialog = StaffScreenDialog(self, show=False)
        if daq_utils.beamline == "nyx":  # requires staffScreenDialog to be present
            self.staffScreenDialog.fastDPCheckBox.setDisabled(True)

        if self.mountedPin_pv.get() == "":
            mountedPin = db_lib.beamlineInfo(daq_utils.beamline, "mountedSample")[
                "sampleID"
            ]
            self.mountedPin_pv.put(mountedPin)
        self.rasterExploreDialog = RasterExploreDialog()

        self.detDistMotorEntry.getEntry().setText(
            self.detDistRBVLabel.getEntry().text()
        )  # this is to fix the current val being overwritten by reso
        self.proposalID = -999999
        if len(sys.argv) > 1:
            if sys.argv[1] == "master":
                self.changeControlMasterCB(1)
                self.controlMasterCheckBox.setChecked(True)
        self.XRFInfoDict = self.parseXRFTable()  # I don't like this
        # self.dewarTree.refreshTreeDewarView()

    def setGuiValues(self, values):
        for item, value in values.items():
            logger.info("resetting %s to %s" % (item, value))
            if item == "osc_start":
                self.osc_start_ledit.setText("%.3f" % float(value))
            elif item == "osc_end":
                self.osc_end_ledit.setText("%.3f" % float(value))
            elif item == "osc_range":
                self.osc_range_ledit.setText("%.3f" % float(value))
            elif item == "img_width":
                self.img_width_ledit.setText("%.3f" % float(value))
            elif item == "exp_time":
                self.exp_time_ledit.setText("%.3f" % float(value))
            elif item == "transmission":
                self.transmission_ledit.setText("%.3f" % float(value))
            elif item == "resolution":
                self.resolution_ledit.setText("%.2f" % float(value))
            else:
                logger.error("setGuiValues unknown item: %s value: %s" % (item, value))

    def parseXRFTable(self):
        XRFFile = open(os.environ["CONFIGDIR"] + "/XRF-AMX_simple.txt")
        XRFInfoDict = {}
        for line in XRFFile.readlines():
            tokens = line.split()
            XRFInfoDict[tokens[0]] = int(float(tokens[5]) * 100)
        XRFFile.close()
        return XRFInfoDict
    



    def closeEvent(self, evnt):
        evnt.accept()
        sys.exit()  # doing this to close any windows left open

    def initVideo2(self, frequency):
        #self.captureHighMag = cv2.VideoCapture(daq_utils.highMagCamURL)
        logger.debug('highMagCamURL: "' + daq_utils.highMagCamURL + '"')

    def initVideo4(self, frequency):
        #self.captureHighMagZoom = cv2.VideoCapture(daq_utils.highMagZoomCamURL)
        logger.debug('highMagZoomCamURL: "' + daq_utils.highMagZoomCamURL + '"')

    def initVideo3(self, frequency):
        #self.captureLowMagZoom = cv2.VideoCapture(daq_utils.lowMagZoomCamURL)
        logger.debug('lowMagZoomCamURL: "' + daq_utils.lowMagZoomCamURL + '"')

    def createSampleTab(self):
        sampleTab = QtWidgets.QWidget()
        splitter1 = QtWidgets.QSplitter(Qt.Horizontal)
        vBoxlayout = QtWidgets.QVBoxLayout()
        self.dewarTreeFrame = QFrame()
        vBoxDFlayout = QtWidgets.QVBoxLayout()
        self.selectedSampleRequest = {}
        self.selectedSampleID = ""
        self.dewarTree = DewarTree(self)
        self.dewarTree.clicked[QModelIndex].connect(self.row_clicked)
        treeSelectBehavior = QtWidgets.QAbstractItemView.SelectItems
        treeSelectMode = QtWidgets.QAbstractItemView.ExtendedSelection
        self.dewarTree.setSelectionMode(treeSelectMode)
        self.dewarTree.setSelectionBehavior(treeSelectBehavior)
        hBoxRadioLayout1 = QtWidgets.QHBoxLayout()
        self.viewRadioGroup = QtWidgets.QButtonGroup()
        self.priorityViewRadio = QtWidgets.QRadioButton("PriorityView")
        self.priorityViewRadio.toggled.connect(
            functools.partial(self.dewarViewToggledCB, "priorityView")
        )
        self.viewRadioGroup.addButton(self.priorityViewRadio)
        self.dewarViewRadio = QtWidgets.QRadioButton("DewarView")
        self.dewarViewRadio.setChecked(True)
        self.dewarViewRadio.toggled.connect(
            functools.partial(self.dewarViewToggledCB, "dewarView")
        )
        hBoxRadioLayout1.addWidget(self.dewarViewRadio)
        hBoxRadioLayout1.addWidget(self.priorityViewRadio)
        self.viewRadioGroup.addButton(self.dewarViewRadio)
        vBoxDFlayout.addLayout(hBoxRadioLayout1)
        vBoxDFlayout.addWidget(self.dewarTree)
        queueSelectedButton = QtWidgets.QPushButton("Queue All Selected")
        queueSelectedButton.clicked.connect(self.dewarTree.queueAllSelectedCB)
        deQueueSelectedButton = QtWidgets.QPushButton("deQueue All Selected")
        deQueueSelectedButton.clicked.connect(self.dewarTree.deQueueAllSelectedCB)
        runQueueButton = QtWidgets.QPushButton("Collect Queue")
        runQueueButton.setStyleSheet("background-color: green")
        runQueueButton.clicked.connect(self.collectQueueCB)
        stopRunButton = QtWidgets.QPushButton("Stop Collection")
        stopRunButton.setStyleSheet("background-color: red")
        stopRunButton.clicked.connect(self.stopRunCB)  # immediate stop everything
        puckToDewarButton = QtWidgets.QPushButton("Puck to Dewar...")
        mountSampleButton = QtWidgets.QPushButton("Mount Sample")
        mountSampleButton.clicked.connect(self.mountSampleCB)
        unmountSampleButton = QtWidgets.QPushButton("Unmount Sample")
        unmountSampleButton.clicked.connect(self.unmountSampleCB)
        puckToDewarButton.clicked.connect(self.puckToDewarCB)
        removePuckButton = QtWidgets.QPushButton("Remove Puck...")
        removePuckButton.clicked.connect(self.removePuckCB)
        expandAllButton = QtWidgets.QPushButton("Expand All")
        expandAllButton.clicked.connect(self.dewarTree.expandAllCB)
        collapseAllButton = QtWidgets.QPushButton("Collapse All")
        collapseAllButton.clicked.connect(self.dewarTree.collapseAllCB)
        self.pauseQueueButton = QtWidgets.QPushButton("Pause")
        self.pauseQueueButton.clicked.connect(self.stopQueueCB)
        emptyQueueButton = QtWidgets.QPushButton("Empty Queue")
        emptyQueueButton.clicked.connect(
            functools.partial(self.dewarTree.deleteSelectedCB, 1)
        )
        warmupButton = QtWidgets.QPushButton("Warmup Gripper")
        warmupButton.clicked.connect(self.warmupGripperCB)
        endVisitButton = QtWidgets.QPushButton("End Visit")
        endVisitButton.clicked.connect(self.endVisitCB)
        restartServerButton = QtWidgets.QPushButton("Restart Server")
        restartServerButton.clicked.connect(self.restartServerCB)
        self.openShutterButton = QtWidgets.QPushButton("Open Photon Shutter")
        self.openShutterButton.clicked.connect(self.openPhotonShutterCB)
        self.popUserScreen = QtWidgets.QPushButton("User Screen...")
        self.popUserScreen.clicked.connect(self.popUserScreenCB)
        self.closeShutterButton = QtWidgets.QPushButton("Close Photon Shutter")
        self.closeShutterButton.clicked.connect(self.closePhotonShutterCB)
        self.closeShutterButton.setStyleSheet("background-color: red")
        self.parkRobotButton = QtWidgets.QPushButton("Park Robot")
        self.parkRobotButton.clicked.connect(self.parkRobotCB)
        hBoxTreeButtsLayout = QtWidgets.QHBoxLayout()
        vBoxTreeButtsLayoutLeft = QtWidgets.QVBoxLayout()
        vBoxTreeButtsLayoutRight = QtWidgets.QVBoxLayout()
        vBoxTreeButtsLayoutLeft.addWidget(runQueueButton)
        vBoxTreeButtsLayoutLeft.addWidget(mountSampleButton)
        vBoxTreeButtsLayoutLeft.addWidget(self.pauseQueueButton)
        vBoxTreeButtsLayoutLeft.addWidget(queueSelectedButton)
        vBoxTreeButtsLayoutLeft.addWidget(self.popUserScreen)
        vBoxTreeButtsLayoutLeft.addWidget(warmupButton)
        vBoxTreeButtsLayoutRight.addWidget(self.closeShutterButton)
        vBoxTreeButtsLayoutRight.addWidget(self.parkRobotButton)
        vBoxTreeButtsLayoutRight.addWidget(unmountSampleButton)
        vBoxTreeButtsLayoutRight.addWidget(deQueueSelectedButton)
        vBoxTreeButtsLayoutRight.addWidget(emptyQueueButton)
<<<<<<< HEAD
        #vBoxTreeButtsLayoutRight.addWidget(restartServerButton)
=======
        vBoxTreeButtsLayoutRight.addWidget(endVisitButton)
        vBoxTreeButtsLayoutRight.addWidget(restartServerButton)
>>>>>>> 55861f4a
        hBoxTreeButtsLayout.addLayout(vBoxTreeButtsLayoutLeft)
        hBoxTreeButtsLayout.addLayout(vBoxTreeButtsLayoutRight)
        vBoxDFlayout.addLayout(hBoxTreeButtsLayout)
        self.dewarTreeFrame.setLayout(vBoxDFlayout)
        splitter1.addWidget(self.dewarTreeFrame)
        splitter11 = QtWidgets.QSplitter(Qt.Horizontal)
        self.mainSetupFrame = QFrame()
        self.mainSetupFrame.setFixedHeight(890)
        vBoxMainSetup = QtWidgets.QVBoxLayout()
        self.mainToolBox = QtWidgets.QToolBox()
        self.mainToolBox.setMinimumWidth(750)
        self.mainColFrame = QFrame()
        vBoxMainColLayout = QtWidgets.QVBoxLayout()
        colParamsGB = QtWidgets.QGroupBox()
        colParamsGB.setTitle("Acquisition")
        vBoxColParams1 = QtWidgets.QVBoxLayout()
        hBoxColParams1 = QtWidgets.QHBoxLayout()
        colStartLabel = QtWidgets.QLabel("Oscillation Start:")
        colStartLabel.setFixedWidth(140)
        colStartLabel.setAlignment(QtCore.Qt.AlignCenter)
        self.osc_start_ledit = QtWidgets.QLineEdit()
        self.setGuiValues({"osc_start": "0.0"})
        self.osc_start_ledit.setFixedWidth(60)
        self.osc_start_ledit.setValidator(QtGui.QDoubleValidator())
        self.colEndLabel = QtWidgets.QLabel("Oscillation Range:")
        self.colEndLabel.setAlignment(QtCore.Qt.AlignCenter)
        self.colEndLabel.setFixedWidth(140)
        self.osc_end_ledit = QtWidgets.QLineEdit()
        self.setGuiValues({"osc_end": "180.0"})
        self.osc_end_ledit.setFixedWidth(60)
        self.osc_end_ledit.setValidator(QtGui.QDoubleValidator())
        self.osc_end_ledit.textChanged[str].connect(
            functools.partial(self.totalExpChanged, "oscEnd")
        )
<<<<<<< HEAD
        #hBoxColParams1.addWidget(colStartLabel)
        #hBoxColParams1.addWidget(self.osc_start_ledit)
        #hBoxColParams1.addWidget(self.colEndLabel)
        #hBoxColParams1.addWidget(self.osc_end_ledit)
=======
        if daq_utils.beamline == "fmx":
            self.osc_end_ledit.textChanged.connect(self.calcLifetimeCB)
        hBoxColParams1.addWidget(colStartLabel)
        hBoxColParams1.addWidget(self.osc_start_ledit)
        hBoxColParams1.addWidget(self.colEndLabel)
        hBoxColParams1.addWidget(self.osc_end_ledit)
>>>>>>> 55861f4a
        hBoxColParams2 = QtWidgets.QHBoxLayout()
        colRangeLabel = QtWidgets.QLabel("Oscillation Width:")
        colRangeLabel.setFixedWidth(140)
        colRangeLabel.setAlignment(QtCore.Qt.AlignCenter)
        self.osc_range_ledit = QtWidgets.QLineEdit()
        self.osc_range_ledit.setFixedWidth(60)
        self.osc_range_ledit.setValidator(QtGui.QDoubleValidator(0.001, 3600, 3))
        self.stillModeCheckBox = QCheckBox("Stills")
        self.stillModeCheckBox.setEnabled(False)
        if self.stillModeStatePV.get():
            self.stillModeCheckBox.setChecked(True)
            self.setGuiValues({"osc_range": "0.0"})
            self.osc_range_ledit.setEnabled(False)
        else:
            self.stillModeCheckBox.setChecked(False)
            self.osc_range_ledit.setEnabled(True)
        colExptimeLabel = QtWidgets.QLabel("ExposureTime:")
        self.stillModeCheckBox.clicked.connect(self.stillModeUserPushCB)
        self.osc_range_ledit.textChanged[str].connect(
            functools.partial(self.totalExpChanged, "oscRange")
        )
        colExptimeLabel.setFixedWidth(140)
        colExptimeLabel.setAlignment(QtCore.Qt.AlignCenter)
        self.exp_time_ledit = QtWidgets.QLineEdit()
        self.exp_time_ledit.setFixedWidth(60)
        self.exp_time_ledit.textChanged[str].connect(self.totalExpChanged)
        self.exp_time_ledit.setValidator(
            QtGui.QDoubleValidator(
                VALID_EXP_TIMES[daq_utils.beamline]["min"],
                VALID_EXP_TIMES[daq_utils.beamline]["max"],
                VALID_EXP_TIMES[daq_utils.beamline]["digits"],
            )
        )
        self.exp_time_ledit.textChanged.connect(self.checkEntryState)
        #hBoxColParams2.addWidget(colRangeLabel)
        #hBoxColParams2.addWidget(self.osc_range_ledit)

        #hBoxColParams2.addWidget(colExptimeLabel)
        #hBoxColParams2.addWidget(self.exp_time_ledit)
        hBoxColParams25 = QtWidgets.QHBoxLayout()
        #hBoxColParams25.addWidget(self.stillModeCheckBox)
        totalExptimeLabel = QtWidgets.QLabel("Total Exposure Time (s):")
        totalExptimeLabel.setFixedWidth(155)
        totalExptimeLabel.setAlignment(QtCore.Qt.AlignCenter)
        self.totalExptime_ledit = QtWidgets.QLineEdit()
        self.totalExptime_ledit.setReadOnly(True)
        self.totalExptime_ledit.setFrame(False)
        self.totalExptime_ledit.setFixedWidth(60)
        self.totalExptime_ledit.setValidator(
            QtGui.QDoubleValidator(
                VALID_TOTAL_EXP_TIMES[daq_utils.beamline]["min"],
                VALID_TOTAL_EXP_TIMES[daq_utils.beamline]["max"],
                VALID_TOTAL_EXP_TIMES[daq_utils.beamline]["digits"],
            )
        )
        self.totalExptime_ledit.textChanged.connect(self.checkEntryState)

        sampleLifetimeLabel = QtWidgets.QLabel("Estimated Sample Lifetime (s): ")
        if daq_utils.beamline == "amx":
            self.sampleLifetimeReadback = QtEpicsPVLabel(
                daq_utils.pvLookupDict["sampleLifetime"], self, 70, 2
            )
            self.sampleLifetimeReadback_ledit = self.sampleLifetimeReadback.getEntry()
        else:
            calcLifetimeButton = QtWidgets.QPushButton("Calc. Lifetime")
            calcLifetimeButton.clicked.connect(self.calcLifetimeCB)
            self.sampleLifetimeReadback_ledit = QtWidgets.QLabel()
            self.calcLifetimeCB()
        #hBoxColParams25.addWidget(totalExptimeLabel)
        #hBoxColParams25.addWidget(self.totalExptime_ledit)
        # if (daq_utils.beamline == "fmx"):
        #  hBoxColParams25.addWidget(calcLifetimeButton)
        #hBoxColParams25.addWidget(sampleLifetimeLabel)
        #hBoxColParams25.addWidget(self.sampleLifetimeReadback_ledit)
        hBoxColParams22 = QtWidgets.QHBoxLayout()
        if daq_utils.beamline in ("fmx", "nyx"):
            if getBlConfig("attenType") == "RI":
                self.transmissionReadback = QtEpicsPVLabel(
                    daq_utils.pvLookupDict["RI_Atten_SP"], self, 60, 3
                )
                self.transmissionSetPoint = QtEpicsPVEntry(
                    daq_utils.pvLookupDict["RI_Atten_SP"], self, 60, 3
                )
                colTransmissionLabel = QtWidgets.QLabel("Transmission (RI) (0.0-1.0):")
            else:
                self.transmissionReadback = QtEpicsPVLabel(
                    daq_utils.pvLookupDict["transmissionRBV"], self, 60, 3
                )
                self.transmissionSetPoint = QtEpicsPVEntry(
                    daq_utils.pvLookupDict["transmissionSet"], self, 60, 3
                )
                colTransmissionLabel = QtWidgets.QLabel("Transmission (BCU) (0.0-1.0):")
        else:
            self.transmissionReadback = QtEpicsPVLabel(
                daq_utils.pvLookupDict["transmissionRBV"], self, 60, 3
            )
            self.transmissionSetPoint = QtEpicsPVEntry(
                daq_utils.pvLookupDict["transmissionSet"], self, 60, 3
            )
            colTransmissionLabel = QtWidgets.QLabel("Transmission (0.0-1.0):")
        self.transmissionReadback_ledit = self.transmissionReadback.getEntry()

        colTransmissionLabel.setAlignment(QtCore.Qt.AlignCenter)
        colTransmissionLabel.setFixedWidth(190)

        transmisionSPLabel = QtWidgets.QLabel("SetPoint:")

        self.transmission_ledit = self.transmissionSetPoint.getEntry()
        self.transmission_ledit.setValidator(
            QtGui.QDoubleValidator(
                VALID_TRANSMISSION[daq_utils.beamline]["min"],
                VALID_TRANSMISSION[daq_utils.beamline]["max"],
                VALID_TRANSMISSION[daq_utils.beamline]["digits"],
            )
        )
        self.setGuiValues({"transmission": getBlConfig("stdTrans")})
        self.transmission_ledit.returnPressed.connect(self.setTransCB)
        if daq_utils.beamline == "fmx":
            self.transmission_ledit.textChanged.connect(self.calcLifetimeCB)
        setTransButton = QtWidgets.QPushButton("Set Trans")
        setTransButton.clicked.connect(self.setTransCB)
        beamsizeLabel = QtWidgets.QLabel("BeamSize:")
        if daq_utils.beamline == "nyx":
            # beamSizeOptionList = self.aperture.get_diameter_list() PV not working, needs investigation
            beamSizeOptionList = ["10", "20", "30", "50", "100"]
            current_index = self.aperture.current_index.get()
        else:
            beamSizeOptionList = ["V0H0", "V0H1", "V1H0", "V1H1"]
            current_index = int(self.beamSize_pv.get())
        self.beamsizeComboBox = QtWidgets.QComboBox(self)
        self.beamsizeComboBox.addItems(beamSizeOptionList)
        self.beamsizeComboBox.setCurrentIndex(current_index)
        self.beamsizeComboBox.activated[str].connect(self.beamsizeComboActivatedCB)
        if daq_utils.beamline == "amx" or self.energy_pv.get() < 9000:
            self.beamsizeComboBox.setEnabled(False)
        hBoxColParams3 = QtWidgets.QHBoxLayout()
        colEnergyLabel = QtWidgets.QLabel("Energy (eV):")
        colEnergyLabel.setAlignment(QtCore.Qt.AlignCenter)
        self.energyMotorEntry = QtEpicsPVLabel(
            daq_utils.motor_dict["energy"] + ".RBV", self, 70, 2
        )
        self.energyReadback = self.energyMotorEntry.getEntry()
        energySPLabel = QtWidgets.QLabel("SetPoint:")
        self.energyMoveLedit = QtEpicsPVEntry(
            daq_utils.motor_dict["energy"] + ".VAL", self, 75, 2
        )
        self.energy_ledit = self.energyMoveLedit.getEntry()
        self.energy_ledit.setValidator(QtGui.QDoubleValidator())
        self.energy_ledit.returnPressed.connect(self.moveEnergyCB)
        moveEnergyButton = QtWidgets.QPushButton("Move Energy")
        moveEnergyButton.clicked.connect(self.moveEnergyCB)
        #hBoxColParams3.addWidget(colEnergyLabel)
        #hBoxColParams3.addWidget(self.energyReadback)
        #hBoxColParams3.addWidget(energySPLabel)
        #hBoxColParams3.addWidget(self.energy_ledit)
        #hBoxColParams22.addWidget(colTransmissionLabel)
        #hBoxColParams22.addWidget(self.transmissionReadback_ledit)
        #hBoxColParams22.addWidget(transmisionSPLabel)
        #hBoxColParams22.addWidget(self.transmission_ledit)
        #hBoxColParams22.insertSpacing(5, 100)
        #hBoxColParams22.addWidget(beamsizeLabel)
        #hBoxColParams22.addWidget(self.beamsizeComboBox)
        hBoxColParams4 = QtWidgets.QHBoxLayout()
        colBeamWLabel = QtWidgets.QLabel("Beam Width:")
        colBeamWLabel.setFixedWidth(140)
        colBeamWLabel.setAlignment(QtCore.Qt.AlignCenter)
        self.beamWidth_ledit = QtWidgets.QLineEdit()
        self.beamWidth_ledit.setFixedWidth(60)
        self.beamWidth_ledit.setText(getBlConfig("screen_default_beamWidth"))
        colBeamHLabel = QtWidgets.QLabel("Beam Height:")
        colBeamHLabel.setFixedWidth(140)
        colBeamHLabel.setAlignment(QtCore.Qt.AlignCenter)
        self.beamHeight_ledit = QtWidgets.QLineEdit()
        self.beamHeight_ledit.setFixedWidth(60)
        self.beamHeight_ledit.setText(getBlConfig("screen_default_beamHeight"))
        hBoxColParams4.addWidget(colBeamWLabel)
        hBoxColParams4.addWidget(self.beamWidth_ledit)
        hBoxColParams4.addWidget(colBeamHLabel)
        hBoxColParams4.addWidget(self.beamHeight_ledit)
        hBoxColParams5 = QtWidgets.QHBoxLayout()
        colResoLabel = QtWidgets.QLabel("Edge Resolution:")
        colResoLabel.setAlignment(QtCore.Qt.AlignCenter)
        self.resolution_ledit = QtWidgets.QLineEdit()
        self.resolution_ledit.setFixedWidth(60)
        self.resolution_ledit.setValidator(QtGui.QDoubleValidator())
        self.resolution_ledit.textEdited[str].connect(self.resoTextChanged)
        if daq_utils.beamline == "nyx":
            self.resolution_ledit.setEnabled(False)
        detDistLabel = QtWidgets.QLabel("Detector Dist.")
        #detDistLabel.setAlignment(QtCore.Qt.AlignCenter)
        detDistRBLabel = QtWidgets.QLabel("Readback:")
        self.detDistRBVLabel = QtEpicsPVLabel(
            daq_utils.motor_dict["detectorDist"] + ".RBV", self, 70
        )
        self.detDistTextChanged(self.detDistRBVLabel.getEntry().text())
        detDistSPLabel = QtWidgets.QLabel("SetPoint:")
        self.detDistMotorEntry = QtEpicsPVEntry(
            daq_utils.motor_dict["detectorDist"] + ".VAL", self, 70, 2
        )
        self.detDistMotorEntry.getEntry().setValidator(
            QtGui.QDoubleValidator(
                VALID_DET_DIST[daq_utils.beamline]["min"],
                VALID_DET_DIST[daq_utils.beamline]["max"],
                VALID_DET_DIST[daq_utils.beamline]["digits"],
            )
        )
        self.detDistMotorEntry.getEntry().textChanged[str].connect(
            self.detDistTextChanged
        )
        self.detDistMotorEntry.getEntry().textChanged[str].connect(self.checkEntryState)
        self.detDistMotorEntry.getEntry().returnPressed.connect(self.moveDetDistCB)
        self.moveDetDistButton = QtWidgets.QPushButton("Move Detector")
        self.moveDetDistButton.clicked.connect(self.moveDetDistCB)
        #hBoxColParams3.addWidget(detDistLabel)
        #hBoxColParams3.addWidget(self.detDistRBVLabel.getEntry())
        #hBoxColParams3.addWidget(detDistSPLabel)
        #hBoxColParams3.addWidget(self.detDistMotorEntry.getEntry())
        hBoxColParams6 = QtWidgets.QHBoxLayout()
        hBoxColParams6.setAlignment(QtCore.Qt.AlignLeft)
        hBoxColParams7 = QtWidgets.QHBoxLayout()
        hBoxColParams7.setAlignment(QtCore.Qt.AlignLeft)
        centeringLabel = QtWidgets.QLabel("Sample Centering:")
        centeringLabel.setFixedWidth(140)
        centeringOptionList = ["Interactive", "AutoLoop", "AutoRaster", "Testing"]
        self.centeringComboBox = QtWidgets.QComboBox(self)
        self.centeringComboBox.addItems(centeringOptionList)
        protoLabel = QtWidgets.QLabel("Protocol:")
        font = QtGui.QFont()
        font.setBold(True)
        protoLabel.setFont(font)
        protoLabel.setAlignment(QtCore.Qt.AlignCenter)
        self.protoRadioGroup = QtWidgets.QButtonGroup()
        self.protoStandardRadio = QtWidgets.QRadioButton("standard")
        self.protoStandardRadio.setChecked(True)
        self.protoStandardRadio.toggled.connect(
            functools.partial(self.protoRadioToggledCB, "standard")
        )
        self.protoStandardRadio.pressed.connect(
            functools.partial(self.protoRadioToggledCB, "standard")
        )
        self.protoRadioGroup.addButton(self.protoStandardRadio)
        self.protoRasterRadio = QtWidgets.QRadioButton("raster")
        self.protoRasterRadio.toggled.connect(
            functools.partial(self.protoRadioToggledCB, "raster")
        )
        self.protoRasterRadio.pressed.connect(
            functools.partial(self.protoRadioToggledCB, "raster")
        )
        self.protoRadioGroup.addButton(self.protoRasterRadio)
        self.protoVectorRadio = QtWidgets.QRadioButton("vector")
        self.protoRasterRadio.toggled.connect(
            functools.partial(self.protoRadioToggledCB, "vector")
        )
        self.protoRasterRadio.pressed.connect(
            functools.partial(self.protoRadioToggledCB, "vector")
        )
        self.protoRadioGroup.addButton(self.protoVectorRadio)
        self.protoOtherRadio = QtWidgets.QRadioButton("other")
        self.protoOtherRadio.setEnabled(False)
        self.protoRadioGroup.addButton(self.protoOtherRadio)
        if daq_utils.beamline == "nyx":
            protoOptionList = ["standard","raster","vector"] # these should probably come from db

        else:
            protoOptionList = [
                "standard",
                "raster",
                "vector",
                "burn",
                "rasterScreen",
                "stepRaster",
                "stepVector",
                "multiCol",
                "characterize",
                "ednaCol",
            ]  # these should probably come from db
        self.protoComboBox = QtWidgets.QComboBox(self)
        self.protoComboBox.addItems(protoOptionList)
        self.protoComboBox.activated[str].connect(self.protoComboActivatedCB)
        hBoxColParams6.addWidget(protoLabel)
        hBoxColParams6.addWidget(self.protoStandardRadio)
        hBoxColParams6.addWidget(self.protoRasterRadio)
        hBoxColParams6.addWidget(self.protoVectorRadio)
        hBoxColParams6.addWidget(self.protoComboBox)
        hBoxColParams7.addWidget(centeringLabel)
        hBoxColParams7.addWidget(self.centeringComboBox)
        #hBoxColParams7.addWidget(colResoLabel)
        #hBoxColParams7.addWidget(self.resolution_ledit)
        self.processingOptionsFrame = QFrame()
        self.hBoxProcessingLayout1 = QtWidgets.QHBoxLayout()
        self.hBoxProcessingLayout1.setAlignment(QtCore.Qt.AlignLeft)
        procOptionLabel = QtWidgets.QLabel("Processing Options:")
        procOptionLabel.setFixedWidth(200)
        self.autoProcessingCheckBox = QCheckBox("AutoProcessing On")
        self.autoProcessingCheckBox.setChecked(True)
        self.autoProcessingCheckBox.stateChanged.connect(self.autoProcessingCheckCB)
        self.fastEPCheckBox = QCheckBox("FastEP")
        self.fastEPCheckBox.setChecked(False)
        self.fastEPCheckBox.setEnabled(False)
        self.dimpleCheckBox = QCheckBox("Dimple")
        self.dimpleCheckBox.setChecked(True)
        self.xia2CheckBox = QCheckBox("Xia2")
        self.xia2CheckBox.setChecked(False)
        self.hBoxProcessingLayout1.addWidget(self.autoProcessingCheckBox)
        self.hBoxProcessingLayout1.addWidget(self.fastEPCheckBox)
        self.hBoxProcessingLayout1.addWidget(self.dimpleCheckBox)
        self.processingOptionsFrame.setLayout(self.hBoxProcessingLayout1)
        self.rasterParamsFrame = QFrame()
        self.vBoxRasterParams = QtWidgets.QVBoxLayout()
        self.hBoxRasterLayout1 = QtWidgets.QHBoxLayout()
        self.hBoxRasterLayout1.setAlignment(QtCore.Qt.AlignLeft)
        self.hBoxRasterLayout2 = QtWidgets.QHBoxLayout()
        self.hBoxRasterLayout2.setAlignment(QtCore.Qt.AlignLeft)
        rasterStepLabel = QtWidgets.QLabel("Raster Step")
        rasterStepLabel.setFixedWidth(110)
        self.rasterStepEdit = QtWidgets.QLineEdit(str(self.rasterStepDefs["Coarse"]))
        self.rasterStepEdit.textChanged[str].connect(self.rasterStepChanged)
        self.rasterStepEdit.setFixedWidth(60)
        self.rasterStepEdit.setText("20")
        self.rasterGrainRadioGroup = QtWidgets.QButtonGroup()
        self.rasterGrainCoarseRadio = QtWidgets.QRadioButton("Coarse")
        self.rasterGrainCoarseRadio.setChecked(False)
        self.rasterGrainCoarseRadio.toggled.connect(
            functools.partial(self.rasterGrainToggledCB, "Coarse")
        )
        self.rasterGrainRadioGroup.addButton(self.rasterGrainCoarseRadio)
        self.rasterGrainFineRadio = QtWidgets.QRadioButton("Fine")
        self.rasterGrainFineRadio.setChecked(False)
        self.rasterGrainFineRadio.toggled.connect(
            functools.partial(self.rasterGrainToggledCB, "Fine")
        )
        self.rasterGrainRadioGroup.addButton(self.rasterGrainFineRadio)
        self.rasterGrainVFineRadio = QtWidgets.QRadioButton("VFine")
        self.rasterGrainVFineRadio.setChecked(False)
        self.rasterGrainVFineRadio.toggled.connect(
            functools.partial(self.rasterGrainToggledCB, "VFine")
        )
        self.rasterGrainRadioGroup.addButton(self.rasterGrainVFineRadio)
        self.rasterGrainCustomRadio = QtWidgets.QRadioButton("Custom")
        self.rasterGrainCustomRadio.setChecked(True)
        self.rasterGrainCustomRadio.toggled.connect(
            functools.partial(self.rasterGrainToggledCB, "Custom")
        )
        self.rasterGrainRadioGroup.addButton(self.rasterGrainCustomRadio)
        rasterEvalLabel = QtWidgets.QLabel("Raster\nEvaluate By:")
        rasterEvalOptionList = ["Spot Count", "Resolution", "Intensity"]
        self.rasterEvalComboBox = QtWidgets.QComboBox(self)
        self.rasterEvalComboBox.addItems(rasterEvalOptionList)
        self.rasterEvalComboBox.setCurrentIndex(
            db_lib.beamlineInfo(daq_utils.beamline, "rasterScoreFlag")["index"]
        )
        self.rasterEvalComboBox.activated[str].connect(self.rasterEvalComboActivatedCB)
        self.hBoxRasterLayout1.addWidget(rasterStepLabel)
        self.hBoxRasterLayout1.addWidget(self.rasterStepEdit)
        self.hBoxRasterLayout1.addWidget(self.rasterGrainCoarseRadio)
        self.hBoxRasterLayout1.addWidget(self.rasterGrainFineRadio)
        self.hBoxRasterLayout1.addWidget(self.rasterGrainVFineRadio)
        self.hBoxRasterLayout1.addWidget(self.rasterGrainCustomRadio)
        self.hBoxRasterLayout1.addWidget(rasterEvalLabel)
        self.hBoxRasterLayout1.addWidget(self.rasterEvalComboBox)
        self.vBoxRasterParams.addLayout(self.hBoxRasterLayout1)
        self.vBoxRasterParams.addLayout(self.hBoxRasterLayout2)
        self.rasterParamsFrame.setLayout(self.vBoxRasterParams)
        self.multiColParamsFrame = (
            QFrame()
        )  # something for criteria to decide on which hotspots to collect on for multi-xtal
        self.hBoxMultiColParamsLayout1 = QtWidgets.QHBoxLayout()
        self.hBoxMultiColParamsLayout1.setAlignment(QtCore.Qt.AlignLeft)
        multiColCutoffLabel = QtWidgets.QLabel("Diffraction Cutoff")
        multiColCutoffLabel.setFixedWidth(110)
        self.multiColCutoffEdit = QtWidgets.QLineEdit(
            "320"
        )  # may need to store this in DB at some point, it's a silly number for now
        self.multiColCutoffEdit.setFixedWidth(60)
        self.hBoxMultiColParamsLayout1.addWidget(multiColCutoffLabel)
        self.hBoxMultiColParamsLayout1.addWidget(self.multiColCutoffEdit)
        self.multiColParamsFrame.setLayout(self.hBoxMultiColParamsLayout1)
        self.characterizeParamsFrame = QFrame()
        vBoxCharacterizeParams1 = QtWidgets.QVBoxLayout()
        self.hBoxCharacterizeLayout1 = QtWidgets.QHBoxLayout()
        self.characterizeTargetLabel = QtWidgets.QLabel("Characterization Targets")
        characterizeResoLabel = QtWidgets.QLabel("Resolution")
        characterizeResoLabel.setAlignment(QtCore.Qt.AlignCenter)
        self.characterizeResoEdit = QtWidgets.QLineEdit("3.0")
        characterizeISIGLabel = QtWidgets.QLabel("I/Sigma")
        characterizeISIGLabel.setAlignment(QtCore.Qt.AlignCenter)
        self.characterizeISIGEdit = QtWidgets.QLineEdit("2.0")
        self.characterizeAnomCheckBox = QCheckBox("Anomolous")
        self.characterizeAnomCheckBox.setChecked(False)
        self.hBoxCharacterizeLayout2 = QtWidgets.QHBoxLayout()
        characterizeCompletenessLabel = QtWidgets.QLabel("Completeness")
        characterizeCompletenessLabel.setAlignment(QtCore.Qt.AlignCenter)
        self.characterizeCompletenessEdit = QtWidgets.QLineEdit("0.99")
        characterizeMultiplicityLabel = QtWidgets.QLabel("Multiplicity")
        characterizeMultiplicityLabel.setAlignment(QtCore.Qt.AlignCenter)
        self.characterizeMultiplicityEdit = QtWidgets.QLineEdit("auto")
        characterizeDoseLimitLabel = QtWidgets.QLabel("Dose Limit")
        characterizeDoseLimitLabel.setAlignment(QtCore.Qt.AlignCenter)
        self.characterizeDoseLimitEdit = QtWidgets.QLineEdit("100")
        characterizeSpaceGroupLabel = QtWidgets.QLabel("Space Group")
        characterizeSpaceGroupLabel.setAlignment(QtCore.Qt.AlignCenter)
        self.characterizeSpaceGroupEdit = QtWidgets.QLineEdit("P1")
        self.hBoxCharacterizeLayout1.addWidget(characterizeResoLabel)
        self.hBoxCharacterizeLayout1.addWidget(self.characterizeResoEdit)
        self.hBoxCharacterizeLayout1.addWidget(characterizeISIGLabel)
        self.hBoxCharacterizeLayout1.addWidget(self.characterizeISIGEdit)
        self.hBoxCharacterizeLayout1.addWidget(characterizeSpaceGroupLabel)
        self.hBoxCharacterizeLayout1.addWidget(self.characterizeSpaceGroupEdit)
        self.hBoxCharacterizeLayout1.addWidget(self.characterizeAnomCheckBox)
        self.hBoxCharacterizeLayout2.addWidget(characterizeCompletenessLabel)
        self.hBoxCharacterizeLayout2.addWidget(self.characterizeCompletenessEdit)
        self.hBoxCharacterizeLayout2.addWidget(characterizeMultiplicityLabel)
        self.hBoxCharacterizeLayout2.addWidget(self.characterizeMultiplicityEdit)
        self.hBoxCharacterizeLayout2.addWidget(characterizeDoseLimitLabel)
        self.hBoxCharacterizeLayout2.addWidget(self.characterizeDoseLimitEdit)
        vBoxCharacterizeParams1.addWidget(self.characterizeTargetLabel)
        vBoxCharacterizeParams1.addLayout(self.hBoxCharacterizeLayout1)
        vBoxCharacterizeParams1.addLayout(self.hBoxCharacterizeLayout2)
        self.characterizeParamsFrame.setLayout(vBoxCharacterizeParams1)
        self.vectorParamsFrame = QFrame()
        hBoxVectorLayout1 = QtWidgets.QHBoxLayout()
        setVectorStartButton = QtWidgets.QPushButton("Vector\nStart")
        setVectorStartButton.setStyleSheet("background-color: blue")
        setVectorStartButton.clicked.connect(
            lambda: self.setVectorPointCB("vectorStart")
        )
        setVectorEndButton = QtWidgets.QPushButton("Vector\nEnd")
        setVectorEndButton.setStyleSheet("background-color: red")
        setVectorEndButton.clicked.connect(lambda: self.setVectorPointCB("vectorEnd"))
        self.vecLine = None
        vectorFPPLabel = QtWidgets.QLabel("Number of Wedges")
        self.vectorFPP_ledit = QtWidgets.QLineEdit("1")
        self.vectorFPP_ledit.setValidator(QIntValidator(self))
        vecLenLabel = QtWidgets.QLabel("    Length(microns):")
        self.vecLenLabelOutput = QtWidgets.QLabel("---")
        vecSpeedLabel = QtWidgets.QLabel("    Speed(microns/s):")
        self.vecSpeedLabelOutput = QtWidgets.QLabel("---")
        hBoxVectorLayout1.addWidget(setVectorStartButton)
        hBoxVectorLayout1.addWidget(setVectorEndButton)
        hBoxVectorLayout1.addWidget(vectorFPPLabel)
        hBoxVectorLayout1.addWidget(self.vectorFPP_ledit)
        hBoxVectorLayout1.addWidget(vecLenLabel)
        hBoxVectorLayout1.addWidget(self.vecLenLabelOutput)
        hBoxVectorLayout1.addWidget(vecSpeedLabel)
        hBoxVectorLayout1.addWidget(self.vecSpeedLabelOutput)
        self.vectorParamsFrame.setLayout(hBoxVectorLayout1)
        vBoxColParams1.addLayout(hBoxColParams1)
        vBoxColParams1.addLayout(hBoxColParams2)
        vBoxColParams1.addLayout(hBoxColParams25)
        vBoxColParams1.addLayout(hBoxColParams22)
        vBoxColParams1.addLayout(hBoxColParams3)
        #vBoxColParams1.addLayout(hBoxColParams7)
        #vBoxColParams1.addLayout(hBoxColParams6)
        #vBoxColParams1.addWidget(self.rasterParamsFrame)
        #vBoxColParams1.addWidget(self.multiColParamsFrame)
        #vBoxColParams1.addWidget(self.vectorParamsFrame)
        #vBoxColParams1.addWidget(self.characterizeParamsFrame)
        #vBoxColParams1.addWidget(self.processingOptionsFrame)
        mikesGB = QtWidgets.QGroupBox()
        mikesGB.setTitle("Acquisition")
       
        paramSubspace = QtWidgets.QGridLayout()

        #paramSubspace.setColumnMinimumWidth(0, 140) 
        #paramSubspace.setColumnMinimumWidth(1, 90) 
        #paramSubspace.setColumnMinimumWidth(2, 140) 
        #paramSubspace.setColumnMinimumWidth(3, 90) 
        #paramSubspace.setColumnMinimumWidth(4, 90)
        #paramSubspace.setColumnStretch(1) learn about stretch factor and then update        
       
       
        # Parameter Collection Column 1, Labels
        colStartLabel.setAlignment(QtCore.Qt.AlignLeft)
        paramSubspace.addWidget(colStartLabel,1,0, alignment=QtCore.Qt.AlignLeft)
        self.colEndLabel.setAlignment(QtCore.Qt.AlignLeft)
        paramSubspace.addWidget(self.colEndLabel,2,0, alignment=QtCore.Qt.AlignLeft) 
        colRangeLabel.setAlignment(QtCore.Qt.AlignLeft)
        paramSubspace.addWidget(colRangeLabel,0,0, alignment=QtCore.Qt.AlignLeft)
        colExptimeLabel.setAlignment(QtCore.Qt.AlignLeft)
        paramSubspace.addWidget(colExptimeLabel,3,0, alignment=QtCore.Qt.AlignLeft)
        totalExptimeLabel.setAlignment(QtCore.Qt.AlignLeft)
        paramSubspace.addWidget(totalExptimeLabel,4,0, alignment=QtCore.Qt.AlignLeft)
        # Parameter Collection Column 2, Input Boxes  
        paramSubspace.addWidget(self.osc_start_ledit,1,1, alignment=QtCore.Qt.AlignLeft)
        paramSubspace.addWidget(self.osc_end_ledit,2,1, alignment=QtCore.Qt.AlignLeft)
        paramSubspace.addWidget(self.osc_range_ledit,0,1, alignment=QtCore.Qt.AlignLeft)
        paramSubspace.addWidget(self.exp_time_ledit,3,1, alignment=QtCore.Qt.AlignLeft)
        paramSubspace.addWidget(self.totalExptime_ledit,4,1, alignment=QtCore.Qt.AlignLeft)
        # Parameter Collection Column 3, Labels
        paramSubspace.addWidget(detDistLabel,0,2, alignment=QtCore.Qt.AlignLeft)
        paramSubspace.addWidget(colResoLabel,1,2, alignment=QtCore.Qt.AlignLeft)
        #paramSubspace.addWidget(detDistSPLabel,1,2, alignment=QtCore.Qt.AlignLeft)
        #hBoxColParams7.addWidget(colResoLabel)
        paramSubspace.addWidget(colEnergyLabel,2,2, alignment=QtCore.Qt.AlignLeft)
        #paramSubspace.addWidget(energySPLabel,3,2, alignment=QtCore.Qt.AlignLeft)
        colTransmissionLabel.setAlignment(QtCore.Qt.AlignLeft)
        paramSubspace.addWidget(colTransmissionLabel,3,2, alignment=QtCore.Qt.AlignLeft)
        transmisionSPLabel.setAlignment(QtCore.Qt.AlignLeft)
        #paramSubspace.addWidget(transmisionSPLabel,3,2, alignment=QtCore.Qt.AlignLeft)
        paramSubspace.addWidget(beamsizeLabel,4,2, alignment=QtCore.Qt.AlignLeft)
        # Parameter Collection Column 4, Input Boxes
        paramSubspace.addWidget(self.detDistMotorEntry.getEntry(),0,3, alignment=QtCore.Qt.AlignLeft)
        paramSubspace.addWidget(self.resolution_ledit,1,3, alignment=QtCore.Qt.AlignLeft)
        #hBoxColParams7.addWidget(self.resolution_ledit)
        paramSubspace.addWidget(self.energy_ledit,2,3, alignment=QtCore.Qt.AlignLeft)
        paramSubspace.addWidget(self.transmission_ledit,3,3, alignment=QtCore.Qt.AlignLeft)
        paramSubspace.addWidget(self.beamsizeComboBox,4,3, alignment=QtCore.Qt.AlignLeft)
        # Param Collection Column 5, RBV  
        paramSubspace.addWidget(self.energyReadback,2,4, alignment=QtCore.Qt.AlignLeft)
        paramSubspace.addWidget(self.detDistRBVLabel.getEntry(),0,4, alignment=QtCore.Qt.AlignLeft)
        paramSubspace.addWidget(self.transmissionReadback_ledit,3,4, alignment=QtCore.Qt.AlignLeft)

        improvedParamSpacing = QtWidgets.QVBoxLayout()
        improvedParamSpacing.addWidget(self.stillModeCheckBox)
        improvedParamSpacing.addLayout(paramSubspace)
        improvedParamSpacing.addLayout(hBoxColParams7)
        improvedParamSpacing.addLayout(hBoxColParams6)
        improvedParamSpacing.addWidget(self.rasterParamsFrame)
        improvedParamSpacing.addWidget(self.multiColParamsFrame)
        improvedParamSpacing.addWidget(self.vectorParamsFrame)
        improvedParamSpacing.addWidget(self.characterizeParamsFrame)
        improvedParamSpacing.addWidget(self.processingOptionsFrame)
        mikesGB.setLayout(improvedParamSpacing)

        self.rasterParamsFrame.hide()
        self.multiColParamsFrame.hide()
        self.characterizeParamsFrame.hide()
        colParamsGB.setLayout(vBoxColParams1)
        self.dataPathGB = DataLocInfo(self)
        hBoxDisplayOptionLayout= QtWidgets.QHBoxLayout()        
        self.albulaDispCheckBox = QCheckBox("Display Data (Albula)")
        self.albulaDispCheckBox.setChecked(False)
        hBoxDisplayOptionLayout.addWidget(self.albulaDispCheckBox)
        #vBoxMainColLayout.addWidget(colParamsGB)
        vBoxMainColLayout.addWidget(mikesGB)

        vBoxMainColLayout.addWidget(self.dataPathGB)
        self.mainColFrame.setLayout(vBoxMainColLayout)
        self.mainToolBox.addItem(self.mainColFrame, "Collection Parameters")
        editSampleButton = QtWidgets.QPushButton("Apply Changes")
        editSampleButton.clicked.connect(self.editSelectedRequestsCB)
        cloneRequestButton = QtWidgets.QPushButton("Clone Raster Request")
        cloneRequestButton.clicked.connect(self.cloneRequestCB)
        hBoxPriorityLayout1 = QtWidgets.QHBoxLayout()
        priorityEditLabel = QtWidgets.QLabel("Priority Edit")
        priorityTopButton = QtWidgets.QPushButton("   >>   ")
        priorityUpButton = QtWidgets.QPushButton("   >    ")
        priorityDownButton = QtWidgets.QPushButton("   <    ")
        priorityBottomButton = QtWidgets.QPushButton("   <<   ")
        priorityTopButton.clicked.connect(self.topPriorityCB)
        priorityBottomButton.clicked.connect(self.bottomPriorityCB)
        priorityUpButton.clicked.connect(self.upPriorityCB)
        priorityDownButton.clicked.connect(self.downPriorityCB)
        hBoxPriorityLayout1.addWidget(priorityEditLabel)
        hBoxPriorityLayout1.addWidget(priorityBottomButton)
        hBoxPriorityLayout1.addWidget(priorityDownButton)
        hBoxPriorityLayout1.addWidget(priorityUpButton)
        hBoxPriorityLayout1.addWidget(priorityTopButton)
        queueSampleButton = QtWidgets.QPushButton("Add Requests to Queue")
        queueSampleButton.clicked.connect(self.addRequestsToAllSelectedCB)
        deleteSampleButton = QtWidgets.QPushButton("Delete Requests")
        deleteSampleButton.clicked.connect(
            functools.partial(self.dewarTree.deleteSelectedCB, 0)
        )
        editScreenParamsButton = QtWidgets.QPushButton("Edit Raster Params...")
        editScreenParamsButton.clicked.connect(self.editScreenParamsCB)
        vBoxMainSetup.addWidget(self.mainToolBox)
        vBoxMainSetup.addLayout(hBoxPriorityLayout1)
        vBoxMainSetup.addWidget(queueSampleButton)
        vBoxMainSetup.addWidget(editSampleButton)
        vBoxMainSetup.addWidget(cloneRequestButton)

        vBoxMainSetup.addWidget(editScreenParamsButton)
        self.mainSetupFrame.setLayout(vBoxMainSetup)
        self.VidFrame = QFrame()
        self.VidFrame.setFixedWidth(680)
        vBoxVidLayout = QtWidgets.QVBoxLayout()
        self.captureLowMag = None
        self.captureHighMag = None
        self.captureHighMagZoom = None
        self.captureLowMagZoom = None
        if daq_utils.has_xtalview:
            if self.zoom3FrameRatePV.get() != 0:
                _thread.start_new_thread(self.initVideo2, (0.25,))  # highMag
            if self.zoom4FrameRatePV.get() != 0:
                _thread.start_new_thread(
                    self.initVideo4, (0.25,)
                )  # this sets up highMagDigiZoom
            if self.zoom2FrameRatePV.get() != 0:
                _thread.start_new_thread(
                    self.initVideo3, (0.25,)
                )  # this sets up lowMagDigiZoom
            if self.zoom1FrameRatePV.get() != 0:
                #self.captureLowMag = cv2.VideoCapture(daq_utils.lowMagCamURL)
                logger.debug('lowMagCamURL: "' + daq_utils.lowMagCamURL + '"')

        #self.captureLowMag = cv2.VideoCapture(daq_utils.lowMagCamURL)
        self.capture = self.captureLowMag
        #self.frame_queue = Queue()
        #self.active_camera_threads = []
        self.timerSample = QTimer()
        #self.timerSample.timeout.connect(self.sampleFrameCB)
        #self.timerSample.timeout.connect(self.timerSampleRefresh)
        #self.timerSample.start(SAMPLE_TIMER_DELAY)

        self.centeringMarksList = []
        self.rasterList = []
        self.rasterDefList = []
        self.polyPointItems = []
        self.threeClickLines = []
        self.rasterPoly = None
        self.measureLine = None
        self.scene = QtWidgets.QGraphicsScene(0, 0, 640, 512, self)
        hBoxHutchVidsLayout = QtWidgets.QHBoxLayout()
        self.sceneHutchCorner = QtWidgets.QGraphicsScene(0, 0, 320, 180, self)
        self.sceneHutchTop = QtWidgets.QGraphicsScene(0, 0, 320, 180, self)
        self.scene.keyPressEvent = self.sceneKey
        self.view = QtWidgets.QGraphicsView(self.scene)
        self.viewHutchCorner = QtWidgets.QGraphicsView(self.sceneHutchCorner)
        self.viewHutchTop = QtWidgets.QGraphicsView(self.sceneHutchTop)
        self.pixmap_item = QtWidgets.QGraphicsPixmapItem(None)
        self.scene.addItem(self.pixmap_item)
        self.pixmap_item_HutchCorner = QtWidgets.QGraphicsPixmapItem(None)
        self.sceneHutchCorner.addItem(self.pixmap_item_HutchCorner)
        self.pixmap_item_HutchTop = QtWidgets.QGraphicsPixmapItem(None)
        self.sceneHutchTop.addItem(self.pixmap_item_HutchTop)

        self.pixmap_item.mousePressEvent = self.pixelSelect
        try:
            if QtGui.QColor.isValidColor(getBlConfig("defaultOverlayColor")):
                centerMarkBrush = QtGui.QBrush(
                    QtGui.QColor(getBlConfig("defaultOverlayColor"))
                )
            else:
                centerMarkBrush = QtGui.QBrush(QtCore.Qt.blue)
        except KeyError as e:
            logger.warning("No value found for defaultOverlayColor")
            centerMarkBrush = QtGui.QBrush(QtCore.Qt.blue)
        centerMarkPen = QtGui.QPen(centerMarkBrush, 2.0)
        self.centerMarker = QtWidgets.QGraphicsSimpleTextItem("+")
        self.centerMarker.setZValue(10.0)
        self.centerMarker.setBrush(centerMarkBrush)
        font = QtGui.QFont("DejaVu Sans Light", self.centerMarkerCharSize, weight=0)
        self.centerMarker.setFont(font)
        self.scene.addItem(self.centerMarker)
        self.centerMarker.setPos(
            self.getMD2BeamCenterX() - self.centerMarkerCharOffsetX,
            self.getMD2BeamCenterY() - self.centerMarkerCharOffsetY,
        )
        self.zoomRadioGroup = QtWidgets.QButtonGroup()
        self.zoom1Radio = QtWidgets.QRadioButton("Mag1")
        self.zoom1Radio.setChecked(True)
        self.zoom1Radio.toggled.connect(
            functools.partial(self.zoomLevelToggledCB, "Zoom1")
        )
        self.zoomRadioGroup.addButton(self.zoom1Radio)
        self.zoom2Radio = QtWidgets.QRadioButton("Mag2")
        self.zoom2Radio.toggled.connect(
            functools.partial(self.zoomLevelToggledCB, "Zoom2")
        )
        self.zoom3Radio = QtWidgets.QRadioButton("Mag3")
        self.zoom3Radio.toggled.connect(
            functools.partial(self.zoomLevelToggledCB, "Zoom3")
        )
        self.zoom4Radio = QtWidgets.QRadioButton("Mag4")
        self.zoom4Radio.toggled.connect(
            functools.partial(self.zoomLevelToggledCB, "Zoom4")
        )
        if daq_utils.sampleCameraCount >= 2:
            self.zoomRadioGroup.addButton(self.zoom2Radio)
            if daq_utils.sampleCameraCount >= 3:
                self.zoomRadioGroup.addButton(self.zoom3Radio)
                if daq_utils.sampleCameraCount >= 4:
                    self.zoomRadioGroup.addButton(self.zoom4Radio)
        else:
            self.zoomLevelComboBox = QtWidgets.QComboBox(self)
            self.zoomLevelComboBox.addItems(["1","2","3","4","5","6","7"])
            self.zoomLevelComboBox.activated[str].connect(self.zoomLevelComboActivatedCB)
            self.zoom1Radio.hide()
            self.zoom2Radio.hide()
            self.zoom3Radio.hide()
            self.zoom4Radio.hide()
            hBoxZoomLevelLayout = QtWidgets.QHBoxLayout()
            hBoxZoomLevelLayout.addWidget(self.zoomLevelComboBox)
            

        beamOverlayPen = QtGui.QPen(QtCore.Qt.red)
        self.tempBeamSizeXMicrons = 30
        self.tempBeamSizeYMicrons = 30
        self.beamSizeXPixels = self.screenXmicrons2pixels(self.tempBeamSizeXMicrons)
        self.beamSizeYPixels = self.screenYmicrons2pixels(self.tempBeamSizeYMicrons)
        self.overlayPosOffsetX = self.centerMarkerCharOffsetX - 1
        self.overlayPosOffsetY = self.centerMarkerCharOffsetY - 1
        self.beamSizeOverlay = QtWidgets.QGraphicsRectItem(
            self.centerMarker.x() - self.overlayPosOffsetX,
            self.centerMarker.y() - self.overlayPosOffsetY,
            self.beamSizeXPixels,
            self.beamSizeYPixels,
        )
        self.beamSizeOverlay.setPen(beamOverlayPen)
        self.scene.addItem(self.beamSizeOverlay)
        self.beamSizeOverlay.setVisible(False)
        self.beamSizeOverlay.setRect(
            self.overlayPosOffsetX + self.centerMarker.x() - (self.beamSizeXPixels / 2),
            self.overlayPosOffsetY + self.centerMarker.y() - (self.beamSizeYPixels / 2),
            self.beamSizeXPixels,
            self.beamSizeYPixels,
        )
        try:
            if QtGui.QColor.isValidColor(getBlConfig("defaultOverlayColor")):
                scaleBrush = QtGui.QBrush(
                    QtGui.QColor(getBlConfig("defaultOverlayColor"))
                )
            else:
                scaleBrush = QtGui.QBrush(QtCore.Qt.blue)
        except KeyError as e:
            logger.warning("No value found for defaultOverlayColor")
            scaleBrush = QtGui.QBrush(QtCore.Qt.blue)
        scalePen = QtGui.QPen(scaleBrush, 2.0)
        scaleTextPen = QtGui.QPen(scaleBrush, 1.0)
        self.imageScaleLineLen = 50
        self.imageScale = self.scene.addLine(
            10,
            daq_utils.screenPixY - 30,
            10 + self.imageScaleLineLen,
            daq_utils.screenPixY - 30,
            scalePen,
        )
        self.imageScaleText = self.scene.addSimpleText(
            "50 microns", font=QtGui.QFont("Times", 13)
        )
        self.imageScaleText.setPen(scaleTextPen)
        self.imageScaleText.setPos(10, 450)
        self.click_positions = []
        hBoxHutchVidsLayout.addWidget(self.viewHutchTop)
        hBoxHutchVidsLayout.addWidget(self.viewHutchCorner)
        vBoxVidLayout.addLayout(hBoxHutchVidsLayout)
        vBoxVidLayout.addWidget(self.view)
        hBoxSampleOrientationLayout = QtWidgets.QHBoxLayout()
        setDC2CPButton = QtWidgets.QPushButton("SetStart")
        setDC2CPButton.setFixedWidth(50)
        setDC2CPButton.clicked.connect(self.setDCStartCB)
        omegaLabel = QtWidgets.QLabel("Omega:")
        #omegaMonitorPV = str(getBlConfig("omegaMonitorPV"))
        self.sampleOmegaRBVLedit = QtEpicsPVLabel(
            self.gon.omega.readback.pvname, self, 70
        )
        omegaSPLabel = QtWidgets.QLabel("SetPoint:")
        omegaSPLabel.setFixedWidth(70)
        self.sampleOmegaMoveLedit = QtEpicsPVEntry(
            self.gon.omega.setpoint.pvname, self, 70, 2
        )
        self.sampleOmegaMoveLedit.getEntry().returnPressed.connect(self.moveOmegaCB)
        moveOmegaButton = QtWidgets.QPushButton("Move")
        moveOmegaButton.clicked.connect(self.moveOmegaCB)
        omegaTweakNegButtonSuperFine = QtWidgets.QPushButton("-1")
        omegaTweakNegButtonFine = QtWidgets.QPushButton("-5")
        omegaTweakNegButton = QtWidgets.QPushButton("<")
        omegaTweakNegButton.clicked.connect(self.omegaTweakNegCB)
        omegaTweakNegButtonFine.clicked.connect(
            functools.partial(self.omegaTweakCB, -5)
        )
        omegaTweakNegButtonSuperFine.clicked.connect(
            functools.partial(self.omegaTweakCB, -1)
        )
        self.omegaTweakVal_ledit = QtWidgets.QLineEdit()
        self.omegaTweakVal_ledit.setFixedWidth(45)
        self.omegaTweakVal_ledit.setText("90")
        omegaTweakPosButtonSuperFine = QtWidgets.QPushButton("+1")
        omegaTweakPosButtonFine = QtWidgets.QPushButton("+5")
        omegaTweakPosButton = QtWidgets.QPushButton(">")
        omegaTweakPosButton.clicked.connect(self.omegaTweakPosCB)
        omegaTweakPosButtonFine.clicked.connect(functools.partial(self.omegaTweakCB, 5))
        omegaTweakPosButtonSuperFine.clicked.connect(
            functools.partial(self.omegaTweakCB, 1)
        )
        hBoxSampleOrientationLayout.addWidget(setDC2CPButton)
        hBoxSampleOrientationLayout.addWidget(omegaLabel)
        hBoxSampleOrientationLayout.addWidget(self.sampleOmegaRBVLedit.getEntry())
        hBoxSampleOrientationLayout.addWidget(omegaSPLabel)
        hBoxSampleOrientationLayout.addWidget(self.sampleOmegaMoveLedit.getEntry())
        spacerItem = QtWidgets.QSpacerItem(
            50, 1, QtWidgets.QSizePolicy.Expanding, QtWidgets.QSizePolicy.Minimum
        )
        hBoxSampleOrientationLayout.insertSpacing(5, 50)
        hBoxSampleOrientationLayout.addWidget(omegaTweakNegButtonSuperFine)
        hBoxSampleOrientationLayout.addWidget(omegaTweakNegButtonFine)
        hBoxSampleOrientationLayout.addWidget(omegaTweakNegButton)
        hBoxSampleOrientationLayout.addWidget(self.omegaTweakVal_ledit)
        hBoxSampleOrientationLayout.addWidget(omegaTweakPosButton)
        hBoxSampleOrientationLayout.addWidget(omegaTweakPosButtonFine)
        hBoxSampleOrientationLayout.addWidget(omegaTweakPosButtonSuperFine)
        hBoxSampleOrientationLayout.addStretch(1)
        hBoxVidControlLayout = QtWidgets.QHBoxLayout()
        lightLevelLabel = QtWidgets.QLabel("Light")
        lightLevelLabel.setAlignment(QtCore.Qt.AlignRight | Qt.AlignVCenter)
        sampleBrighterButton = QtWidgets.QPushButton("+")
        sampleBrighterButton.setFixedWidth(30)
        sampleBrighterButton.clicked.connect(self.lightUpCB)
        sampleBrighterButton.setEnabled(False)  # Disabling until PV is fixed
        sampleDimmerButton = QtWidgets.QPushButton("-")
        sampleDimmerButton.setFixedWidth(30)
        sampleDimmerButton.clicked.connect(self.lightDimCB)
        sampleDimmerButton.setEnabled(False)  # Disabling until PV is fixed
        focusLabel = QtWidgets.QLabel("Focus")
        focusLabel.setAlignment(QtCore.Qt.AlignRight | Qt.AlignVCenter)
        focusPlusButton = QtWidgets.QPushButton("+")
        focusPlusButton.setFixedWidth(30)
        focusPlusButton.clicked.connect(functools.partial(self.focusTweakCB, 5))
        focusMinusButton = QtWidgets.QPushButton("-")
        focusMinusButton.setFixedWidth(30)
        focusMinusButton.clicked.connect(functools.partial(self.focusTweakCB, -5))
        annealButton = QtWidgets.QPushButton("Anneal")
        annealButton.clicked.connect(self.annealButtonCB)
        annealTimeLabel = QtWidgets.QLabel("Time")
        self.annealTime_ledit = QtWidgets.QLineEdit()
        self.annealTime_ledit.setFixedWidth(40)
        self.annealTime_ledit.setText("0.5")
        magLevelLabel = QtWidgets.QLabel("Vid:")
        snapshotButton = QtWidgets.QPushButton("SnapShot")
        snapshotButton.clicked.connect(self.saveVidSnapshotButtonCB)
        self.hideRastersCheckBox = QCheckBox("Hide\nRasters")
        self.hideRastersCheckBox.setChecked(False)
        self.hideRastersCheckBox.stateChanged.connect(self.hideRastersCB)
        hBoxVidControlLayout.addWidget(self.zoom1Radio)
        if (
            daq_utils.sampleCameraCount >= 2
        ):  # Button naming assumes sequential camera ordering
            hBoxVidControlLayout.addWidget(self.zoom2Radio)
            if daq_utils.sampleCameraCount >= 3:
                hBoxVidControlLayout.addWidget(self.zoom3Radio)
                if daq_utils.sampleCameraCount >= 4:
                    hBoxVidControlLayout.addWidget(self.zoom4Radio)
        else:
            hBoxVidControlLayout.addLayout(hBoxZoomLevelLayout)
        hBoxVidControlLayout.addWidget(focusLabel)
        hBoxVidControlLayout.addWidget(focusPlusButton)
        hBoxVidControlLayout.addWidget(focusMinusButton)
        hBoxVidControlLayout.addWidget(lightLevelLabel)
        hBoxVidControlLayout.addWidget(sampleBrighterButton)
        hBoxVidControlLayout.addWidget(sampleDimmerButton)
        hBoxVidControlLayout.addWidget(annealButton)
        hBoxVidControlLayout.addWidget(annealTimeLabel)
        hBoxVidControlLayout.addWidget(self.annealTime_ledit)
        hBoxSampleAlignLayout = QtWidgets.QHBoxLayout()
        centerLoopButton = QtWidgets.QPushButton("Center\nLoop")
        centerLoopButton.clicked.connect(self.autoCenterLoopCB)
        measureButton = QtWidgets.QPushButton("Measure")
        measureButton.clicked.connect(self.measurePolyCB)
        loopShapeButton = QtWidgets.QPushButton("Add Raster\nto Queue")
        loopShapeButton.clicked.connect(self.drawInteractiveRasterCB)
        runRastersButton = QtWidgets.QPushButton("Run\nRaster")
        runRastersButton.clicked.connect(self.runRastersCB)
        clearGraphicsButton = QtWidgets.QPushButton("Clear")
        clearGraphicsButton.clicked.connect(self.eraseCB)
        self.click3Button = QtWidgets.QPushButton("3-Click\nCenter")
        self.click3Button.clicked.connect(self.center3LoopCB)
        
        self.threeClickCount = 0
        saveCenteringButton = QtWidgets.QPushButton("Save\nCenter")
        saveCenteringButton.clicked.connect(self.saveCenterCB)
        selectAllCenteringButton = QtWidgets.QPushButton("Select All\nCenterings")
        selectAllCenteringButton.clicked.connect(self.selectAllCenterCB)
        hBoxSampleAlignLayout.addWidget(centerLoopButton)
        hBoxSampleAlignLayout.addWidget(clearGraphicsButton)
        hBoxSampleAlignLayout.addWidget(saveCenteringButton)
        hBoxSampleAlignLayout.addWidget(selectAllCenteringButton)
        if daq_utils.beamline not in ["amx", "fmx"]:
            hBoxSampleAlignLayout.addWidget(self.click3Button)
        hBoxSampleAlignLayout.addWidget(snapshotButton)
        hBoxSampleAlignLayout.addWidget(self.hideRastersCheckBox)
        self.click3Button.setMaximumSize(self.click3Button.sizeHint())
        hBoxRadioLayout100 = QtWidgets.QHBoxLayout()
        vidActionLabel = QtWidgets.QLabel("Video Click Mode:")
        self.vidActionRadioGroup = QtWidgets.QButtonGroup()
        self.vidActionC2CRadio = QtWidgets.QRadioButton("C2C")
        self.vidActionC2CRadio.setChecked(True)
        self.vidActionC2CRadio.toggled.connect(self.vidActionToggledCB)
        self.vidActionRadioGroup.addButton(self.vidActionC2CRadio)
        self.vidActionDefineCenterRadio = QtWidgets.QRadioButton("Define Center")
        self.vidActionDefineCenterRadio.setChecked(False)
        self.vidActionDefineCenterRadio.setEnabled(False)
        self.vidActionDefineCenterRadio.toggled.connect(self.vidActionToggledCB)
        self.vidActionRadioGroup.addButton(self.vidActionDefineCenterRadio)
        self.vidActionRasterExploreRadio = QtWidgets.QRadioButton("Raster Explore")
        self.vidActionRasterExploreRadio.setChecked(False)
        self.vidActionRasterExploreRadio.toggled.connect(self.vidActionToggledCB)
        self.vidActionRadioGroup.addButton(self.vidActionRasterExploreRadio)
        self.vidActionRasterSelectRadio = QtWidgets.QRadioButton("Raster Select")
        self.vidActionRasterSelectRadio.setChecked(False)
        self.vidActionRasterSelectRadio.toggled.connect(self.vidActionToggledCB)
        self.vidActionRadioGroup.addButton(self.vidActionRasterSelectRadio)
        self.vidActionRasterDefRadio = QtWidgets.QRadioButton("Define Raster")
        self.vidActionRasterDefRadio.setChecked(False)
        self.vidActionRasterDefRadio.setEnabled(False)
        self.vidActionRasterDefRadio.toggled.connect(self.vidActionToggledCB)
        self.vidActionRadioGroup.addButton(self.vidActionRasterDefRadio)
        hBoxRadioLayout100.addWidget(vidActionLabel)
        hBoxRadioLayout100.addWidget(self.vidActionC2CRadio)
        hBoxRadioLayout100.addWidget(self.vidActionRasterExploreRadio)
        hBoxRadioLayout100.addWidget(self.vidActionRasterDefRadio)
        hBoxRadioLayout100.addWidget(self.vidActionDefineCenterRadio)
        vBoxVidLayout.addLayout(hBoxSampleOrientationLayout)
        vBoxVidLayout.addLayout(hBoxVidControlLayout)
        vBoxVidLayout.addLayout(hBoxSampleAlignLayout)
        vBoxVidLayout.addLayout(hBoxRadioLayout100)
        self.VidFrame.setLayout(vBoxVidLayout)
        splitter11.addWidget(self.mainSetupFrame)
        self.colTabs = QtWidgets.QTabWidget()
        self.energyFrame = QFrame()
        vBoxEScanFull = QtWidgets.QVBoxLayout()
        hBoxEScan = QtWidgets.QHBoxLayout()
        vBoxEScan = QtWidgets.QVBoxLayout()
        self.periodicTable = QPeriodicTable(butSize=20)
        self.periodicTable.elementClicked("Se")
        vBoxEScan.addWidget(self.periodicTable)
        self.EScanDataPathGB = DataLocInfo(self)
        vBoxEScan.addWidget(self.EScanDataPathGB)
        hBoxEScanParams = QtWidgets.QHBoxLayout()
        hBoxEScanButtons = QtWidgets.QHBoxLayout()
        tempPlotButton = QtWidgets.QPushButton("Queue Requests")
        tempPlotButton.clicked.connect(self.queueEnScanCB)
        clearEnscanPlotButton = QtWidgets.QPushButton("Clear")
        clearEnscanPlotButton.clicked.connect(self.clearEnScanPlotCB)
        hBoxEScanButtons.addWidget(clearEnscanPlotButton)
        hBoxEScanButtons.addWidget(tempPlotButton)
        escanStepsLabel = QtWidgets.QLabel("Steps")
        self.escan_steps_ledit = QtWidgets.QLineEdit()
        self.escan_steps_ledit.setText("41")
        escanStepsizeLabel = QtWidgets.QLabel("Stepsize (EVs)")
        self.escan_stepsize_ledit = QtWidgets.QLineEdit()
        self.escan_stepsize_ledit.setText("1")
        hBoxEScanParams.addWidget(escanStepsLabel)
        hBoxEScanParams.addWidget(self.escan_steps_ledit)
        hBoxEScanParams.addWidget(escanStepsizeLabel)
        hBoxEScanParams.addWidget(self.escan_stepsize_ledit)
        hBoxChoochResults = QtWidgets.QHBoxLayout()
        hBoxChoochResults2 = QtWidgets.QHBoxLayout()
        choochResultsLabel = QtWidgets.QLabel("Chooch Results")
        choochInflLabel = QtWidgets.QLabel("Infl")
        self.choochInfl = QtWidgets.QLabel("")
        self.choochInfl.setFixedWidth(70)
        choochPeakLabel = QtWidgets.QLabel("Peak")
        self.choochPeak = QtWidgets.QLabel("")
        self.choochPeak.setFixedWidth(70)
        choochInflFPrimeLabel = QtWidgets.QLabel("fPrimeInfl")
        self.choochFPrimeInfl = QtWidgets.QLabel("")
        self.choochFPrimeInfl.setFixedWidth(70)
        choochInflF2PrimeLabel = QtWidgets.QLabel("f2PrimeInfl")
        self.choochF2PrimeInfl = QtWidgets.QLabel("")
        self.choochF2PrimeInfl.setFixedWidth(70)
        choochPeakFPrimeLabel = QtWidgets.QLabel("fPrimePeak")
        self.choochFPrimePeak = QtWidgets.QLabel("")
        self.choochFPrimePeak.setFixedWidth(70)
        choochPeakF2PrimeLabel = QtWidgets.QLabel("f2PrimePeak")
        self.choochF2PrimePeak = QtWidgets.QLabel("")
        self.choochF2PrimePeak.setFixedWidth(70)
        hBoxChoochResults.addWidget(choochResultsLabel)
        hBoxChoochResults.addWidget(choochInflLabel)
        hBoxChoochResults.addWidget(self.choochInfl)
        hBoxChoochResults.addWidget(choochPeakLabel)
        hBoxChoochResults.addWidget(self.choochPeak)
        hBoxChoochResults2.addWidget(choochInflFPrimeLabel)
        hBoxChoochResults2.addWidget(self.choochFPrimeInfl)
        hBoxChoochResults2.addWidget(choochInflF2PrimeLabel)
        hBoxChoochResults2.addWidget(self.choochF2PrimeInfl)
        hBoxChoochResults2.addWidget(choochPeakFPrimeLabel)
        hBoxChoochResults2.addWidget(self.choochFPrimePeak)
        hBoxChoochResults2.addWidget(choochPeakF2PrimeLabel)
        hBoxChoochResults2.addWidget(self.choochF2PrimePeak)
        vBoxEScan.addLayout(hBoxEScanParams)
        vBoxEScan.addLayout(hBoxEScanButtons)
        vBoxEScan.addLayout(hBoxChoochResults)
        vBoxEScan.addLayout(hBoxChoochResults2)
        hBoxEScan.addLayout(vBoxEScan)
        verticalLine = QFrame()
        verticalLine.setFrameStyle(QFrame.VLine)
        self.EScanGraph = ScanWindow(self.energyFrame)
        hBoxEScan.addWidget(verticalLine)
        hBoxEScan.addWidget(self.EScanGraph)
        vBoxEScanFull.addLayout(hBoxEScan)
        self.choochGraph = ScanWindow(
            self.energyFrame
        )  # TODO should be another type? need to be able to add curves
        vBoxEScanFull.addWidget(self.choochGraph)
        self.energyFrame.setLayout(vBoxEScanFull)
        splitter11.addWidget(self.VidFrame)
        self.colTabs.addTab(splitter11, "Sample Control")
        self.colTabs.addTab(self.energyFrame, "Energy Scan")
        splitter1.addWidget(self.colTabs)
        vBoxlayout.addWidget(splitter1)
        self.lastFileLabel2 = QtWidgets.QLabel("File:")
        self.lastFileLabel2.setFixedWidth(60)
        if daq_utils.beamline == "amx":
            self.lastFileRBV2 = QtEpicsPVLabel(
                "XF:17IDB-ES:AMX{Det:Eig9M}cam1:FullFileName_RBV", self, 0
            )
        else:
            self.lastFileRBV2 = QtEpicsPVLabel(
                "XF:17IDC-ES:FMX{Det:Eig16M}cam1:FullFileName_RBV", self, 0
            )
        fileHBoxLayout = QtWidgets.QHBoxLayout()
        fileHBoxLayout2 = QtWidgets.QHBoxLayout()
        self.controlMasterCheckBox = QCheckBox("Control Master")
        self.controlMasterCheckBox.stateChanged.connect(self.changeControlMasterCB)
        self.controlMasterCheckBox.setChecked(False)
        fileHBoxLayout.addWidget(self.controlMasterCheckBox)
        self.statusLabel = QtEpicsPVLabel(
            daq_utils.beamlineComm + "program_state",
            self,
            150,
            highlight_on_change=False,
        )
        fileHBoxLayout.addWidget(self.statusLabel.getEntry())
        self.shutterStateLabel = QtWidgets.QLabel("Shutter State:")
        governorMessageLabel = QtWidgets.QLabel("Governor Message:")
        self.governorMessage = QtEpicsPVLabel(
            daq_utils.pvLookupDict["governorMessage"],
            self,
            140,
            highlight_on_change=False,
        )
        ringCurrentMessageLabel = QtWidgets.QLabel("Ring (mA):")
        self.ringCurrentMessage = QtWidgets.QLabel(str(self.ringCurrent_pv.get()))
        beamAvailable = self.beamAvailable_pv.get()

        '''
        changing beam available label


        
        '''


        if beamAvailable:
            self.beamAvailLabel = QtWidgets.QLabel("Beam Available")
            self.beamAvailLabel.setStyleSheet("background-color: #99FF66;")
        else:
            self.beamAvailLabel = QtWidgets.QLabel("No Beam")
            self.beamAvailLabel.setStyleSheet("background-color: red;")
        sampleExposed = self.sampleExposed_pv.get()
        if sampleExposed:
            self.sampleExposedLabel = QtWidgets.QLabel("Sample Exposed")
            self.sampleExposedLabel.setStyleSheet("background-color: red;")
        else:
            self.sampleExposedLabel = QtWidgets.QLabel("Sample Not Exposed")
            self.sampleExposedLabel.setStyleSheet("background-color: #99FF66;")
        gripperLabel = QtWidgets.QLabel("Gripper Temp (K):")
        if daq_utils.beamline == "nyx":
            self.gripperTempLabel = QtWidgets.QLabel("N/A")
        else:
            self.gripperTempLabel = QtWidgets.QLabel("%.1f" % self.gripTemp_pv.get())
        cryostreamLabel = QtWidgets.QLabel("Cryostream Temp (K):")
        if getBlConfig(CRYOSTREAM_ONLINE):
            self.cryostreamTempLabel = QtWidgets.QLabel(
                str(self.cryostreamTemp_pv.get())
            )
        else:
            self.cryostreamTempLabel = QtWidgets.QLabel("N/A")




        '''
        Adding bottom labels to gui
        
        '''
        fileHBoxLayout.addWidget(gripperLabel)
        fileHBoxLayout.addWidget(self.gripperTempLabel)
        fileHBoxLayout.addWidget(cryostreamLabel)
        fileHBoxLayout.addWidget(self.cryostreamTempLabel)
        fileHBoxLayout.addWidget(ringCurrentMessageLabel)
        fileHBoxLayout.addWidget(self.ringCurrentMessage)
        fileHBoxLayout.addWidget(self.beamAvailLabel)
        fileHBoxLayout.addWidget(self.sampleExposedLabel)
        fileHBoxLayout.addWidget(governorMessageLabel)
        fileHBoxLayout.addWidget(self.governorMessage.getEntry())
        fileHBoxLayout2.addWidget(self.lastFileLabel2)
        fileHBoxLayout2.addWidget(self.lastFileRBV2.getEntry())
        vBoxlayout.addLayout(fileHBoxLayout)
        vBoxlayout.addLayout(fileHBoxLayout2)
        sampleTab.setLayout(vBoxlayout)
        self.tabs.addTab(sampleTab, "Collect")
        # 12/19 - uncomment this to expose the PyMCA XRF interface. It's not connected to anything.
        self.zoomLevelToggledCB("Zoom1")

        if daq_utils.beamline == "nyx":  # hiding unused GUI elements
            self.protoRasterRadio.setVisible(False)
            self.protoStandardRadio.setVisible(False)
            self.protoVectorRadio.setVisible(False)
            self.protoOtherRadio.setVisible(False)
            self.autoProcessingCheckBox.setVisible(False)
            self.fastEPCheckBox.setVisible(False)
            self.dimpleCheckBox.setVisible(False)
            self.centeringComboBox.setVisible(False)
            annealButton.setVisible(False)
            centerLoopButton.setVisible(False)
            clearGraphicsButton.setVisible(False)
            saveCenteringButton.setVisible(False)
            selectAllCenteringButton.setVisible(False)
            snapshotButton.setVisible(False)
            annealTimeLabel.setVisible(False)
            self.annealTime_ledit.setVisible(False)
            self.vidActionDefineCenterRadio.setVisible(False)
            self.hideRastersCheckBox.setEnabled(True)
            self.vidActionC2CRadio.setEnabled(True)
            self.vidActionRasterExploreRadio.setEnabled(True)
            self.vidActionRasterDefRadio.setEnabled(True)
            

        
        #self.captureLowMag = cv2.VideoCapture(daq_utils.lowMagCamURL)
        #self.captureLowMag.set(cv2.CAP_PROP_BUFFERSIZE, 1)
        self.captureLowMag = daq_utils.lowMagCamURL
        self.capture = self.captureLowMag
        
        #self.sampleCameraThread = VideoThread(
        #    parent=self, delay=SAMPLE_TIMER_DELAY, camera_object=self.capture
        #)
        self.sampleCameraThread = VideoThread(
            parent=self, delay=HUTCH_TIMER_DELAY, url=daq_utils.highMagCamURL
        )
        self.sampleCameraThread.frame_ready.connect(
            lambda frame: self.updateCam(self.pixmap_item, frame)
        )
        self.sampleCameraThread.start()
        
        

        self.hutchCornerCamThread = VideoThread(
            parent=self, delay=HUTCH_TIMER_DELAY, url=getBlConfig("hutchCornerCamURL")
        )
        self.hutchCornerCamThread.frame_ready.connect(
            lambda frame: self.updateCam(self.pixmap_item_HutchCorner, frame)
        )
        self.hutchCornerCamThread.start()

        self.hutchTopCamThread = VideoThread(
            parent=self, delay=HUTCH_TIMER_DELAY, url=getBlConfig("hutchTopCamURL")
        )
        self.hutchTopCamThread.frame_ready.connect(
            lambda frame: self.updateCam(self.pixmap_item_HutchTop, frame)
        )
        self.hutchTopCamThread.start()
        serverCheckThread = ServerCheckThread(parent=self, delay=SERVER_CHECK_DELAY)
        serverCheckThread.visit_dir_changed.connect(QApplication.instance().quit)
        serverCheckThread.start()

    def updateCam(self, pixmapItem: "QGraphicsPixmapItem", frame):
        pixmapItem.setPixmap(frame)

    def annealButtonCB(self):
        try:
            ftime = float(self.annealTime_ledit.text())
            if ftime >= 0.1 and ftime <= 5.0:
                self.send_to_server("anneal", [ftime])
            else:
                self.popupServerMessage(
                    "Anneal time must be between 0.1 and 5.0 seconds."
                )
        except:
            pass

    def hideRastersCB(self, state):
        if state == QtCore.Qt.Checked:
            self.eraseRastersCB()
        else:
            self.refreshCollectionParams(self.selectedSampleRequest)

    def stillModeUserPushCB(self, state):
        logger.info("still checkbox state " + str(state))
        if self.controlEnabled():
            if state:
                self.stillMode_pv.put(1)
                self.setGuiValues({"osc_range": "0.0"})
            else:
                self.standardMode_pv.put(1)
        else:
            self.popupServerMessage("You don't have control")
            if self.stillModeStatePV.get():
                self.stillModeCheckBox.setChecked(True)
            else:
                self.stillModeCheckBox.setChecked(False)

    def autoProcessingCheckCB(self, state):
        if state == QtCore.Qt.Checked:
            self.dimpleCheckBox.setEnabled(True)
            self.xia2CheckBox.setEnabled(True)
        else:
            self.fastEPCheckBox.setEnabled(False)
            self.dimpleCheckBox.setEnabled(False)
            self.xia2CheckBox.setEnabled(False)

    def rasterGrainToggledCB(self, identifier):
        if identifier == "Coarse" or identifier == "Fine" or identifier == "VFine":
            cellSize = self.rasterStepDefs[identifier]
            self.rasterStepEdit.setText(str(cellSize))
            self.beamWidth_ledit.setText(str(cellSize))
            self.beamHeight_ledit.setText(str(cellSize))

    def vidActionToggledCB(self):
        if len(self.rasterList) > 0:
            if self.vidActionRasterSelectRadio.isChecked():
                for i in range(len(self.rasterList)):
                    if self.rasterList[i] != None:
                        self.rasterList[i]["graphicsItem"].setFlag(
                            QtWidgets.QGraphicsItem.ItemIsSelectable, True
                        )
            else:
                for i in range(len(self.rasterList)):
                    if self.rasterList[i] != None:
                        self.rasterList[i]["graphicsItem"].setFlag(
                            QtWidgets.QGraphicsItem.ItemIsMovable, False
                        )
                        self.rasterList[i]["graphicsItem"].setFlag(
                            QtWidgets.QGraphicsItem.ItemIsSelectable, False
                        )
        if self.vidActionRasterDefRadio.isChecked():
            self.click_positions = []
            self.showProtParams()
        if self.vidActionC2CRadio.isChecked():
            self.click_positions = []
            if (
                self.protoComboBox.findText(str("raster"))
                == self.protoComboBox.currentIndex()
                or self.protoComboBox.findText(str("stepRaster"))
                == self.protoComboBox.currentIndex()
            ):
                self.protoComboBox.setCurrentIndex(
                    self.protoComboBox.findText(str("standard"))
                )
                self.protoComboActivatedCB("standard")
            self.showProtParams()

    def adjustGraphics4ZoomChange(self, fov):
        imageScaleMicrons = (
            int(round(self.imageScaleLineLen * (fov["x"] / daq_utils.screenPixX)))
            * daq_utils.unitScaling
        )
        self.imageScaleText.setText(str(imageScaleMicrons) + " microns")
        if self.rasterList != []:
            saveRasterList = self.rasterList
            self.eraseDisplayCB()
            for i in range(len(saveRasterList)):
                if saveRasterList[i] == None:
                    self.rasterList.append(None)
                else:
                    rasterXPixels = float(saveRasterList[i]["graphicsItem"].x())
                    rasterYPixels = float(saveRasterList[i]["graphicsItem"].y())
                    self.rasterXmicrons = rasterXPixels * (
                        fov["x"] / daq_utils.screenPixX
                    )
                    self.rasterYmicrons = rasterYPixels * (
                        fov["y"] / daq_utils.screenPixY
                    )
                    if not self.hideRastersCheckBox.isChecked():
                        self.drawPolyRaster(
                            db_lib.getRequestByID(saveRasterList[i]["uid"]),
                            saveRasterList[i]["coords"]["x"],
                            saveRasterList[i]["coords"]["y"],
                            saveRasterList[i]["coords"]["z"],
                        )
                        self.fillPolyRaster(
                            db_lib.getRequestByID(saveRasterList[i]["uid"])
                        )
                    self.processSampMove(self.gon.x.val(), "x")
                    self.processSampMove(self.gon.y.val(), "y")
                    self.processSampMove(self.gon.z.val(), "z")
        if self.vectorStart != None:
            self.processSampMove(self.gon.x.val(), "x")
            self.processSampMove(self.gon.y.val(), "y")
            self.processSampMove(self.gon.z.val(), "z")
        if self.centeringMarksList != []:
            self.processSampMove(self.gon.x.val(), "x")
            self.processSampMove(self.gon.y.val(), "y")
            self.processSampMove(self.gon.z.val(), "z")

    def flushBuffer(self, vidStream):
        if vidStream == None:
            return
        for i in range(0, 1000):
            stime = time.time()
            vidStream.grab()
            etime = time.time()
            commTime = etime - stime
            if commTime > 0.01:
                return

    def zoomLevelComboActivatedCB(self, identifier):
        self.camera.zoom.put(identifier)
        self.centerMarker.setPos(self.getMD2BeamCenterX()-self.centerMarkerCharOffsetX, self.getMD2BeamCenterY()-self.centerMarkerCharOffsetY)
        #self.flushBuffer(self.capture)
        #self.capture.release()
        #self.capture = cv2.VideoCapture(daq_utils.lowMagZoomCamURL)

    def zoomLevelToggledCB(self, identifier):
        fov = {}
        zoomedCursorX = self.getMD2BeamCenterX() - self.centerMarkerCharOffsetX
        zoomedCursorY = self.getMD2BeamCenterY() - self.centerMarkerCharOffsetY
        if self.zoom2Radio.isChecked():
            self.flushBuffer(self.captureLowMagZoom)
            self.capture = self.captureLowMagZoom
            fov["x"] = daq_utils.lowMagFOVx / 2.0
            fov["y"] = daq_utils.lowMagFOVy / 2.0
            unzoomedCursorX = self.lowMagCursorX_pv.get() - self.centerMarkerCharOffsetX
            unzoomedCursorY = self.lowMagCursorY_pv.get() - self.centerMarkerCharOffsetY
            if unzoomedCursorX * 2.0 < self.getMD2BeamCenterX():
                zoomedCursorX = unzoomedCursorX * 2.0
            if unzoomedCursorY * 2.0 < self.getMD2BeamCenterY():
                zoomedCursorY = unzoomedCursorY * 2.0
            if (
                unzoomedCursorX - self.getMD2BeamCenterX()
                > self.getMD2BeamCenterX() / 2
            ):
                zoomedCursorX = (unzoomedCursorX * 2.0) - daq_utils.screenPixX
            if (
                unzoomedCursorY - self.getMD2BeamCenterY()
                > self.getMD2BeamCenterY() / 2
            ):
                zoomedCursorY = (unzoomedCursorY * 2.0) - daq_utils.screenPixY
            self.centerMarker.setPos(zoomedCursorX, zoomedCursorY)
            self.beamSizeXPixels = self.screenXmicrons2pixels(self.tempBeamSizeXMicrons)
            self.beamSizeYPixels = self.screenYmicrons2pixels(self.tempBeamSizeYMicrons)
            self.beamSizeOverlay.setRect(
                self.overlayPosOffsetX
                + self.centerMarker.x()
                - (self.beamSizeXPixels / 2),
                self.overlayPosOffsetY
                + self.centerMarker.y()
                - (self.beamSizeYPixels / 2),
                self.beamSizeXPixels,
                self.beamSizeYPixels,
            )
        elif self.zoom1Radio.isChecked():
            self.flushBuffer(self.captureLowMag)
            self.capture = self.captureLowMag
            fov["x"] = daq_utils.lowMagFOVx
            fov["y"] = daq_utils.lowMagFOVy
            self.centerMarker.setPos(
                self.lowMagCursorX_pv.get() - self.centerMarkerCharOffsetX,
                self.lowMagCursorY_pv.get() - self.centerMarkerCharOffsetY,
            )
            self.beamSizeXPixels = self.screenXmicrons2pixels(self.tempBeamSizeXMicrons)
            self.beamSizeYPixels = self.screenYmicrons2pixels(self.tempBeamSizeYMicrons)
            self.beamSizeOverlay.setRect(
                self.overlayPosOffsetX
                + self.centerMarker.x()
                - (self.beamSizeXPixels / 2),
                self.overlayPosOffsetY
                + self.centerMarker.y()
                - (self.beamSizeYPixels / 2),
                self.beamSizeXPixels,
                self.beamSizeYPixels,
            )
        elif self.zoom4Radio.isChecked():
            self.flushBuffer(self.captureHighMagZoom)
            self.capture = self.captureHighMagZoom
            fov["x"] = daq_utils.highMagFOVx / 2.0
            fov["y"] = daq_utils.highMagFOVy / 2.0
            unzoomedCursorX = (
                self.highMagCursorX_pv.get() - self.centerMarkerCharOffsetX
            )
            unzoomedCursorY = (
                self.highMagCursorY_pv.get() - self.centerMarkerCharOffsetY
            )
            if unzoomedCursorX * 2.0 < self.getMD2BeamCenterX():
                zoomedCursorX = unzoomedCursorX * 2.0
            if unzoomedCursorY * 2.0 < self.getMD2BeamCenterY():
                zoomedCursorY = unzoomedCursorY * 2.0
            if (
                unzoomedCursorX - self.getMD2BeamCenterX()
                > self.getMD2BeamCenterX() / 2
            ):
                zoomedCursorX = (unzoomedCursorX * 2.0) - daq_utils.screenPixX
            if (
                unzoomedCursorY - self.getMD2BeamCenterY()
                > self.getMD2BeamCenterY() / 2
            ):
                zoomedCursorY = (unzoomedCursorY * 2.0) - daq_utils.screenPixY
            self.centerMarker.setPos(zoomedCursorX, zoomedCursorY)
            self.beamSizeXPixels = self.screenXmicrons2pixels(self.tempBeamSizeXMicrons)
            self.beamSizeYPixels = self.screenYmicrons2pixels(self.tempBeamSizeYMicrons)
            self.beamSizeOverlay.setRect(
                self.overlayPosOffsetX
                + self.centerMarker.x()
                - (self.beamSizeXPixels / 2),
                self.overlayPosOffsetY
                + self.centerMarker.y()
                - (self.beamSizeYPixels / 2),
                self.beamSizeXPixels,
                self.beamSizeYPixels,
            )
        elif self.zoom3Radio.isChecked():
            self.flushBuffer(self.captureHighMag)
            self.capture = self.captureHighMag
            fov["x"] = daq_utils.highMagFOVx
            fov["y"] = daq_utils.highMagFOVy
            self.centerMarker.setPos(
                self.highMagCursorX_pv.get() - self.centerMarkerCharOffsetX,
                self.highMagCursorY_pv.get() - self.centerMarkerCharOffsetY,
            )
            self.beamSizeXPixels = self.screenXmicrons2pixels(self.tempBeamSizeXMicrons)
            self.beamSizeYPixels = self.screenYmicrons2pixels(self.tempBeamSizeYMicrons)
            self.beamSizeOverlay.setRect(
                self.overlayPosOffsetX
                + self.centerMarker.x()
                - (self.beamSizeXPixels / 2),
                self.overlayPosOffsetY
                + self.centerMarker.y()
                - (self.beamSizeYPixels / 2),
                self.beamSizeXPixels,
                self.beamSizeYPixels,
            )
        self.adjustGraphics4ZoomChange(fov)
        self.sampleZoomChangeSignal.emit(self.capture)

    def saveVidSnapshotButtonCB(self):
        comment, useOlog, ok = SnapCommentDialog.getComment()
        if ok:
            self.saveVidSnapshotCB(comment, useOlog)

    def saveVidSnapshotCB(
        self, comment="", useOlog=False, reqID=None, rasterHeatJpeg=None
    ):
        if not os.path.exists("snapshots"):
            os.system("mkdir snapshots")
        width = 640
        height = 512
        targetrect = QRectF(0, 0, width, height)
        sourcerect = QRectF(0, 0, width, height)
        pix = QtGui.QPixmap(width, height)
        painter = QtGui.QPainter(pix)
        self.scene.render(painter, targetrect, sourcerect)
        painter.end()
        now = time.time()
        if rasterHeatJpeg == None:
            if reqID != None:
                filePrefix = db_lib.getRequestByID(reqID)["request_obj"]["file_prefix"]
                imagePath = f"{getBlConfig('visitDirectory')}/snapshots/{filePrefix}{int(now)}.jpg"
            else:
                if self.dataPathGB.prefix_ledit.text() != "":
                    imagePath = f"{getBlConfig('visitDirectory')}/snapshots/{self.dataPathGB.prefix_ledit.text()}{int(now)}.jpg"
                else:
                    imagePath = f"{getBlConfig('visitDirectory')}/snapshots/capture{int(now)}.jpg"
        else:
            imagePath = rasterHeatJpeg
        logger.info("saving " + imagePath)
        pix.save(imagePath, "JPG")
        if useOlog:
            lsdcOlog.toOlogPicture(imagePath, str(comment))
        resultObj = {}
        imgRef = imagePath  # for now, just the path, might want to use filestore later, if they really do facilitate moving files
        resultObj["data"] = imgRef
        resultObj["comment"] = str(comment)
        if (
            reqID != None
        ):  # assuming raster here, but will probably need to check the type
            db_lib.addResultforRequest(
                "rasterJpeg",
                reqID,
                owner=daq_utils.owner,
                result_obj=resultObj,
                proposalID=daq_utils.getProposalID(),
                beamline=daq_utils.beamline,
            )
        else:  # the user pushed the snapshot button on the gui
            mountedSampleID = self.mountedPin_pv.get()
            if mountedSampleID != "":
                db_lib.addResulttoSample(
                    "snapshotResult",
                    mountedSampleID,
                    owner=daq_utils.owner,
                    result_obj=resultObj,
                    proposalID=daq_utils.getProposalID(),
                    beamline=daq_utils.beamline,
                )
            else:  # beamline result, no sample mounted
                db_lib.addResulttoBL(
                    "snapshotResult",
                    daq_utils.beamline,
                    owner=daq_utils.owner,
                    result_obj=resultObj,
                    proposalID=daq_utils.getProposalID(),
                )

    def changeControlMasterCB(
        self, state, processID=os.getpid()
    ):  # when someone touches checkbox, either through interaction or code
        logger.info("change control master")
        logger.info(processID)
        currentMaster = self.controlMaster_pv.get()
        if currentMaster < 0:
            self.controlMaster_pv.put(
                currentMaster
            )  # this makes sure if things are locked, and someone tries to get control, their checkbox will uncheck itself
            self.popupServerMessage("Control is locked by staff. Please stand by.")
            return
        if state == QtCore.Qt.Checked:
            self.controlMaster_pv.put(processID)
            if (
                len(self.osc_range_ledit.text()) == 0
                or abs(float(self.osc_range_ledit.text())) > 0
            ):
                self.standardMode_pv.put(1)
            elif float(self.osc_range_ledit.text()) == 0:
                self.stillMode_pv.put(1)
        else:
            self.userScreenDialog.hide()
            if self.staffScreenDialog != None:
                self.staffScreenDialog.hide()

    def calculateNewYCoordPos(self, startYX, startYY):
        startY_pixels = 0
        zMotRBV = self.motPos["y"]
        yMotRBV = self.motPos["z"]
        if self.scannerType == "PI":
            fineYRBV = self.motPos["fineY"]
            fineZRBV = self.motPos["fineZ"]
            deltaYX = startYX - zMotRBV - fineZRBV
            deltaYY = startYY - yMotRBV - fineYRBV
        else:
            deltaYX = startYX - zMotRBV
            deltaYY = startYY - yMotRBV
        omegaRad = math.radians(self.motPos["omega"])
        newYY = (
            float(startY_pixels - (self.screenYmicrons2pixels(deltaYY)))
        ) * math.sin(omegaRad)
        newYX = (
            float(startY_pixels - (self.screenYmicrons2pixels(deltaYX)))
        ) * math.cos(omegaRad)
        newY = newYX + newYY
        return newY

    def processROIChange(self, posRBV, ID):
        pass

    def processLowMagCursorChange(self, posRBV, ID):
        zoomedCursorX = self.getMD2BeamCenterX() - self.centerMarkerCharOffsetX
        zoomedCursorY = self.getMD2BeamCenterY() - self.centerMarkerCharOffsetY
        if self.zoom2Radio.isChecked():  # lowmagzoom
            unzoomedCursorX = self.lowMagCursorX_pv.get() - self.centerMarkerCharOffsetX
            unzoomedCursorY = self.lowMagCursorY_pv.get() - self.centerMarkerCharOffsetY
            if unzoomedCursorX * 2.0 < self.getMD2BeamCenterX():
                zoomedCursorX = unzoomedCursorX * 2.0
            if unzoomedCursorY * 2.0 < self.getMD2BeamCenterY():
                zoomedCursorY = unzoomedCursorY * 2.0
            if (
                unzoomedCursorX - self.getMD2BeamCenterX()
                > self.getMD2BeamCenterX() / 2
            ):
                zoomedCursorX = (unzoomedCursorX * 2.0) - daq_utils.screenPixX
            if (
                unzoomedCursorY - self.getMD2BeamCenterY()
                > self.getMD2BeamCenterY() / 2
            ):
                zoomedCursorY = (unzoomedCursorY * 2.0) - daq_utils.screenPixY
            self.centerMarker.setPos(zoomedCursorX, zoomedCursorY)
            self.beamSizeXPixels = self.screenXmicrons2pixels(self.tempBeamSizeXMicrons)
            self.beamSizeYPixels = self.screenYmicrons2pixels(self.tempBeamSizeYMicrons)
            self.beamSizeOverlay.setRect(
                self.overlayPosOffsetX
                + self.centerMarker.x()
                - (self.beamSizeXPixels / 2),
                self.overlayPosOffsetY
                + self.centerMarker.y()
                - (self.beamSizeYPixels / 2),
                self.beamSizeXPixels,
                self.beamSizeYPixels,
            )
        else:
            self.centerMarker.setPos(
                self.lowMagCursorX_pv.get() - self.centerMarkerCharOffsetX,
                self.lowMagCursorY_pv.get() - self.centerMarkerCharOffsetY,
            )
            self.beamSizeXPixels = self.screenXmicrons2pixels(self.tempBeamSizeXMicrons)
            self.beamSizeYPixels = self.screenYmicrons2pixels(self.tempBeamSizeYMicrons)
            self.beamSizeOverlay.setRect(
                self.overlayPosOffsetX
                + self.centerMarker.x()
                - (self.beamSizeXPixels / 2),
                self.overlayPosOffsetY
                + self.centerMarker.y()
                - (self.beamSizeYPixels / 2),
                self.beamSizeXPixels,
                self.beamSizeYPixels,
            )

    def processHighMagCursorChange(self, posRBV, ID):
        zoomedCursorX = self.getMD2BeamCenterX() - self.centerMarkerCharOffsetX
        zoomedCursorY = self.getMD2BeamCenterY() - self.centerMarkerCharOffsetY
        if self.zoom4Radio.isChecked():  # highmagzoom
            unzoomedCursorX = (
                self.highMagCursorX_pv.get() - self.centerMarkerCharOffsetX
            )
            unzoomedCursorY = (
                self.highMagCursorY_pv.get() - self.centerMarkerCharOffsetY
            )
            if unzoomedCursorX * 2.0 < self.getMD2BeamCenterX():
                zoomedCursorX = unzoomedCursorX * 2.0
            if unzoomedCursorY * 2.0 < self.getMD2BeamCenterY():
                zoomedCursorY = unzoomedCursorY * 2.0
            if (
                unzoomedCursorX - self.getMD2BeamCenterX()
                > self.getMD2BeamCenterX() / 2
            ):
                zoomedCursorX = (unzoomedCursorX * 2.0) - daq_utils.screenPixX
            if (
                unzoomedCursorY - self.getMD2BeamCenterY()
                > self.getMD2BeamCenterY() / 2
            ):
                zoomedCursorY = (unzoomedCursorY * 2.0) - daq_utils.screenPixY
            self.centerMarker.setPos(zoomedCursorX, zoomedCursorY)
            self.beamSizeXPixels = self.screenXmicrons2pixels(self.tempBeamSizeXMicrons)
            self.beamSizeYPixels = self.screenYmicrons2pixels(self.tempBeamSizeYMicrons)
            self.beamSizeOverlay.setRect(
                self.overlayPosOffsetX
                + self.centerMarker.x()
                - (self.beamSizeXPixels / 2),
                self.overlayPosOffsetY
                + self.centerMarker.y()
                - (self.beamSizeYPixels / 2),
                self.beamSizeXPixels,
                self.beamSizeYPixels,
            )
        else:
            self.centerMarker.setPos(
                self.highMagCursorX_pv.get() - self.centerMarkerCharOffsetX,
                self.highMagCursorY_pv.get() - self.centerMarkerCharOffsetY,
            )
            self.beamSizeXPixels = self.screenXmicrons2pixels(self.tempBeamSizeXMicrons)
            self.beamSizeYPixels = self.screenYmicrons2pixels(self.tempBeamSizeYMicrons)
            self.beamSizeOverlay.setRect(
                self.overlayPosOffsetX
                + self.centerMarker.x()
                - (self.beamSizeXPixels / 2),
                self.overlayPosOffsetY
                + self.centerMarker.y()
                - (self.beamSizeYPixels / 2),
                self.beamSizeXPixels,
                self.beamSizeYPixels,
            )

    def processSampMove(self, posRBV, motID):
        #      print "new " + motID + " pos=" + str(posRBV)
        self.motPos[motID] = posRBV
        if self.centeringMarksList:
            for mark in self.centeringMarksList:
                if mark is None:
                    continue
                centerMarkerOffsetX = mark["centerCursorX"] - self.centerMarker.x()
                centerMarkerOffsetY = mark["centerCursorY"] - self.centerMarker.y()
                if motID == "x":
                    startX = mark["sampCoords"]["x"]
                    delta = startX - posRBV
                    newX = float(self.screenXmicrons2pixels(delta))
                    mark["graphicsItem"].setPos(
                        newX - centerMarkerOffsetX, mark["graphicsItem"].y()
                    )
                if motID == "y" or motID == "z" or motID == "omega":
                    startYY = mark["sampCoords"]["z"]
                    startYX = mark["sampCoords"]["y"]
                    newY = self.calculateNewYCoordPos(startYX, startYY)
                    mark["graphicsItem"].setPos(
                        mark["graphicsItem"].x(), newY - centerMarkerOffsetY
                    )
        if self.rasterList:
            for raster in self.rasterList:
                if raster is None:
                    continue
                startX = raster["coords"]["x"]
                startYY = raster["coords"]["z"]
                startYX = raster["coords"]["y"]
                if motID == "x":
                    delta = startX - posRBV
                    newX = float(self.screenXmicrons2pixels(delta))
                    raster["graphicsItem"].setPos(newX, raster["graphicsItem"].y())
                if motID == "y" or motID == "z":
                    newY = self.calculateNewYCoordPos(startYX, startYY)
                    raster["graphicsItem"].setPos(raster["graphicsItem"].x(), newY)
                if motID == "fineX":
                    delta = startX - posRBV - self.motPos["x"]
                    newX = float(self.screenXmicrons2pixels(delta))
                    raster["graphicsItem"].setPos(newX, raster["graphicsItem"].y())
                if motID == "fineY" or motID == "fineZ":
                    newY = self.calculateNewYCoordPos(startYX, startYY)
                    raster["graphicsItem"].setPos(raster["graphicsItem"].x(), newY)
                if motID == "omega":
                    if abs(posRBV - raster["coords"]["omega"]) % 360.0 > 5.0:
                        raster["graphicsItem"].setVisible(False)
                    else:
                        raster["graphicsItem"].setVisible(True)
                    newY = self.calculateNewYCoordPos(startYX, startYY)
                    raster["graphicsItem"].setPos(raster["graphicsItem"].x(), newY)

        self.vectorStart = self.updatePoint(self.vectorStart, posRBV, motID)
        self.vectorEnd = self.updatePoint(self.vectorEnd, posRBV, motID)
        if self.vectorStart != None and self.vectorEnd != None:
            self.vecLine.setLine(
                self.vectorStart["graphicsitem"].x()
                + self.vectorStart["centerCursorX"]
                + self.centerMarkerCharOffsetX,
                self.vectorStart["graphicsitem"].y()
                + self.vectorStart["centerCursorY"]
                + self.centerMarkerCharOffsetY,
                self.vectorEnd["graphicsitem"].x()
                + self.vectorStart["centerCursorX"]
                + self.centerMarkerCharOffsetX,
                self.vectorEnd["graphicsitem"].y()
                + self.vectorStart["centerCursorY"]
                + self.centerMarkerCharOffsetY,
            )

    def updatePoint(self, point, posRBV, motID):
        """Updates a point on the screen

        Updates the position of a point (e.g. self.vectorStart) drawn on the screen based on
        which motor was moved (motID) using gonio position (posRBV)
        """
        if point is None:
            return point
        centerMarkerOffsetX = point["centerCursorX"] - self.centerMarker.x()
        centerMarkerOffsetY = point["centerCursorY"] - self.centerMarker.y()
        startYY = point["coords"]["z"]
        startYX = point["coords"]["y"]
        startX = point["coords"]["x"]

        if motID == "omega":
            newY = self.calculateNewYCoordPos(startYX, startYY)
            point["graphicsitem"].setPos(
                point["graphicsitem"].x(), newY - centerMarkerOffsetY
            )
        if motID == "x":
            delta = startX - posRBV
            newX = float(self.screenXmicrons2pixels(delta))
            point["graphicsitem"].setPos(
                newX - centerMarkerOffsetX, point["graphicsitem"].y()
            )
        if motID == "y" or motID == "z":
            newY = self.calculateNewYCoordPos(startYX, startYY)
            point["graphicsitem"].setPos(
                point["graphicsitem"].x(), newY - centerMarkerOffsetY
            )
        return point

    def queueEnScanCB(self):
        self.protoComboBox.setCurrentIndex(self.protoComboBox.findText(str("eScan")))
        self.addRequestsToAllSelectedCB()
        self.treeChanged_pv.put(1)

    def clearEnScanPlotCB(self):
        self.EScanGraph.removeCurves()  # get list of all curves to provide to method?
        self.choochGraph.removeCurves()

    def displayXrecRaster(self, xrecRasterFlag):
        self.xrecRasterFlag_pv.put("0")
        if xrecRasterFlag == "100":
            for i in range(len(self.rasterList)):
                if self.rasterList[i] != None:
                    self.scene.removeItem(self.rasterList[i]["graphicsItem"])
        else:
            logger.info("xrecrasterflag = %s" % xrecRasterFlag)
            try:
                rasterReq = db_lib.getRequestByID(xrecRasterFlag)
            except IndexError:
                logger.error("bad xrecRasterFlag: %s" % xrecRasterFlag)
                return
            rasterDef = rasterReq["request_obj"]["rasterDef"]
            if rasterDef["status"] == RasterStatus.DRAWN.value:
                self.drawPolyRaster(rasterReq)
            elif rasterDef["status"] == RasterStatus.READY_FOR_FILL.value:
                self.fillPolyRaster(
                    rasterReq, waitTime=getBlConfig(RASTER_GUI_XREC_FILL_DELAY)
                )
                logger.info("polyraster filled by displayXrecRaster")
            elif rasterDef["status"] == RasterStatus.READY_FOR_SNAPSHOT.value:
                if self.controlEnabled():
                    self.takeRasterSnapshot(rasterReq)
                    logger.info("raster snapshot taken")
                self.vidActionRasterExploreRadio.setChecked(True)
                self.selectedSampleID = rasterReq["sample"]
                self.treeChanged_pv.put(1)  # not sure about this
            elif rasterDef["status"] == RasterStatus.READY_FOR_REPROCESS.value:
                self.fillPolyRaster(rasterReq)
                logger.info("reprocessed polyraster filled by displayXrecraster")
                if self.controlEnabled():
                    self.takeRasterSnapshot(rasterReq)
                    logger.info("reprocessed raster snapshot taken")
                self.vidActionRasterExploreRadio.setChecked(True)
                self.selectedSampleID = rasterReq["sample"]
                self.treeChanged_pv.put(1)  # not sure about this
            else:
                pass

    def processMountedPin(self, mountedPinPos):
        self.eraseCB()
        self.treeChanged_pv.put(1)


    '''
    functions to bottom status variables
    
    '''

    def processFastShutter(self, shutterVal):
        if round(shutterVal) == round(self.fastShutterOpenPos_pv.get()):
            self.shutterStateLabel.setText("Shutter State:Open")
            self.shutterStateLabel.setStyleSheet("background-color: red;")
        else:
            self.shutterStateLabel.setText("Shutter State:Closed")
            self.shutterStateLabel.setStyleSheet("background-color: #99FF66;")

    def processGripTemp(self, gripVal):
        gripValKelvin = gripVal + 273.15
        gripValMaxKelvin = 103.15 # -170 in degC
        self.gripperTempLabel.setText("%.1f" % gripValKelvin)
        if gripValKelvin > gripValMaxKelvin:
            self.gripperTempLabel.setStyleSheet("background-color: red;")
        else:
            self.gripperTempLabel.setStyleSheet("background-color: #99FF66;")

    def processCryostreamTemp(self, cryostreamVal):
        self.cryostreamTempLabel.setText(f"{cryostreamVal:.2f}")
        if cryostreamVal is not None:
            if 99 < cryostreamVal < 102:
                self.cryostreamTempLabel.setStyleSheet("background-color: #99FF66;")
            else:
                self.cryostreamTempLabel.setStyleSheet("background-color: red;")

    def processRingCurrent(self, ringCurrentVal):
        self.ringCurrentMessage.setText(str(int(ringCurrentVal)))
        if int(ringCurrentVal) < 390:
            self.ringCurrentMessage.setStyleSheet("background-color: red;")
        else:
            self.ringCurrentMessage.setStyleSheet("background-color: #99FF66;")

    '''
    change beam abailable set text depending on input

    function is processThreClickCentering
    '''
    def processThreeClickCentering(self, beamAvailVal):
        if beamAvailVal == '0':
            self.beamAvailLabel.setText("Beam Available")
            self.beamAvailLabel.setStyleSheet("background-color: #99FF66;")
        else:
            self.beamAvailLabel.setText(beamAvailVal)
            self.beamAvailLabel.setStyleSheet("background-color: yellow")

    def processSampleExposed(self, sampleExposedVal):
        if int(sampleExposedVal) == 1:
            self.sampleExposedLabel.setText("Sample Exposed")
            self.sampleExposedLabel.setStyleSheet("background-color: red;")
        else:
            self.sampleExposedLabel.setText("Sample Not Exposed")
            self.sampleExposedLabel.setStyleSheet("background-color: #99FF66;")

    def processBeamSize(self, beamSizeFlag):
        self.beamsizeComboBox.setCurrentIndex(beamSizeFlag)

    def processEnergyChange(self, energyVal):
        if daq_utils.beamline != "amx":
            if energyVal < 9000:
                self.beamsizeComboBox.setEnabled(False)
            else:
                self.beamsizeComboBox.setEnabled(True)

    def processControlMaster(self, controlPID):
        logger.info("in callback controlPID = " + str(controlPID))
        if abs(int(controlPID)) == self.processID:
            self.controlMasterCheckBox.setChecked(True)
        else:
            self.controlMasterCheckBox.setChecked(False)

    def processZebraArmState(self, state):
        if int(state):
            self.userScreenDialog.zebraArmCheckBox.setChecked(True)
        else:
            self.userScreenDialog.zebraArmCheckBox.setChecked(False)

    def processGovRobotSeReach(self, state):
        if int(state):
            self.userScreenDialog.SEbutton.setEnabled(True)
        else:
            self.userScreenDialog.SEbutton.setEnabled(False)

    def processGovRobotSaReach(self, state):
        if int(state):
            self.userScreenDialog.SAbutton.setEnabled(True)
        else:
            self.userScreenDialog.SAbutton.setEnabled(False)

    def processGovRobotDaReach(self, state):
        if int(state):
            self.userScreenDialog.DAbutton.setEnabled(True)
        else:
            self.userScreenDialog.DAbutton.setEnabled(False)

    def processGovRobotBlReach(self, state):
        if int(state):
            self.userScreenDialog.BLbutton.setEnabled(True)
        else:
            self.userScreenDialog.BLbutton.setEnabled(False)

    def processDetMessage(self, state):
        self.userScreenDialog.detMessage_ledit.setText(str(state))

    def processSampleFlux(self, state):
        self.userScreenDialog.sampleFluxLabel.setText("%E" % state)

    def processZebraPulseState(self, state):
        if int(state):
            self.userScreenDialog.zebraPulseCheckBox.setChecked(True)
        else:
            self.userScreenDialog.zebraPulseCheckBox.setChecked(False)

    def processStillModeState(self, state):
        if int(state):
            self.stillModeCheckBox.setChecked(True)
        else:
            self.stillModeCheckBox.setChecked(False)

    def processZebraDownloadState(self, state):
        if int(state):
            self.userScreenDialog.zebraDownloadCheckBox.setChecked(True)
        else:
            self.userScreenDialog.zebraDownloadCheckBox.setChecked(False)

    def processZebraSentTriggerState(self, state):
        if int(state):
            self.userScreenDialog.zebraSentTriggerCheckBox.setChecked(True)
        else:
            self.userScreenDialog.zebraSentTriggerCheckBox.setChecked(False)

    def processZebraReturnedTriggerState(self, state):
        if int(state):
            self.userScreenDialog.zebraReturnedTriggerCheckBox.setChecked(True)
        else:
            self.userScreenDialog.zebraReturnedTriggerCheckBox.setChecked(False)

    def processControlMasterNew(self, controlPID):
        logger.info("in callback controlPID = " + str(controlPID))
        if abs(int(controlPID)) != self.processID:
            self.controlMasterCheckBox.setChecked(False)

    def processChoochResult(self, choochResultFlag):
        if choochResultFlag == "0":
            return
        try:
            choochResult = db_lib.getResult(choochResultFlag)
        except IndexError:  # if no result, just return as if no result
            logger.info(
                f"Exception while retrieving result for chooch result so not plotting but continuing GUI: {choochResultFlag}"
            )
            return
        choochResultObj = choochResult["result_obj"]
        graph_x = choochResultObj["choochInXAxis"]
        graph_y = choochResultObj["choochInYAxis"]
        self.EScanGraph.name = "Chooch PLot"
        try:
            self.EScanGraph.addCurve(graph_x, graph_y, "Raw counts vs. energy")
            self.EScanGraph.replot()
        except TypeError as e:
            logger.error(
                "Problems with data type going into energy scan plot: %s" % (e)
            )
        chooch_graph_x = choochResultObj["choochOutXAxis"]
        chooch_graph_y1 = choochResultObj["choochOutY1Axis"]
        chooch_graph_y2 = choochResultObj["choochOutY2Axis"]
        self.choochGraph.name = "Chooch PLot"
        try:
            self.choochGraph.addCurve(chooch_graph_x, chooch_graph_y1, legend="spline")
            self.choochGraph.addCurve(chooch_graph_x, chooch_graph_y2, legend="fp")
            self.choochGraph.replot()
            self.choochInfl.setText(str(choochResultObj["infl"]))
            self.choochPeak.setText(str(choochResultObj["peak"]))
            self.choochFPrimeInfl.setText(str(choochResultObj["fprime_infl"]))
            self.choochFPrimePeak.setText(str(choochResultObj["fprime_peak"]))
            self.choochF2PrimeInfl.setText(str(choochResultObj["f2prime_infl"]))
            self.choochF2PrimePeak.setText(str(choochResultObj["f2prime_peak"]))
            self.choochResultFlag_pv.put("0")
            self.protoComboBox.setCurrentIndex(
                self.protoComboBox.findText(str("standard"))
            )
            self.protoComboActivatedCB("standard")
        except TypeError as e:
            logger.error(
                "Chooch plotting failed - check whether scan had a strong signal or not: %s"
                % (e)
            )

    # seems like we should be able to do an aggregate query to mongo for max/min :(
    def getMaxPriority(self):
        orderedRequests = db_lib.getOrderedRequestList(daq_utils.beamline)
        priorityMax = 0
        for i in range(len(orderedRequests)):
            if orderedRequests[i]["priority"] > priorityMax:
                priorityMax = orderedRequests[i]["priority"]
        return priorityMax

    def getMinPriority(self):
        orderedRequests = db_lib.getOrderedRequestList(daq_utils.beamline)
        priorityMin = 10000000
        for i in range(len(orderedRequests)):
            if (orderedRequests[i]["priority"] < priorityMin) and orderedRequests[i][
                "priority"
            ] > 0:
                priorityMin = orderedRequests[i]["priority"]
        return priorityMin

    def showProtParams(self):
        protocol = str(self.protoComboBox.currentText())
        self.rasterParamsFrame.hide()
        self.characterizeParamsFrame.hide()
        self.processingOptionsFrame.hide()
        self.multiColParamsFrame.hide()
        self.osc_start_ledit.setEnabled(True)
        self.osc_end_ledit.setEnabled(True)
        if protocol == "raster" or protocol == "rasterScreen":
            self.rasterParamsFrame.show()
            self.osc_start_ledit.setEnabled(False)
            self.osc_end_ledit.setEnabled(False)

        elif protocol == "stepRaster":
            self.rasterParamsFrame.show()
            self.processingOptionsFrame.show()
        elif protocol == "multiCol" or protocol == "multiColQ":
            self.rasterParamsFrame.show()
            self.osc_start_ledit.setEnabled(False)
            self.osc_end_ledit.setEnabled(False)
            self.multiColParamsFrame.show()
        elif protocol == "vector" or protocol == "stepVector":
            self.vectorParamsFrame.show()
            self.processingOptionsFrame.show()
        elif protocol == "characterize" or protocol == "ednaCol":
            self.characterizeParamsFrame.show()
            self.processingOptionsFrame.show()
        elif protocol == "standard" or protocol == "burn":
            self.processingOptionsFrame.show()
        else:
            pass

    def rasterStepChanged(self, text):
        self.beamWidth_ledit.setText(text)
        self.beamHeight_ledit.setText(text)

    def updateVectorLengthAndSpeed(self):
        x_vec_end = self.vectorEnd["coords"]["x"]
        y_vec_end = self.vectorEnd["coords"]["y"]
        z_vec_end = self.vectorEnd["coords"]["z"]
        x_vec_start = self.vectorStart["coords"]["x"]
        y_vec_start = self.vectorStart["coords"]["y"]
        z_vec_start = self.vectorStart["coords"]["z"]
        x_vec = x_vec_end - x_vec_start
        y_vec = y_vec_end - y_vec_start
        z_vec = z_vec_end - z_vec_start
        trans_total = math.sqrt(x_vec**2 + y_vec**2 + z_vec**2)
        if daq_utils.beamline == "nyx":
            trans_total *= 1000
        self.vecLenLabelOutput.setText(str(int(trans_total)))
        totalExpTime = (
            float(self.osc_end_ledit.text()) / float(self.osc_range_ledit.text())
        ) * float(
            self.exp_time_ledit.text()
        )  # (range/inc)*exptime
        speed = trans_total / totalExpTime
        self.vecSpeedLabelOutput.setText(str(int(speed)))
        return x_vec, y_vec, z_vec, trans_total

    def totalExpChanged(self, text):
        if text == "oscEnd" and daq_utils.beamline == "fmx":
            self.sampleLifetimeReadback_ledit.setStyleSheet("color : gray")
        try:
            if float(str(self.osc_range_ledit.text())) == 0:
                if text == "oscRange":
                    if self.controlEnabled():
                        self.stillMode_pv.put(1)
                self.colEndLabel.setText("Number of Images: ")
                if (
                    str(self.protoComboBox.currentText()) != "standard"
                    and str(self.protoComboBox.currentText()) != "vector"
                ):
                    self.totalExptime_ledit.setText("----")
                else:
                    try:
                        totalExptime = float(self.osc_end_ledit.text()) * float(
                            self.exp_time_ledit.text()
                        )
                    except ValueError:
                        totalExptime = 0.0
                    except TypeError:
                        totalExptime = 0.0
                    except ZeroDivisionError:
                        totalExptime = 0.0
                    self.totalExptime_ledit.setText("%.3f" % totalExptime)
                return
            else:
                if text == "oscRange":
                    if self.controlEnabled():
                        self.standardMode_pv.put(1)
                self.colEndLabel.setText("Oscillation Range:")
        except ValueError:
            return

        if (
            str(self.protoComboBox.currentText()) != "standard"
            and str(self.protoComboBox.currentText()) != "vector"
        ):
            self.totalExptime_ledit.setText("----")
        else:
            try:
                totalExptime = (
                    float(self.osc_end_ledit.text())
                    / (float(self.osc_range_ledit.text()))
                ) * float(self.exp_time_ledit.text())
            except ValueError:
                totalExptime = 0.0
            except TypeError:
                totalExptime = 0.0
            except ZeroDivisionError:
                totalExptime = 0.0
            self.totalExptime_ledit.setText("%.3f" % totalExptime)
            if str(self.protoComboBox.currentText()) == "vector":
                try:
                    self.updateVectorLengthAndSpeed()
                except:
                    pass

            try:
                if float(self.osc_end_ledit.text()) >= 5.0:
                    self.staffScreenDialog.fastDPCheckBox.setChecked(True)
                else:
                    self.staffScreenDialog.fastDPCheckBox.setChecked(False)
            except:
                pass

    def resoTextChanged(self, text):
        try:
            dist_s = "%.2f" % (
                daq_utils.distance_from_reso(
                    daq_utils.det_radius,
                    float(text),
                    daq_utils.energy2wave(float(self.energy_ledit.text())),
                    0,
                )
            )
        except ValueError:
            dist_s = self.detDistRBVLabel.getEntry().text()
        self.detDistMotorEntry.getEntry().setText(dist_s)

    def detDistTextChanged(self, text):
        try:
            reso_s = "%.2f" % (
                daq_utils.calc_reso(
                    daq_utils.det_radius,
                    float(text),
                    daq_utils.energy2wave(float(self.energy_ledit.text())),
                    0,
                )
            )
        except ValueError:
            reso_s = "50.0"
        except TypeError:
            reso_s = "50.0"
        self.setGuiValues({"resolution": reso_s})

    def energyTextChanged(self, text):
        dist_s = "%.2f" % (
            daq_utils.distance_from_reso(
                daq_utils.det_radius,
                float(self.resolution_ledit.text()),
                float(text),
                0,
            )
        )
        self.detDistMotorEntry.getEntry().setText(dist_s)

    # code below and its application from: https://snorfalorpagus.net/blog/2014/08/09/validating-user-input-in-pyqt4-using-qvalidator/
    def checkEntryState(self, *args, **kwargs):
        sender = self.sender()
        validator = sender.validator()
        state = validator.validate(sender.text(), 0)[0]
        if state == QtGui.QValidator.Intermediate:
            color = "#fff79a"  # yellow
        elif state == QtGui.QValidator.Invalid:
            color = "#f6989d"  # red
        else:
            color = "#ffffff"  # white
        sender.setStyleSheet("QLineEdit { background-color: %s }" % color)

    def validateAllFields(self):
        fields_dict = {
            self.exp_time_ledit: {"name": "exposure time", "minmax": VALID_EXP_TIMES},
            self.detDistMotorEntry.getEntry(): {
                "name": "detector distance",
                "minmax": VALID_DET_DIST,
            },
            self.totalExptime_ledit: {
                "name": "total exposure time",
                "minmax": VALID_TOTAL_EXP_TIMES,
            },
        }

        return self.validateFields(fields_dict)

    def validateFields(self, field_values_dict):
        for field, value in field_values_dict.items():
            values = value["minmax"]
            field_name = value["name"]
            logger.info("validateFields: %s %s %s" % (field_name, field.text(), values))
            try:
                val = float(field.text())
                logger.info(
                    ">= min: %s <= max: %s"
                    % (val >= values["fmx"]["min"], val <= values["fmx"]["max"])
                )
            except:  # total exposure time is '----' for rasters, so just ignore
                pass
            if (
                field.text() == "----"
            ):  # special case: total exp time not calculated for non-standard, non-vector experiments
                continue
            if (
                field.validator().validate(field.text(), 0)[0]
                != QtGui.QValidator.Acceptable
            ):
                self.popupServerMessage(
                    "Invalid value for field %s! must be between %s and %s"
                    % (
                        field_name,
                        values[daq_utils.beamline]["min"],
                        values[daq_utils.beamline]["max"],
                    )
                )
                return False
        return True

    def protoRadioToggledCB(self, text):
        if self.protoStandardRadio.isChecked():
            self.protoComboBox.setCurrentIndex(self.protoComboBox.findText("standard"))
            self.protoComboActivatedCB(text)
        elif self.protoRasterRadio.isChecked():
            self.protoComboBox.setCurrentIndex(self.protoComboBox.findText("raster"))
            self.protoComboActivatedCB(text)
        elif self.protoVectorRadio.isChecked():
            self.protoComboBox.setCurrentIndex(self.protoComboBox.findText("vector"))
            self.protoComboActivatedCB(text)
        else:
            pass

    def beamsizeComboActivatedCB(self, text):
<<<<<<< HEAD
        if daq_utils.beamline == "nyx":
            index = self.beamsizeComboBox.findText(str(text))
            self.aperture.current_index.put(index)
        else:
            comm_s = 'set_beamsize("' + str(text[0:2]) + '","' + str(text[2:4]) + '")'
            logger.info(comm_s)
            self.send_to_server(comm_s)
=======
        self.send_to_server("set_beamsize", [text[0:2], text[2:4]])
>>>>>>> 55861f4a

    def protoComboActivatedCB(self, text):
        self.showProtParams()
        protocol = str(self.protoComboBox.currentText())
        if protocol in ("raster", "stepRaster", "rasterScreen", "multiCol"):
            self.vidActionRasterDefRadio.setChecked(True)
        else:
            self.vidActionC2CRadio.setChecked(True)
        if protocol == "burn":
            self.staffScreenDialog.fastDPCheckBox.setChecked(False)
        else:
            self.staffScreenDialog.fastDPCheckBox.setChecked(True)
        if protocol == "raster":
            self.protoRasterRadio.setChecked(True)
            self.osc_start_ledit.setEnabled(False)
            self.osc_end_ledit.setEnabled(False)
            self.setGuiValues(
                {
                    "osc_range": getBlConfig("rasterDefaultWidth"),
                    "exp_time": getBlConfig("rasterDefaultTime"),
                    "transmission": getBlConfig("rasterDefaultTrans"),
                }
            )
        elif protocol == "rasterScreen":
            self.osc_start_ledit.setEnabled(False)
            self.osc_end_ledit.setEnabled(False)
            self.setGuiValues(
                {
                    "osc_range": getBlConfig("rasterDefaultWidth"),
                    "exp_time": getBlConfig("rasterDefaultTime"),
                    "transmission": getBlConfig("rasterDefaultTrans"),
                }
            )
            self.protoOtherRadio.setChecked(True)
        elif protocol == "standard":
            self.protoStandardRadio.setChecked(True)
            self.setGuiValues(
                {
                    "osc_range": getBlConfig("screen_default_width"),
                    "exp_time": getBlConfig("screen_default_time"),
                    "transmission": getBlConfig("stdTrans"),
                }
            )
            self.osc_start_ledit.setEnabled(True)
            self.osc_end_ledit.setEnabled(True)
            if daq_utils.beamline == "fmx":
                self.calcLifetimeCB()
        elif protocol == "burn":
            self.setGuiValues(
                {
                    "osc_range": "0.0",
                    "exp_time": getBlConfig("burnDefaultTime"),
                    "transmission": getBlConfig("burnDefaultTrans"),
                }
            )
            screenWidth = float(getBlConfig("burnDefaultNumFrames"))
            self.setGuiValues({"osc_end": screenWidth})
            self.osc_start_ledit.setEnabled(True)
            self.osc_end_ledit.setEnabled(True)

        elif protocol == "vector":
            self.setGuiValues(
                {
                    "osc_range": getBlConfig("screen_default_width"),
                    "exp_time": getBlConfig("screen_default_time"),
                    "transmission": getBlConfig("stdTrans"),
                }
            )
            self.osc_start_ledit.setEnabled(True)
            self.osc_end_ledit.setEnabled(True)
            self.protoVectorRadio.setChecked(True)
            if daq_utils.beamline == "fmx":
                self.calcLifetimeCB()
        else:
            self.protoOtherRadio.setChecked(True)
        self.totalExpChanged("")

    def rasterEvalComboActivatedCB(self, text):
        db_lib.beamlineInfo(
            daq_utils.beamline,
            "rasterScoreFlag",
            info_dict={"index": self.rasterEvalComboBox.findText(str(text))},
        )
        if self.currentRasterCellList != []:
            self.reFillPolyRaster()

    def popBaseDirectoryDialogCB(self):
        fname = QtWidgets.QFileDialog.getExistingDirectory(
            self, "Choose Directory", "", QtWidgets.QFileDialog.DontUseNativeDialog
        )
        if fname != "":
            self.dataPathGB.setBasePath_ledit(fname)
    '''
    Creating function to for Actions under file drop down
    
    '''

    def popImportDialogCB(self):
        #self.timerSample.stop()
        fname = QtWidgets.QFileDialog.getOpenFileName(
            self,
            "Choose Spreadsheet File",
            "",
            filter="*.xls *.xlsx",
            options=QtWidgets.QFileDialog.DontUseNativeDialog,
        )
        #self.timerSample.start(SAMPLE_TIMER_DELAY)
        if fname != "":
            self.send_to_server("importSpreadsheet", [fname[0], daq_utils.owner])

    def setUserModeCB(self):
        self.vidActionDefineCenterRadio.setEnabled(False)

    def setExpertModeCB(self):
        self.vidActionDefineCenterRadio.setEnabled(True)
    

    def openResolution(self):
        self.sub = CalculatorWindow(self)
        self.sub.show()  




    def upPriorityCB(
        self,
    ):  # neither of these are very elegant, and might even be glitchy if overused
        currentPriority = self.selectedSampleRequest["priority"]
        if currentPriority < 1:
            return
        orderedRequests = db_lib.getOrderedRequestList(daq_utils.beamline)
        for i in range(len(orderedRequests)):
            if orderedRequests[i]["sample"] == self.selectedSampleRequest["sample"]:
                if i < 2:
                    self.topPriorityCB()
                else:
                    priority = (
                        orderedRequests[i - 2]["priority"]
                        + orderedRequests[i - 1]["priority"]
                    ) / 2
                    if currentPriority == priority:
                        priority = priority + 20
                    db_lib.updatePriority(self.selectedSampleRequest["uid"], priority)
        self.treeChanged_pv.put(1)

    def downPriorityCB(self):
        currentPriority = self.selectedSampleRequest["priority"]
        if currentPriority < 1:
            return
        orderedRequests = db_lib.getOrderedRequestList(daq_utils.beamline)
        for i in range(len(orderedRequests)):
            if orderedRequests[i]["sample"] == self.selectedSampleRequest["sample"]:
                if (len(orderedRequests) - i) < 3:
                    self.bottomPriorityCB()
                else:
                    priority = (
                        orderedRequests[i + 1]["priority"]
                        + orderedRequests[i + 2]["priority"]
                    ) / 2
                    if currentPriority == priority:
                        priority = priority - 20
                    db_lib.updatePriority(self.selectedSampleRequest["uid"], priority)
        self.treeChanged_pv.put(1)

    def topPriorityCB(self):
        currentPriority = self.selectedSampleRequest["priority"]
        if currentPriority < 1:
            return
        priority = int(self.getMaxPriority())
        priority = priority + 100
        db_lib.updatePriority(self.selectedSampleRequest["uid"], priority)
        self.treeChanged_pv.put(1)

    def bottomPriorityCB(self):
        currentPriority = self.selectedSampleRequest["priority"]
        if currentPriority < 1:
            return
        priority = int(self.getMinPriority())
        priority = priority - 100
        db_lib.updatePriority(self.selectedSampleRequest["uid"], priority)
        self.treeChanged_pv.put(1)

    def dewarViewToggledCB(self, identifier):
        self.selectedSampleRequest = {}
        # should probably clear textfields here too
        if identifier == "dewarView":
            if self.dewarViewRadio.isChecked():
                self.dewarTree.refreshTreeDewarView()
        else:
            if self.priorityViewRadio.isChecked():
                self.dewarTree.refreshTreePriorityView()

    def dewarViewToggleCheckCB(self):
        if self.dewarViewRadio.isChecked():
            self.dewarTree.refreshTreeDewarView()
        else:
            self.dewarTree.refreshTreePriorityView()

    def moveOmegaCB(self):
<<<<<<< HEAD
        comm_s = (
            'omegaMoveAbs('
            + str(self.sampleOmegaMoveLedit.getEntry().text())
            + ")"
=======
        self.send_to_server(
            "move_omega",
            [float(self.sampleOmegaMoveLedit.getEntry().text())],
            {"relative": False}
>>>>>>> 55861f4a
        )

    def moveEnergyCB(self):
        energyRequest = float(str(self.energy_ledit.text()))
        if abs(energyRequest - self.energy_pv.get()) > 10.0:
            self.popupServerMessage("Energy change must be less than 10 ev")
            return
        else:
            self.send_to_server("mvaDescriptor", ["energy", float(self.energy_ledit.text())])

    def setLifetimeCB(self, lifetime):
        if hasattr(self, "sampleLifetimeReadback_ledit"):
            self.sampleLifetimeReadback_ledit.setText(f"{lifetime:.2f}")
            self.sampleLifetimeReadback_ledit.setStyleSheet("color : black")

    def calcLifetimeCB(self):
        self.raddoseTimer.start()
        if hasattr(self, "sampleLifetimeReadback_ledit"):
            self.sampleLifetimeReadback_ledit.setStyleSheet("color : gray")

    def spawnRaddoseThread(self):
        if not os.path.exists("2vb1.pdb"):
            os.system("cp -a $CONFIGDIR/2vb1.pdb .")
            os.system("mkdir rd3d")
        energyReadback = self.energy_pv.get() / 1000.0
        sampleFlux = self.sampleFluxPV.get()
        if hasattr(self, "transmission_ledit") and hasattr(
            self, "transmissionReadback_ledit"
        ):
            try:
                sampleFlux = (
                    sampleFlux * float(self.transmission_ledit.text())
                ) / float(self.transmissionReadback_ledit.text())
            except Exception as e:
                logger.info(f"Exception while calculating sample flux {e}")
        logger.info("sample flux = " + str(sampleFlux))
        # Read vector length only if the vector protocol is chosen
        vecLen = 0
        if self.protoVectorRadio.isChecked():
            try:
                vecLen = float(self.vecLenLabelOutput.text())
            except:
                pass

        try:
            wedge = float(self.osc_end_ledit.text())
            raddose_thread = RaddoseThread(
                parent=self,
                beamsizeV=3.0,
                beamsizeH=5.0,
                vectorL=vecLen,
                energy=energyReadback,
                wedge=wedge,
                flux=sampleFlux,
                verbose=True,
            )
            raddose_thread.lifetime.connect(
                lambda lifetime: self.setLifetimeCB(lifetime)
            )
            raddose_thread.start()

        except:
            lifeTime_s = "0.00"

    def setTransCB(self):
        try:
            if (
                float(self.transmission_ledit.text()) > 1.0
                or float(self.transmission_ledit.text()) < 0.001
            ):
                self.popupServerMessage("Transmission must be 0.001-1.0")
                return
        except ValueError as e:
            self.popupServerMessage("Please enter a valid number")
            return
        self.send_to_server("setTrans", [float(self.transmission_ledit.text())])

    def setDCStartCB(self):
        currentPos = float(self.sampleOmegaRBVLedit.getEntry().text()) % 360.0
        self.setGuiValues({"osc_start": currentPos})

    def moveDetDistCB(self):
        self.send_to_server("mvaDescriptor",
            [
                "detectorDist",
                float(self.detDistMotorEntry.getEntry().text()),
            ])

    def omegaTweakNegCB(self):
        tv = float(self.omegaTweakVal_ledit.text())
        if self.controlEnabled():
<<<<<<< HEAD
            mv_status = self.gon.omega.move(self.gon.omega.val() + tweakVal)
=======
            self.send_to_server("move_omega", [-tv])
>>>>>>> 55861f4a
        else:
            self.popupServerMessage("You don't have control")

    def omegaTweakPosCB(self):
        tv = float(self.omegaTweakVal_ledit.text())
        if self.controlEnabled():
<<<<<<< HEAD
            mv_status = self.gon.omega.move(self.gon.omega.val() + tv)
=======
            self.send_to_server("move_omega", [tv])
>>>>>>> 55861f4a
        else:
            self.popupServerMessage("You don't have control")

    def focusTweakCB(self, tv):
        tvf = float(tv) * daq_utils.unitScaling

        current_viewangle = daq_utils.mag1ViewAngle
        if self.zoom2Radio.isChecked():
            current_viewangle = daq_utils.mag2ViewAngle
        elif self.zoom3Radio.isChecked():
            current_viewangle = daq_utils.mag3ViewAngle
        elif self.zoom4Radio.isChecked():
            current_viewangle = daq_utils.mag4ViewAngle

        if current_viewangle == daq_utils.CAMERA_ANGLE_BEAM:
            view_omega_offset = 0
        elif current_viewangle == daq_utils.CAMERA_ANGLE_BELOW:
            view_omega_offset = 90
        elif current_viewangle == daq_utils.CAMERA_ANGLE_ABOVE:
            view_omega_offset = -90

        if self.controlEnabled():
            tvY = tvf * (
                math.cos(math.radians(view_omega_offset + self.gon.omega.val()))
            )  # these are opposite C2C
            tvZ = tvf * (
                math.sin(math.radians(view_omega_offset + self.gon.omega.val()))
            )
            self.gon.y.move(self.gon.y.val() + tvY)
            self.gon.z.move(self.gon.z.val() + tvZ)
        else:
            self.popupServerMessage("You don't have control")

    def omegaTweakCB(self, tv):
        if self.controlEnabled():
<<<<<<< HEAD
            status = self.gon.omega.move(self.gon.omega.val() + tvf)
            status.wait()
=======
            self.send_to_server("move_omega", [float(tv)])
            time.sleep(0.05)
>>>>>>> 55861f4a
        else:
            self.popupServerMessage("You don't have control")

    def autoCenterLoopCB(self):
        self.send_to_server("loop_center_xrec")

    def autoRasterLoopCB(self):
        self.selectedSampleID = self.selectedSampleRequest["sample"]
        self.send_to_server("autoRasterLoop", [self.selectedSampleID])

    def runRastersCB(self):
        self.send_to_server("snakeRaster", [self.selectedSampleRequest["uid"]])

    def drawInteractiveRasterCB(self):  # any polygon for now, interactive or from xrec
        for i in range(len(self.polyPointItems)):
            self.scene.removeItem(self.polyPointItems[i])
        polyPointItems = []
        pen = QtGui.QPen(QtCore.Qt.red)
        brush = QtGui.QBrush(QtCore.Qt.red)
        points = []
        polyPoints = []
        if self.click_positions != []:  # use the user clicks
            if len(self.click_positions) == 2:  # draws a single row or column
                logger.info("2-click raster")
                polyPoints.append(self.click_positions[0])
                point = QtCore.QPointF(
                    self.click_positions[0].x(), self.click_positions[1].y()
                )
                polyPoints.append(point)
                point = QtCore.QPointF(
                    self.click_positions[0].x() + 2, self.click_positions[1].y()
                )
                polyPoints.append(point)
                point = QtCore.QPointF(
                    self.click_positions[0].x() + 2, self.click_positions[0].y()
                )
                polyPoints.append(point)
                self.rasterPoly = QtWidgets.QGraphicsPolygonItem(
                    QtGui.QPolygonF(polyPoints)
                )
            else:
                self.rasterPoly = QtWidgets.QGraphicsPolygonItem(
                    QtGui.QPolygonF(self.click_positions)
                )
        else:
            return
        self.polyBoundingRect = self.rasterPoly.boundingRect()
        raster_w = int(self.polyBoundingRect.width())
        raster_h = int(self.polyBoundingRect.height())
        center_x = int(self.polyBoundingRect.center().x())
        center_y = int(self.polyBoundingRect.center().y())
        stepsizeXPix = self.screenXmicrons2pixels(float(self.rasterStepEdit.text()))
        stepsizeYPix = self.screenYmicrons2pixels(float(self.rasterStepEdit.text()))
        numsteps_w = raster_w/stepsizeXPix
        numsteps_h = raster_h/stepsizeYPix
        stepsize = float(self.rasterStepEdit.text())

        while (numsteps_w < MINIMUM_RASTER_SIZE[daq_utils.beamline] and numsteps_h < MINIMUM_RASTER_SIZE[daq_utils.beamline]):
            logger.info(f"{numsteps_h=}, {numsteps_w=}, {stepsize=}, {stepsizeXPix=}, {stepsizeYPix=}")
            if stepsize == 1:
                logger.error("Cannot add raster request, stepsize must be 1 micron with a minimum width or height of 5 cells")
                return
            stepsize -= 1
            stepsizeXPix = self.screenXmicrons2pixels(stepsize)
            stepsizeYPix = self.screenYmicrons2pixels(stepsize)

            numsteps_w = raster_w/stepsizeXPix
            numsteps_h = raster_h/stepsizeYPix

        self.click_positions = []
        self.definePolyRaster(
            raster_w, raster_h, stepsizeXPix, stepsizeYPix, center_x, center_y, stepsize
        )

    def measurePolyCB(self):
        for i in range(len(self.polyPointItems)):
            self.scene.removeItem(self.polyPointItems[i])
        if self.measureLine != None:
            self.scene.removeItem(self.measureLine)
        self.polyPointItems = []

        pen = QtGui.QPen(QtCore.Qt.red)
        brush = QtGui.QBrush(QtCore.Qt.red)
        points = []
        if self.click_positions != []:  # use the user clicks
            if len(self.click_positions) == 2:  # draws a single row or column
                self.measureLine = self.scene.addLine(
                    self.click_positions[0].x(),
                    self.click_positions[0].y(),
                    self.click_positions[1].x(),
                    self.click_positions[1].y(),
                    pen,
                )
        length = self.measureLine.line().length()
        fov = self.getCurrentFOV()
        lineMicronsX = int(round(length * (fov["x"] / daq_utils.screenPixX)))
        logger.info("linelength = " + str(lineMicronsX))
        self.click_positions = []

    def center3LoopCB(self):
        logger.info("3-click center loop")
        self.threeClickCount = 1
        self.threeClickSignal.emit('{} more clicks'.format(str(4-self.threeClickCount)))
        #time.sleep(0.3)
        self.click3Button.setStyleSheet("background-color: yellow")
<<<<<<< HEAD
        if(daq_utils.exporter_enabled):
            self.md2.exporter.cmd("startManualSampleCentring", "")
        else:
            self.send_to_server('mvaDescriptor("omega",0)')
=======
        self.send_to_server("mvaDescriptor", ["omega", 0])
>>>>>>> 55861f4a

    def fillPolyRaster(
        self, rasterReq
    ):  # at this point I should have a drawn polyRaster
        logger.info("filling poly for " + str(rasterReq["uid"]))
        rasterResults = db_lib.getResultsforRequest(rasterReq["uid"])
        
        if not rasterResults:
            return
        rasterResult = {}
        
        for i in range(0, len(rasterResults)):
            if rasterResults[i]["result_type"] == "rasterResult":
                rasterResult = rasterResults[i]
                break
        try:
            rasterDef = rasterReq["request_obj"]["rasterDef"]
        except KeyError:
            db_lib.deleteRequest(rasterReq["uid"])
            return
        
        rasterListIndex = 0
        for i in range(len(self.rasterList)):
            if self.rasterList[i] != None:
                if self.rasterList[i]["uid"] == rasterReq["uid"]:
                    rasterListIndex = i
        if rasterResult == {}:
            return

        try:
            currentRasterGroup = self.rasterList[rasterListIndex]["graphicsItem"]
        except IndexError as e:
            logger.error("IndexError while getting raster group: %s" % e)
            return
        self.currentRasterCellList = currentRasterGroup.childItems()
        cellResults = rasterResult["result_obj"]["rasterCellResults"]["resultObj"]
        numLines = len(cellResults)
        my_array = np.zeros(numLines)
        spotLineCounter = 0
        cellIndex = 0
        rowStartIndex = 0
        rasterEvalOption = str(self.rasterEvalComboBox.currentText())
        if rasterEvalOption == "Spot Count":
            cell_result_key = "spot_count_no_ice"
        elif rasterEvalOption == "Intensity":
            cell_result_key = "total_intensity"
        else:
            cell_result_key = "d_min"
        lenX = abs(
            rasterDef["rowDefs"][0]["end"]["x"] - rasterDef["rowDefs"][0]["start"]["x"]
        )  # ugly for tile flip/noflip
        for i in range(
            len(rasterDef["rowDefs"])
        ):  # this is building up "my_array" with the rasterEvalOption result, and numpy can then be run against the array. 2/16, I think cellResultsArray not needed
            rowStartIndex = spotLineCounter
            numsteps = rasterDef["rowDefs"][i]["numsteps"]
            for j in range(numsteps):
                try:
                    cellResult = cellResults[spotLineCounter]
                except IndexError:
                    logger.error("caught index error #1")
                    logger.error("numlines = " + str(numLines))
                    logger.error(
                        "expected: " + str(len(rasterDef["rowDefs"]) * numsteps)
                    )
                    return  # means a raster failure, and not enough data to cover raster, caused a gui crash
                

                if (
                    lenX > 180 and self.scannerType == "PI"
                ):  # this is trying to figure out row direction
                    cellIndex = spotLineCounter
                else:
                    if daq_utils.beamline == "nyx":
                        is_raster_inverted = 1
                    else:
                        is_raster_inverted = 0
                    if i % 2 == is_raster_inverted:  # this is trying to figure out row direction
                        cellIndex = spotLineCounter
                    else:
                        cellIndex = rowStartIndex + ((numsteps - 1) - j)
                
                try:
                    my_array[cellIndex] = cellResult[cell_result_key]
                    if cell_result_key == 'd_min' and my_array[cellIndex] == -1:
                        my_array[cellIndex] = 50.0

                except IndexError:
                    logger.error("caught index error #2")
                    logger.error("numlines = " + str(numLines))
                    logger.error(
                        "expected: " + str(len(rasterDef["rowDefs"]) * numsteps)
                    )
                    return  # means a raster failure, and not enough data to cover raster, caused a gui crash
                spotLineCounter += 1
        floor = np.amin(my_array)
        ceiling = np.amax(my_array)
        
        cellCounter = 0
        color_id = None
        if ceiling == 0:
            color_id = 255
        elif ceiling == floor:
            if rasterEvalOption == "Resolution":
                color_id = 0
            else:
                color_id = 255
        if color_id is None:
            color_ids = ((my_array - floor) / (ceiling - floor)) * 255.0
        else:
            color_ids = np.full(my_array.shape, color_id)

        index = 0
        for i in range(len(rasterDef["rowDefs"])):
            numsteps = rasterDef["rowDefs"][i]["numsteps"]
            rowStartIndex = cellCounter
            for j in range(numsteps):
                if i % 2 == 0:  # this is trying to figure out row direction
                    index = cellCounter
                else:
                    index = rowStartIndex + ((numsteps - 1) - j)
                if color_id is None:
                    #param = my_array[cellCounter]
                    if rasterEvalOption == "Resolution":
                        color = int(255 - color_ids[index])
                    else:
                        color = int(color_ids[index])
                    self.currentRasterCellList[index].setBrush(
                        QtGui.QBrush(QtGui.QColor(0, color, 0, 127))
                    )
                else:
                    self.currentRasterCellList[index].setBrush(
                        QtGui.QBrush(QtGui.QColor(0, 255 - color_id, 0, 127))
                    )
                cellResult = cellResults[cellCounter]
                self.currentRasterCellList[index].setData(0, cellResult.get("spot_count_no_ice", 0))
                self.currentRasterCellList[index].setData(1, cellResult.get("image", "empty"))
                self.currentRasterCellList[index].setData(2, cellResult.get("d_min", 50.0))
                self.currentRasterCellList[index].setData(3, cellResult.get("total_intensity", 0))
                cellCounter += 1

    def takeRasterSnapshot(self, rasterReq):
        request_obj = rasterReq["request_obj"]
        directory = request_obj["directory"]
        filePrefix = request_obj["file_prefix"]
        basePath = request_obj["basePath"]
        visitName = daq_utils.getVisitName()
        jpegDirectory = (
            visitName
            + "/jpegs/"
            + directory[directory.find(visitName) + len(visitName) : len(directory)]
        )
        fullJpegDirectory = basePath + "/" + jpegDirectory
        if not os.path.exists(fullJpegDirectory):
            os.system("mkdir -p " + fullJpegDirectory)
        jpegImagePrefix = fullJpegDirectory + "/" + filePrefix
        jpegImageFilename = jpegImagePrefix + ".jpg"
        jpegImageThumbFilename = jpegImagePrefix + "t.jpg"
        logger.info("saving raster snapshot")
        self.saveVidSnapshotCB(
            "Raster Result from sample " + str(rasterReq["request_obj"]["file_prefix"]),
            useOlog=False,
            reqID=rasterReq["uid"],
            rasterHeatJpeg=jpegImageFilename,
        )
        self.saveVidSnapshotCB(
            "Raster Result from sample " + str(rasterReq["request_obj"]["file_prefix"]),
            useOlog=False,
            reqID=rasterReq["uid"],
            rasterHeatJpeg=jpegImageFilename,
        )
        self.send_to_server("insertRasterResult", [str(rasterReq["uid"]), str(visitName)])

    def reFillPolyRaster(self):
        rasterEvalOption = str(self.rasterEvalComboBox.currentText())
        for i in range(len(self.rasterList)):
            if self.rasterList[i] != None:
                currentRasterGroup = self.rasterList[i]["graphicsItem"]
                currentRasterCellList = currentRasterGroup.childItems()
                my_array = np.zeros(len(currentRasterCellList))
                for i in range(
                    0, len(currentRasterCellList)
                ):  # first loop is to get floor and ceiling
                    cellIndex = i
                    if rasterEvalOption == "Spot Count":
                        spotcount = currentRasterCellList[i].data(0)
                        if not isinstance(spotcount, int):
                            spotcount = int(spotcount)
                        my_array[cellIndex] = spotcount
                    elif rasterEvalOption == "Intensity":
                        total_intensity = currentRasterCellList[i].data(3)
                        if not isinstance(total_intensity, int):
                            total_intensity = int(total_intensity)
                        my_array[cellIndex] = total_intensity
                    else:
                        d_min = currentRasterCellList[i].data(2)
                        if not isinstance(d_min, float):
                            d_min = float(d_min)
                        if d_min == -1:
                            d_min = 50.0  # trying to handle frames with no spots
                        my_array[cellIndex] = d_min
                floor = np.amin(my_array)
                ceiling = np.amax(my_array)
                for i in range(0, len(currentRasterCellList)):
                    if (rasterEvalOption == "Spot Count") or (
                        rasterEvalOption == "Intensity"
                    ):
                        param = my_array[i]
                    else:
                        d_min = my_array[i]
                        if d_min == -1:
                            d_min = 50.0  # trying to handle frames with no spots
                        param = d_min
                    if ceiling == 0:
                        color_id = 255
                    elif ceiling == floor:
                        if rasterEvalOption == "Resolution":
                            color_id = 0
                        else:
                            color_id = 255
                    elif rasterEvalOption == "Resolution":
                        color_id = int(
                            255.0 * (float(param - floor) / float(ceiling - floor))
                        )
                    else:
                        color_id = int(
                            255
                            - (255.0 * (float(param - floor) / float(ceiling - floor)))
                        )
                    currentRasterCellList[i].setBrush(
                        QtGui.QBrush(QtGui.QColor(0, 255 - color_id, 0, 127))
                    )

    def saveCenterCB(self):
        pen = QtGui.QPen(QtCore.Qt.magenta)
        brush = QtGui.QBrush(QtCore.Qt.magenta)
        markWidth = 10
        marker = self.scene.addEllipse(
            self.centerMarker.x()
            - (markWidth / 2.0)
            - 1
            + self.centerMarkerCharOffsetX,
            self.centerMarker.y()
            - (markWidth / 2.0)
            - 1
            + self.centerMarkerCharOffsetY,
            markWidth,
            markWidth,
            pen,
            brush,
        )
        marker.setFlag(QtWidgets.QGraphicsItem.ItemIsSelectable, True)
        self.centeringMark = {
            "sampCoords": {
                "x": self.gon.x.val(),
                "y": self.gon.y.val(),
                "z": self.gon.z.val(),
            },
            "graphicsItem": marker,
            "centerCursorX": self.centerMarker.x(),
            "centerCursorY": self.centerMarker.y(),
        }
        self.centeringMarksList.append(self.centeringMark)

    def selectAllCenterCB(self):
        logger.info("select all center")
        for i in range(len(self.centeringMarksList)):
            self.centeringMarksList[i]["graphicsItem"].setSelected(True)

    def lightUpCB(self):
        self.send_to_server("backlightBrighter")

    def lightDimCB(self):
        self.send_to_server("backlightDimmer")

    def eraseRastersCB(self):
        if self.rasterList != []:
            for i in range(len(self.rasterList)):
                if self.rasterList[i] != None:
                    self.scene.removeItem(self.rasterList[i]["graphicsItem"])
            self.rasterList = []
            self.rasterDefList = []
            self.currentRasterCellList = []

    def eraseCB(self):
        self.click_positions = []
        if self.measureLine != None:
            self.scene.removeItem(self.measureLine)
        for i in range(len(self.centeringMarksList)):
            self.scene.removeItem(self.centeringMarksList[i]["graphicsItem"])
        self.centeringMarksList = []
        for i in range(len(self.polyPointItems)):
            self.scene.removeItem(self.polyPointItems[i])
        self.polyPointItems = []
        if self.rasterList != []:
            for i in range(len(self.rasterList)):
                if self.rasterList[i] != None:
                    self.scene.removeItem(self.rasterList[i]["graphicsItem"])
            self.rasterList = []
            self.rasterDefList = []
            self.currentRasterCellList = []
        self.clearVectorCB()
        if self.rasterPoly != None:
            self.scene.removeItem(self.rasterPoly)
        self.rasterPoly = None

    def eraseDisplayCB(
        self,
    ):  # use this for things like zoom change. This is not the same as getting rid of all rasters.
        if self.rasterList != []:
            for i in range(len(self.rasterList)):
                if self.rasterList[i] != None:
                    self.scene.removeItem(self.rasterList[i]["graphicsItem"])
            self.rasterList = []
            return  # short circuit
        if self.rasterPoly != None:
            self.scene.removeItem(self.rasterPoly)

    def getCurrentFOV(self):
        fov = {"x": 0.0, "y": 0.0}
        if self.zoom2Radio.isChecked():  # lowmagzoom
            if (
                daq_utils.sampleCameraCount == 2
            ):  # this is a hard assumption that when there are 2 cameras the second uses highmagfov
                fov["x"] = daq_utils.highMagFOVx
                fov["y"] = daq_utils.highMagFOVy
            else:
                fov["x"] = daq_utils.lowMagFOVx / 2.0
                fov["y"] = daq_utils.lowMagFOVy / 2.0
        elif self.zoom1Radio.isChecked():
            fov["x"] = daq_utils.lowMagFOVx
            fov["y"] = daq_utils.lowMagFOVy
        elif self.zoom4Radio.isChecked():
            fov["x"] = daq_utils.highMagFOVx / 2.0
            fov["y"] = daq_utils.highMagFOVy / 2.0
        else:
            fov["x"] = daq_utils.highMagFOVx
            fov["y"] = daq_utils.highMagFOVy
        return fov

    def screenXPixels2microns(self, pixels):
        img_scale_factor = self.getMD2ImageXRatio()
        pixels_per_mm = 1 / self.camera.scale_x.get()
        pixels_per_micron = pixels_per_mm / 1000.0
        return float(pixels * img_scale_factor) / pixels_per_micron
        print(f"pixels per micron = {pixels_per_micron}")

    def screenYPixels2microns(self, pixels):
        pixels_per_mm = 1 / self.camera.scale_y.get()
        pixels_per_micron = pixels_per_mm / 1000.0
        img_scale_factor = self.getMD2ImageYRatio()
        return float(pixels * img_scale_factor) / pixels_per_micron

    def screenXmicrons2pixels(self, microns):
        pixels_per_mm = 1 / self.camera.scale_x.get()
        pixels_per_micron = pixels_per_mm / 1000.0
        img_scale_factor = self.getMD2ImageXRatio()
        return float(microns * pixels_per_micron) / img_scale_factor

    def screenYmicrons2pixels(self, microns):
        pixels_per_mm = 1 / self.camera.scale_y.get()
        pixels_per_micron = pixels_per_mm / 1000.0
        img_scale_factor = self.getMD2ImageYRatio()
        return float(microns * pixels_per_micron) / img_scale_factor

    def getMD2ImageXRatio(self):
        md2_img_width = daq_utils.highMagPixX
        lsdc_img_width = daq_utils.screenPixX
        return float(md2_img_width) / float(lsdc_img_width)
    
    def getMD2ImageYRatio(self):
        md2_img_height = daq_utils.highMagPixY
        lsdc_img_height = daq_utils.screenPixY
        return float(md2_img_height) / float(lsdc_img_height)
    
    def getMD2BeamCenterX(self):
        return self.md2.center_pixel_x.get() / self.getMD2ImageXRatio()
    
    def getMD2BeamCenterY(self):
        return self.md2.center_pixel_y.get() / self.getMD2ImageYRatio()

    def definePolyRaster(
        self, raster_w, raster_h, stepsizeXPix, stepsizeYPix, point_x, point_y, stepsize
    ):  # all come in as pixels, raster_w and raster_h are bounding box of drawn graphic
        # raster status - 0=nothing done, 1=run, 2=displayed
        stepTime = float(self.exp_time_ledit.text())
        if (stepsize / 1000.0) / stepTime > 2.0:
            self.popupServerMessage(
                "Stage speed exceeded. Increase exposure time, or decrease step size. Limit is 2mm/s."
            )
            self.eraseCB()
            return

        try:
            beamWidth = float(self.beamWidth_ledit.text())
            beamHeight = float(self.beamHeight_ledit.text())
        except ValueError:
            logger.error("bad value for beam width or beam height")
            self.popupServerMessage("bad value for beam width or beam height")
            return
        if self.scannerType == "PI":
            rasterDef = {
                "rasterType": "normal",
                "beamWidth": beamWidth,
                "beamHeight": beamHeight,
                "status": RasterStatus.NEW.value,
                "x": self.gon.x.val() + self.sampFineX_pv.get(),
                "y": self.gon.y.val() + self.sampFineY_pv.get(),
                "z": self.gon.z.val() + self.sampFineZ_pv.get(),
                "omega": self.gon.omega.val(),
                "stepsize": stepsize,
                "rowDefs": [],
            }  # just storing step as microns, not using her
        else:
            rasterDef = {
                "rasterType": "normal",
                "beamWidth": beamWidth,
                "beamHeight": beamHeight,
                "status": RasterStatus.NEW.value,
                "x": self.gon.x.val(),
                "y": self.gon.y.val(),
                "z": self.gon.z.val(),
                "omega": self.gon.omega.val(),
                "stepsize": stepsize,
                "rowDefs": [],
            }  # just storing step as microns, not using here
        numsteps_h = int(
            raster_w / stepsizeXPix
        )  # raster_w = width,goes to numsteps horizonatl
        numsteps_v = int(raster_h / stepsizeYPix)
        if numsteps_h == 2:
            numsteps_h = 1  # fix slop in user single line attempt
        if numsteps_h % 2 == 0:  # make odd numbers of rows and columns
            numsteps_h = numsteps_h + 1
        if numsteps_v % 2 == 0:
            numsteps_v = numsteps_v + 1
        rasterDef["numCells"] = numsteps_h * numsteps_v
        point_offset_x = -(numsteps_h * stepsizeXPix) / 2
        point_offset_y = -(numsteps_v * stepsizeYPix) / 2
        if (numsteps_h == 1) or (
            numsteps_v > numsteps_h and getBlConfig("vertRasterOn")
        ):  # vertical raster
            for i in range(numsteps_h):
                rowCellCount = 0
                for j in range(numsteps_v):
                    newCellX = point_x + (i * stepsizeXPix) + point_offset_x
                    newCellY = point_y + (j * stepsizeYPix) + point_offset_y
                    if rowCellCount == 0:  # start of a new row
                        rowStartX = newCellX
                        rowStartY = newCellY
                    rowCellCount = rowCellCount + 1
                if (
                    rowCellCount != 0
                ):  # test for no points in this row of the bounding rect are in the poly?
                    vectorStartX = self.screenXPixels2microns(
                        rowStartX - self.centerMarker.x() - self.centerMarkerCharOffsetX
                    )
                    vectorEndX = vectorStartX
                    vectorStartY = self.screenYPixels2microns(
                        rowStartY - self.centerMarker.y() - self.centerMarkerCharOffsetY
                    )
                    vectorEndY = vectorStartY + self.screenYPixels2microns(
                        rowCellCount * stepsizeYPix
                    )
                    newRowDef = {
                        "start": {"x": vectorStartX, "y": vectorStartY},
                        "end": {"x": vectorEndX, "y": vectorEndY},
                        "numsteps": rowCellCount,
                    }
                    rasterDef["rowDefs"].append(newRowDef)
        else:  # horizontal raster
            for i in range(numsteps_v):
                rowCellCount = 0
                for j in range(numsteps_h):
                    newCellX = point_x + (j * stepsizeXPix) + point_offset_x
                    newCellY = point_y + (i * stepsizeYPix) + point_offset_y
                    if rowCellCount == 0:  # start of a new row
                        rowStartX = newCellX
                        rowStartY = newCellY
                    rowCellCount = rowCellCount + 1
                if (
                    rowCellCount != 0
                ):  # testing for no points in this row of the bounding rect are in the poly?
                    vectorStartX = self.screenXPixels2microns(
                        rowStartX - self.centerMarker.x() - self.centerMarkerCharOffsetX
                    )
                    vectorEndX = vectorStartX + self.screenXPixels2microns(
                        rowCellCount * stepsizeXPix
                    )  # this looks better
                    vectorStartY = self.screenYPixels2microns(
                        rowStartY - self.centerMarker.y() - self.centerMarkerCharOffsetY
                    )
                    vectorEndY = vectorStartY
                    newRowDef = {
                        "start": {"x": vectorStartX, "y": vectorStartY},
                        "end": {"x": vectorEndX, "y": vectorEndY},
                        "numsteps": rowCellCount,
                    }
                    rasterDef["rowDefs"].append(newRowDef)
        setBlConfig("rasterDefaultWidth", float(self.osc_range_ledit.text()))
        setBlConfig("rasterDefaultTime", float(self.exp_time_ledit.text()))
        setBlConfig("rasterDefaultTrans", float(self.transmission_ledit.text()))

        self.addSampleRequestCB(rasterDef)
        return  # short circuit

    def rasterIsDrawn(self, rasterReq):
        for i in range(len(self.rasterList)):
            if self.rasterList[i] != None:
                if self.rasterList[i]["uid"] == rasterReq["uid"]:
                    return True
        return False

    def drawPolyRaster(
        self, rasterReq, x=-1, y=-1, z=-1
    ):  # rasterDef in microns,offset from center, need to convert to pixels to draw, mainly this is for displaying autoRasters, but also called in zoom change
        try:
            rasterDef = rasterReq["request_obj"]["rasterDef"]
        except KeyError:
            return
        beamSize = self.screenXmicrons2pixels(rasterDef["beamWidth"])
        stepsizeX = self.screenXmicrons2pixels(rasterDef["stepsize"])
        stepsizeY = self.screenYmicrons2pixels(rasterDef["stepsize"])
        pen = QtGui.QPen(QtCore.Qt.red)
        newRasterCellList = []
        try:
            if (
                rasterDef["rowDefs"][0]["start"]["y"]
                == rasterDef["rowDefs"][0]["end"]["y"]
            ):  # this is a horizontal raster
                rasterDir = "horizontal"
            else:
                rasterDir = "vertical"
        except IndexError:
            return
        for i in range(len(rasterDef["rowDefs"])):
            rowCellCount = 0
            for j in range(rasterDef["rowDefs"][i]["numsteps"]):
                if rasterDir == "horizontal":
                    newCellX = (
                        self.screenXmicrons2pixels(
                            rasterDef["rowDefs"][i]["start"]["x"]
                        )
                        + (j * stepsizeX)
                        + self.centerMarker.x()
                        + self.centerMarkerCharOffsetX
                    )
                    newCellY = (
                        self.screenYmicrons2pixels(
                            rasterDef["rowDefs"][i]["start"]["y"]
                        )
                        + self.centerMarker.y()
                        + self.centerMarkerCharOffsetY
                    )
                else:
                    newCellX = (
                        self.screenXmicrons2pixels(
                            rasterDef["rowDefs"][i]["start"]["x"]
                        )
                        + self.centerMarker.x()
                        + self.centerMarkerCharOffsetX
                    )
                    newCellY = (
                        self.screenYmicrons2pixels(
                            rasterDef["rowDefs"][i]["start"]["y"]
                        )
                        + (j * stepsizeY)
                        + self.centerMarker.y()
                        + self.centerMarkerCharOffsetY
                    )
                if rowCellCount == 0:  # start of a new row
                    rowStartX = newCellX
                    rowStartY = newCellY
                newCellX = int(newCellX)
                newCellY = int(newCellY)
                newCell = RasterCell(newCellX, newCellY, stepsizeX, stepsizeY, self)
                newRasterCellList.append(newCell)
                newCell.setPen(pen)
                rowCellCount = rowCellCount + 1  # really just for test of new row
        newItemGroup = RasterGroup(self)
        self.scene.addItem(newItemGroup)
        for i in range(len(newRasterCellList)):
            newItemGroup.addToGroup(newRasterCellList[i])
        newRasterGraphicsDesc = {
            "uid": rasterReq["uid"],
            "coords": {
                "x": rasterDef["x"],
                "y": rasterDef["y"],
                "z": rasterDef["z"],
                "omega": rasterDef["omega"],
            },
            "graphicsItem": newItemGroup,
        }
        self.rasterList.append(newRasterGraphicsDesc)

    def sampleFrameCB(self):
        frames = str(self.capture.get(cv2.CAP_PROP_BUFFERSIZE))
        text = frames + " frames"
        self.imageScaleText = self.scene.addSimpleText(
            text, font=QtGui.QFont("Times", 13)
        )
        '''
        for thread in self.active_camera_threads:
            if not thread.is_alive(): # remove old threads
                self.active_camera_threads.remove(thread)
        if not len(self.active_camera_threads) > 0:
            self.active_camera_threads.append(threading.Thread(target=self.timerSampleRefresh))
            self.active_camera_threads[-1].start()

        if not self.frame_queue.empty():
            self.pixmap_item.setPixmap(self.frame_queue.get())
            '''
    def timerSampleRefresh(self):
        if self.capture is None:
            return
        # uncomment this for frame resizing
        # self.currentFrame = self.capture.set(cv2.CAP_PROP_FRAME_WIDTH, 640)
        # self.currentFrame = self.capture.set(cv2.CAP_PROP_FRAME_HEIGHT, 512)
        start_time = time.time()
        retval, self.currentFrame = self.capture.read()
        self.capture.set(cv2.CAP_PROP_BUFFERSIZE, 1)
        capture_time = time.time()
        if self.currentFrame is None:
            logger.debug(
                "no frame read from stream URL - ensure the URL does not end with newline and that the filename is correct"
            )
            return  # maybe stop the timer also???
        height, width = self.currentFrame.shape[:2]
        qimage = QtGui.QImage(
            self.currentFrame, width, height, 3 * width, QtGui.QImage.Format_RGB888
        )
        qimage = qimage.rgbSwapped()
        pixmap_orig = QtGui.QPixmap.fromImage(qimage)
        self.pixmap_item.setPixmap(pixmap_orig)
        #while(self.frame_queue.qsize() > 1):
        #    self.frame_queue.get() # remove old frames
        #self.frame_queue.put(pixmap_orig)
        end_time = time.time()
        #logger.info(f"capture time: {capture_time - start_time}, total time: {end_time - start_time}")

    def sceneKey(self, event):
        if (
            event.key() == QtCore.Qt.Key_Delete
            or event.key() == QtCore.Qt.Key_Backspace
        ):
            for i in range(len(self.rasterList)):
                if self.rasterList[i] != None:
                    if self.rasterList[i]["graphicsItem"].isSelected():
                        try:
                            sceneReq = db_lib.getRequestByID(self.rasterList[i]["uid"])
                            if sceneReq != None:
                                self.selectedSampleID = sceneReq["sample"]
                                db_lib.deleteRequest(sceneReq)["uid"]
                        except AttributeError:
                            pass
                        self.scene.removeItem(self.rasterList[i]["graphicsItem"])
                        self.rasterList[i] = None
                        self.treeChanged_pv.put(1)
            for i in range(len(self.centeringMarksList)):
                if self.centeringMarksList[i] != None:
                    if self.centeringMarksList[i]["graphicsItem"].isSelected():
                        self.scene.removeItem(
                            self.centeringMarksList[i]["graphicsItem"]
                        )
                        self.centeringMarksList[i] = None
    '''
    When picking pixels


    '''
    def pixelSelect(self, event):
        super(QtWidgets.QGraphicsPixmapItem, self.pixmap_item).mousePressEvent(event)
        x_click = float(event.pos().x())
        y_click = float(event.pos().y())
        penGreen = QtGui.QPen(QtCore.Qt.green)
        penRed = QtGui.QPen(QtCore.Qt.red)
        '''
        For three click centering, this if statement checks the omega state of the motor.
        This ideally gives feedback on wether the MD2 is in the rotation portion of the three click centering
        
        '''
        state = self.md2.exporter.read('OmegaState')
        if state != 'Ready':
            logger.info('waiting for motor rotation')
            logger.info('Click not registered')
            return
        if self.vidActionDefineCenterRadio.isChecked():
            self.vidActionC2CRadio.setChecked(
                True
            )  # because it's easy to forget defineCenter is on
            if self.zoom4Radio.isChecked():
                self.send_to_server(
                    "changeImageCenterHighMag", [x_click, y_click, 1]
                )
            elif self.zoom3Radio.isChecked():
                self.send_to_server(
                    "changeImageCenterHighMag", [x_click, y_click, 0]
                )
            if self.zoom2Radio.isChecked():
                self.send_to_server(
                    "changeImageCenterLowMag", [x_click, y_click, 1]
                )
            elif self.zoom1Radio.isChecked():
                self.send_to_server(
                    "changeImageCenterLowMag", [x_click, y_click, 0]
                )
            return
        if self.vidActionRasterDefRadio.isChecked():
            self.click_positions.append(event.pos())
            self.polyPointItems.append(
                self.scene.addEllipse(x_click, y_click, 4, 4, penRed)
            )
            if len(self.click_positions) == 4:
                self.drawInteractiveRasterCB()
            return
        fov = self.getCurrentFOV()
        correctedC2C_x = self.getMD2BeamCenterX() + (
            x_click - (self.centerMarker.x() - self.centerMarkerCharOffsetX) - 20
        )
        correctedC2C_y = self.getMD2BeamCenterY() + (
            y_click - (self.centerMarker.y() - self.centerMarkerCharOffsetY) - 40
        )

        current_viewangle = daq_utils.mag1ViewAngle
        if self.zoom2Radio.isChecked():
            current_viewangle = daq_utils.mag2ViewAngle
        elif self.zoom3Radio.isChecked():
            current_viewangle = daq_utils.mag3ViewAngle
        elif self.zoom4Radio.isChecked():
            current_viewangle = daq_utils.mag4ViewAngle
        '''
        Three click centering will update self.threeClickSignal.emit(self.threeClickCount)
        
        '''
        if self.threeClickCount > 0:  # 3-click centering
            self.threeClickCount = self.threeClickCount + 1
<<<<<<< HEAD
            self.threeClickSignal.emit('{} more clicks'.format(str(4-self.threeClickCount)))
            #adding drawing for three click centering
            logger.info('Drawing 3 click line {} at x_value: {} and y_value {}'.format(self.threeClickCount, x_click, y_click))
            self.threeClickLines.append(
                self.scene.addLine(x_click, 0, x_click, 512, penGreen)
            )

            
            if daq_utils.exporter_enabled: 
                correctedC2C_x = x_click + 5 + ((daq_utils.screenPixX/2) - (self.centerMarker.x() + self.centerMarkerCharOffsetX))
                correctedC2C_y = y_click - 35 + ((daq_utils.screenPixY/2) - (self.centerMarker.y() + self.centerMarkerCharOffsetY))
                lsdc_x = daq_utils.screenPixX
                lsdc_y = daq_utils.screenPixY
                md2_x = self.md2.center_pixel_x.get() * 2
                md2_y = self.md2.center_pixel_y.get() * 2
                scale_x = md2_x / lsdc_x
                scale_y = md2_y / lsdc_y
                correctedC2C_x = correctedC2C_x * scale_x
                correctedC2C_y = correctedC2C_y * scale_y
                self.md2.centring_click.put(f"{correctedC2C_x} {correctedC2C_y}")
                #logger.info('waiting for motor rotation')
                #time.sleep(0.2)
                #self.omegaMoveCheck(0.02,'OmegaState')
            
                if self.threeClickCount == 4:
                    self.threeClickCount = 0
                    self.threeClickSignal.emit('0')
                    self.click3Button.setStyleSheet("background-color: None")
                    #removing drawing for three click centering
                    logger.info('Removing 3 click lines')
                    for i in range(len(self.threeClickLines)):
                        self.scene.removeItem(self.threeClickLines[i])
                    self.threeClickLines = []
                return
            else:
                comm_s = f'center_on_click({correctedC2C_x},{correctedC2C_y},{fov["x"]},{fov["y"]},source="screen",jog=90,viewangle={current_viewangle})'
=======
            comm_s = (
                "center_on_click",
                [
                    correctedC2C_x,
                    correctedC2C_y,
                    fov["x"],
                    fov["y"],
                    {"source": "screen", "jog": 90, "viewangle": current_viewangle},
                ],
            )
>>>>>>> 55861f4a
        else:
            comm_s = (
                "center_on_click",
                [
                    correctedC2C_x,
                    correctedC2C_y,
                    fov["x"],
                    fov["y"],
                    {"source": "screen", "maglevel": 0, "viewangle": current_viewangle},
                ],
            )
        if not self.vidActionRasterExploreRadio.isChecked():
            self.aux_send_to_server(*comm_s)
        if self.threeClickCount == 4:
            self.threeClickCount = 0
            self.threeClickSignal.emit('0')
            self.click3Button.setStyleSheet("background-color: None")
            #removing drawing for three cick centering
            logger.info('Removing 3 click lines')
            for i in range(len(self.threeClickLines)):
                self.scene.removeItem(self.threeClickLines[i])
                logger.info('Removed line {}'.format(i))
            self.threeClickLines = []

        return

    '''
    Function to check if MD motors are rotating or not
    '''
    def omegaMoveCheck(self, sleeptime,call='OmegaState'):
        state = self.md2.exporter.read(call)
        while(state == 'Moving'):
            time.sleep(sleeptime)
            state = self.md2.exporter.read(call)
            #logger.info('\nIn Moving\n{}\n'.format(state))
        if state == 'Ready':
            logger.info('ready for next click')
            return state
        else:
            logger.info('\ndone moving, current state is: {}'.format(state))
            return state



    def editScreenParamsCB(self):
        self.screenDefaultsDialog = ScreenDefaultsDialog(self)
        self.screenDefaultsDialog.show()

    def editSelectedRequestsCB(self):
        selmod = self.dewarTree.selectionModel()
        selection = selmod.selection()
        indexes = selection.indexes()
        singleRequest = 1
        for i in range(len(indexes)):
            item = self.dewarTree.model.itemFromIndex(indexes[i])
            itemData = str(item.data(32))
            itemDataType = str(item.data(33))
            if itemDataType == "request":
                self.selectedSampleRequest = db_lib.getRequestByID(itemData)
                self.editSampleRequestCB(singleRequest)
                singleRequest = 0
        self.treeChanged_pv.put(1)

    def editSampleRequestCB(self, singleRequest):
        colRequest = self.selectedSampleRequest
        reqObj = colRequest["request_obj"]
        if not self.validateAllFields():
            return
        try:
            reqObj["sweep_start"] = float(self.osc_start_ledit.text())
            reqObj["sweep_end"] = float(self.osc_end_ledit.text()) + float(
                self.osc_start_ledit.text()
            )
            reqObj["img_width"] = float(self.osc_range_ledit.text())
            reqObj["exposure_time"] = float(self.exp_time_ledit.text())
            reqObj["detDist"] = float(self.detDistMotorEntry.getEntry().text())
            reqObj["resolution"] = float(self.resolution_ledit.text())
            if (
                singleRequest == 1
            ):  # a touch kludgy, but I want to be able to edit parameters for multiple requests w/o screwing the data loc info
                reqObj["file_prefix"] = str(self.dataPathGB.prefix_ledit.text())
                reqObj["basePath"] = getBlConfig("visitDirectory")
                reqObj["directory"] = str(self.dataPathGB.dataPath_ledit.text())
                reqObj["file_number_start"] = int(
                    self.dataPathGB.file_numstart_ledit.text()
                )
            reqObj["attenuation"] = float(self.transmission_ledit.text())
            reqObj["slit_width"] = float(self.beamWidth_ledit.text())
            reqObj["slit_height"] = float(self.beamHeight_ledit.text())
            reqObj["energy"] = float(self.energy_ledit.text())
            wave = daq_utils.energy2wave(float(self.energy_ledit.text()), digits=6)
            reqObj["wavelength"] = wave
        except ValueError:
            message = "Please ensure that all boxes that expect numerical values have numbers in them"
            logger.error(message)
            self.popupServerMessage(f"{message}")
            return
        reqObj["fastDP"] = (
            self.staffScreenDialog.fastDPCheckBox.isChecked()
            or self.fastEPCheckBox.isChecked()
            or self.dimpleCheckBox.isChecked()
        )
        reqObj["fastEP"] = self.fastEPCheckBox.isChecked()
        reqObj["dimple"] = self.dimpleCheckBox.isChecked()
        reqObj["xia2"] = self.xia2CheckBox.isChecked()
        reqObj["protocol"] = str(self.protoComboBox.currentText())
        if reqObj["protocol"] == "vector" or reqObj["protocol"] == "stepVector":
            reqObj["vectorParams"]["fpp"] = int(self.vectorFPP_ledit.text())
        colRequest["request_obj"] = reqObj
        db_lib.updateRequest(colRequest)
        self.treeChanged_pv.put(1)

    def addRequestsToAllSelectedCB(self):
        if (
            self.protoComboBox.currentText() == "raster"
            or self.protoComboBox.currentText() == "stepRaster"
        ):  # it confused people when they didn't need to add rasters explicitly
            return
        selmod = self.dewarTree.selectionModel()
        selection = selmod.selection()
        indexes = selection.indexes()
        try:
            progressInc = 100.0 / float(len(indexes))
        except ZeroDivisionError:
            self.popupServerMessage("Select a sample to perform the request on!")
            return
        self.progressDialog.setWindowTitle("Creating Requests")
        self.progressDialog.show()
        if (
            getBlConfig("queueCollect") == 1
        ):  # If queue collect is ON only consider selected samples/requests and add a request to each
            samplesConsidered = set()
            for i in range(len(indexes)):
                self.progressDialog.setValue(int((i + 1) * progressInc))
                item = self.dewarTree.model.itemFromIndex(indexes[i])
                itemData = str(item.data(32))
                itemDataType = str(item.data(33))
                if itemDataType == "sample":
                    self.selectedSampleID = itemData
                elif itemDataType == "request":
                    selectedSampleRequest = db_lib.getRequestByID(item.data(32))
                    self.selectedSampleID = selectedSampleRequest["sample"]

                # If a request is already added to the sample, move on
                if self.selectedSampleID in samplesConsidered:
                    continue

                try:
                    self.selectedSampleRequest = daq_utils.createDefaultRequest(
                        self.selectedSampleID
                    )
                except KeyError:
                    self.popupServerMessage("Please select a sample!")
                    self.progressDialog.close()
                    return
                if len(indexes) > 1:
                    self.dataPathGB.setFilePrefix_ledit(
                        str(self.selectedSampleRequest["request_obj"]["file_prefix"])
                    )
                    self.dataPathGB.setDataPath_ledit(
                        str(self.selectedSampleRequest["request_obj"]["directory"])
                    )
                    self.EScanDataPathGB.setFilePrefix_ledit(
                        str(self.selectedSampleRequest["request_obj"]["file_prefix"])
                    )
                    self.EScanDataPathGB.setDataPath_ledit(
                        str(self.selectedSampleRequest["request_obj"]["directory"])
                    )
                if itemDataType != "container":
                    self.addSampleRequestCB(selectedSampleID=self.selectedSampleID)
                    samplesConsidered.add(self.selectedSampleID)
        else:  # If queue collect is off does not matter how many requests you select only one will be added to current pin
            self.selectedSampleID = self.mountedPin_pv.get()
            self.selectedSampleRequest = daq_utils.createDefaultRequest(
                self.selectedSampleID
            )
            self.dataPathGB.setFilePrefix_ledit(
                str(self.selectedSampleRequest["request_obj"]["file_prefix"])
            )
            self.dataPathGB.setDataPath_ledit(
                str(self.selectedSampleRequest["request_obj"]["directory"])
            )
            self.EScanDataPathGB.setFilePrefix_ledit(
                str(self.selectedSampleRequest["request_obj"]["file_prefix"])
            )
            self.EScanDataPathGB.setDataPath_ledit(
                str(self.selectedSampleRequest["request_obj"]["directory"])
            )
            self.addSampleRequestCB(selectedSampleID=self.selectedSampleID)

        self.progressDialog.close()
        self.treeChanged_pv.put(1)

    def addSampleRequestCB(self, rasterDef=None, selectedSampleID=None):
        if self.selectedSampleID != None:
            try:
                sample = db_lib.getSampleByID(self.selectedSampleID)
                propNum = sample["proposalID"]
            except KeyError:
                propNum = 999999
            if propNum == None:
                propNum = 999999
            if propNum != daq_utils.getProposalID():
                logger.info("setting proposal in add request")
                daq_utils.setProposalID(propNum, createVisit=True)

        if getBlConfig("queueCollect") == 0:
            if self.mountedPin_pv.get() != self.selectedSampleID:
                self.selectedSampleID = self.mountedPin_pv.get()

        if not self.validateAllFields():
            return
        # skinner, not pretty below the way stuff is duplicated.
        try:
            if (
                float(self.osc_end_ledit.text()) < float(self.osc_range_ledit.text())
            ) and str(self.protoComboBox.currentText()) != "eScan":
                self.popupServerMessage("Osc range less than Osc width")
                return
        except ValueError:
            message = (
                "Please ensure oscillation end and oscillation range are valid numbers"
            )
            logger.error(message)
            self.popupServerMessage(f"{message}")
            return

        if self.periodicTable.isVisible():
            if self.periodicTable.eltCurrent != None:
                symbol = self.periodicTable.eltCurrent.symbol
                targetEdge = element_info[symbol][2]
                if daq_utils.beamline == "fmx":
                    mcaRoiLo = element_info[symbol][4]
                    mcaRoiHi = element_info[symbol][5]
                else:
                    mcaRoiLo = self.XRFInfoDict[symbol] - 25
                    mcaRoiHi = self.XRFInfoDict[symbol] + 25
                targetEnergy = Elements.Element[symbol]["binding"][targetEdge]
                currentEnergy = float(self.energy_ledit.text())
                energyDiff = abs(
                    currentEnergy - targetEnergy * 1000
                )  # targetEnergy is in keV, LSDC energy is in eV
                if energyDiff >= 20:
                    message = f"Please choose an element with an edge closer to {currentEnergy}. The energy difference to {symbol} is {energyDiff:.1f}"
                    logger.error(message)
                    self.popupServerMessage(f"{message}")
                    return
                colRequest = daq_utils.createDefaultRequest(self.selectedSampleID)
                sampleName = str(db_lib.getSampleNamebyID(colRequest["sample"]))
                runNum = db_lib.incrementSampleRequestCount(colRequest["sample"])
                (
                    puckPosition,
                    samplePositionInContainer,
                    containerID,
                ) = db_lib.getCoordsfromSampleID(
                    daq_utils.beamline, colRequest["sample"]
                )
                reqObj = get_request_object_escan(
                    colRequest["request_obj"],
                    self.periodicTable.eltCurrent.symbol,
                    runNum,
                    self.EScanDataPathGB.prefix_ledit.text(),
                    self.EScanDataPathGB.base_path_ledit.text(),
                    sampleName,
                    containerID,
                    samplePositionInContainer,
                    self.EScanDataPathGB.file_numstart_ledit.text(),
                    self.exp_time_ledit.text(),
                    targetEnergy,
                    self.escan_steps_ledit.text(),
                    self.escan_stepsize_ledit.text(),
                )
                reqObj["detDist"] = float(self.detDistMotorEntry.getEntry().text())
                reqObj["attenuation"] = float(self.transmission_ledit.text())
                reqObj["mcaRoiLo"] = mcaRoiLo
                reqObj["mcaRoiHi"] = mcaRoiHi

                colRequest["request_obj"] = reqObj
                newSampleRequestID = db_lib.addRequesttoSample(
                    self.selectedSampleID,
                    reqObj["protocol"],
                    daq_utils.owner,
                    reqObj,
                    priority=5000,
                    proposalID=daq_utils.getProposalID(),
                )
                # attempt here to select a newly created request.
                self.SelectedItemData = newSampleRequestID

                if (
                    selectedSampleID == None
                ):  # this is a temp kludge to see if this is called from addAll
                    self.treeChanged_pv.put(1)
            else:
                logger.info("choose an element and try again")
            return

        # I don't like the code duplication, but one case is the mounted sample and selected centerings - so it's in a loop for multiple reqs, the other requires autocenter.
        if (self.mountedPin_pv.get() == self.selectedSampleID) and (
            len(self.centeringMarksList) != 0
        ):
            selectedCenteringFound = 0
            for i in range(len(self.centeringMarksList)):
                if self.centeringMarksList[i]["graphicsItem"].isSelected():
                    selectedCenteringFound = 1
                    colRequest = daq_utils.createDefaultRequest(self.selectedSampleID)
                    sampleName = str(db_lib.getSampleNamebyID(colRequest["sample"]))
                    runNum = db_lib.incrementSampleRequestCount(colRequest["sample"])
                    (
                        puckPosition,
                        samplePositionInContainer,
                        containerID,
                    ) = db_lib.getCoordsfromSampleID(
                        daq_utils.beamline, colRequest["sample"]
                    )
                    reqObj = colRequest["request_obj"]
                    try:
                        reqObj["runNum"] = runNum
                        reqObj["sweep_start"] = float(self.osc_start_ledit.text())
                        reqObj["sweep_end"] = float(self.osc_end_ledit.text()) + float(
                            self.osc_start_ledit.text()
                        )
                        reqObj["img_width"] = float(self.osc_range_ledit.text())
                        setBlConfig(
                            "screen_default_width", float(self.osc_range_ledit.text())
                        )
                        setBlConfig(
                            "screen_default_time", float(self.exp_time_ledit.text())
                        )
                        setBlConfig("stdTrans", float(self.transmission_ledit.text()))
                        setBlConfig(
                            "screen_default_dist",
                            float(self.detDistMotorEntry.getEntry().text()),
                        )
                        reqObj["exposure_time"] = float(self.exp_time_ledit.text())
                        reqObj["resolution"] = float(self.resolution_ledit.text())
                        reqObj["file_prefix"] = str(
                            self.dataPathGB.prefix_ledit.text() + "_C" + str(i + 1)
                        )
                        reqObj["basePath"] = getBlConfig("visitDirectory")
                        reqObj["directory"] = (
                            getBlConfig("visitDirectory")
                            + "/"
                            + str(daq_utils.getVisitName())
                            + "/"
                            + sampleName
                            + "/"
                            + str(runNum)
                            + "/"
                            + db_lib.getContainerNameByID(containerID)
                            + "_"
                            + str(samplePositionInContainer + 1)
                            + "/"
                        )
                        reqObj["file_number_start"] = int(
                            self.dataPathGB.file_numstart_ledit.text()
                        )
                        reqObj["attenuation"] = float(self.transmission_ledit.text())
                        reqObj["slit_width"] = float(self.beamWidth_ledit.text())
                        reqObj["slit_height"] = float(self.beamHeight_ledit.text())
                        reqObj["energy"] = float(self.energy_ledit.text())
                        wave = daq_utils.energy2wave(
                            float(self.energy_ledit.text()), digits=6
                        )
                        reqObj["wavelength"] = wave
                    except ValueError:
                        message = "Please ensure that all boxes that expect numerical values have numbers in them"
                        logger.error(message)
                        self.popupServerMessage(f"{message}")
                        return
                    reqObj["detDist"] = float(self.detDistMotorEntry.getEntry().text())
                    reqObj["protocol"] = str(self.protoComboBox.currentText())
                    reqObj["pos_x"] = float(
                        self.centeringMarksList[i]["sampCoords"]["x"]
                    )
                    reqObj["pos_y"] = float(
                        self.centeringMarksList[i]["sampCoords"]["y"]
                    )
                    reqObj["pos_z"] = float(
                        self.centeringMarksList[i]["sampCoords"]["z"]
                    )
                    reqObj["fastDP"] = (
                        self.staffScreenDialog.fastDPCheckBox.isChecked()
                        or self.fastEPCheckBox.isChecked()
                        or self.dimpleCheckBox.isChecked()
                    )
                    reqObj["fastEP"] = self.fastEPCheckBox.isChecked()
                    reqObj["dimple"] = self.dimpleCheckBox.isChecked()
                    reqObj["xia2"] = self.xia2CheckBox.isChecked()
                    if (
                        reqObj["protocol"] == "characterize"
                        or reqObj["protocol"] == "ednaCol"
                    ):
                        characterizationParams = {
                            "aimed_completeness": float(
                                self.characterizeCompletenessEdit.text()
                            ),
                            "aimed_multiplicity": str(
                                self.characterizeMultiplicityEdit.text()
                            ),
                            "aimed_resolution": float(self.characterizeResoEdit.text()),
                            "aimed_ISig": float(self.characterizeISIGEdit.text()),
                        }
                        reqObj["characterizationParams"] = characterizationParams
                    colRequest["request_obj"] = reqObj
                    newSampleRequestID = db_lib.addRequesttoSample(
                        self.selectedSampleID,
                        reqObj["protocol"],
                        daq_utils.owner,
                        reqObj,
                        priority=5000,
                        proposalID=daq_utils.getProposalID(),
                    )
                    # attempt here to select a newly created request.
                    self.SelectedItemData = newSampleRequestID
            if selectedCenteringFound == 0:
                message = QtWidgets.QErrorMessage(self)
                message.setModal(False)
                message.showMessage("You need to select a centering.")
        else:  # autocenter or interactive
            colRequest = self.selectedSampleRequest
            try:
                sampleName = str(db_lib.getSampleNamebyID(colRequest["sample"]))
            except KeyError:
                logger.error("no sample selected")
                self.popupServerMessage("no sample selected")
                return
            (
                puckPosition,
                samplePositionInContainer,
                containerID,
            ) = db_lib.getCoordsfromSampleID(daq_utils.beamline, colRequest["sample"])
            runNum = db_lib.incrementSampleRequestCount(colRequest["sample"])
            reqObj = colRequest["request_obj"]
            centeringOption = str(self.centeringComboBox.currentText())
            reqObj["centeringOption"] = centeringOption
            if (
                centeringOption == "Interactive"
                and self.mountedPin_pv.get() == self.selectedSampleID
            ) or centeringOption == "Testing":  # user centered manually
                reqObj["pos_x"] = float(self.gon.x.val())
                reqObj["pos_y"] = float(self.gon.y.val())
                reqObj["pos_z"] = float(self.gon.z.val())
            reqObj["runNum"] = runNum
            try:
                reqObj["sweep_start"] = float(self.osc_start_ledit.text())
                reqObj["sweep_end"] = float(self.osc_end_ledit.text()) + float(
                    self.osc_start_ledit.text()
                )
                reqObj["img_width"] = float(self.osc_range_ledit.text())
                reqObj["exposure_time"] = float(self.exp_time_ledit.text())
                if rasterDef == None and reqObj["protocol"] != "burn":
                    setBlConfig(
                        "screen_default_width", float(self.osc_range_ledit.text())
                    )
                    setBlConfig(
                        "screen_default_time", float(self.exp_time_ledit.text())
                    )
                    setBlConfig("stdTrans", float(self.transmission_ledit.text()))
                    setBlConfig(
                        "screen_default_dist",
                        float(self.detDistMotorEntry.getEntry().text()),
                    )
                reqObj["resolution"] = float(self.resolution_ledit.text())
                reqObj["directory"] = (
                    getBlConfig("visitDirectory")
                    + "/"
                    + str(daq_utils.getVisitName())
                    + "/"
                    + str(self.dataPathGB.prefix_ledit.text())
                    + "/"
                    + str(runNum)
                    + "/"
                    + db_lib.getContainerNameByID(containerID)
                    + "_"
                    + str(samplePositionInContainer + 1)
                    + "/"
                )
                reqObj["basePath"] = getBlConfig("visitDirectory")
                reqObj["file_prefix"] = str(self.dataPathGB.prefix_ledit.text())
                reqObj["file_number_start"] = int(
                    self.dataPathGB.file_numstart_ledit.text()
                )
                if abs(reqObj["sweep_end"] - reqObj["sweep_start"]) < 5.0:
                    reqObj["fastDP"] = False
                    reqObj["fastEP"] = False
                    reqObj["dimple"] = False
                else:
                    reqObj["fastDP"] = (
                        self.staffScreenDialog.fastDPCheckBox.isChecked()
                        or self.fastEPCheckBox.isChecked()
                        or self.dimpleCheckBox.isChecked()
                    )
                    reqObj["fastEP"] = self.fastEPCheckBox.isChecked()
                    reqObj["dimple"] = self.dimpleCheckBox.isChecked()
                reqObj["xia2"] = self.xia2CheckBox.isChecked()
                reqObj["attenuation"] = float(self.transmission_ledit.text())
                reqObj["slit_width"] = float(self.beamWidth_ledit.text())
                reqObj["slit_height"] = float(self.beamHeight_ledit.text())
                reqObj["energy"] = float(self.energy_ledit.text())
            except ValueError:
                message = "Please ensure that all boxes that expect numerical values have numbers in them"
                logger.error(message)
                self.popupServerMessage(f"{message}")
                return
            try:
                wave = daq_utils.energy2wave(float(self.energy_ledit.text()), digits=6)
            except ValueError:
                wave = 1.1

            reqObj["wavelength"] = wave
            reqObj["protocol"] = str(self.protoComboBox.currentText())
            try:
                reqObj["detDist"] = float(self.detDistMotorEntry.getEntry().text())
            except ValueError:
                new_distance = 502.0
                logger.error("set dist to %s in exception handler 1" % new_distance)
                reqObj["detDist"] = new_distance
            if reqObj["protocol"] == "multiCol" or reqObj["protocol"] == "multiColQ":
                reqObj["gridStep"] = float(self.rasterStepEdit.text())
                reqObj["diffCutoff"] = float(self.multiColCutoffEdit.text())
            if reqObj["protocol"] == "rasterScreen":
                reqObj["gridStep"] = float(self.rasterStepEdit.text())
            if rasterDef != None:
                reqObj["rasterDef"] = rasterDef
                reqObj["gridStep"] = float(self.rasterStepEdit.text())
            if reqObj["protocol"] == "characterize" or reqObj["protocol"] == "ednaCol":
                characterizationParams = {
                    "aimed_completeness": float(
                        self.characterizeCompletenessEdit.text()
                    ),
                    "aimed_multiplicity": str(self.characterizeMultiplicityEdit.text()),
                    "aimed_resolution": float(self.characterizeResoEdit.text()),
                    "aimed_ISig": float(self.characterizeISIGEdit.text()),
                }
                reqObj["characterizationParams"] = characterizationParams
            if reqObj["protocol"] == "vector" or reqObj["protocol"] == "stepVector":
                if float(self.osc_end_ledit.text()) < 5.0:
                    self.popupServerMessage(
                        "Vector oscillation must be at least 5.0 degrees."
                    )
                    return
                selectedCenteringFound = 1
                try:
                    x_vec, y_vec, z_vec, trans_total = self.updateVectorLengthAndSpeed()
                    framesPerPoint = int(self.vectorFPP_ledit.text())
                    vectorParams = {
                        "vecStart": self.vectorStart["coords"],
                        "vecEnd": self.vectorEnd["coords"],
                        "x_vec": x_vec,
                        "y_vec": y_vec,
                        "z_vec": z_vec,
                        "trans_total": trans_total,
                        "fpp": framesPerPoint,
                    }
                    reqObj["vectorParams"] = vectorParams
                except Exception as e:
                    if self.vectorStart == None:
                        self.popupServerMessage("Vector start must be defined.")
                        return
                    elif self.vectorEnd == None:
                        self.popupServerMessage("Vector end must be defined.")
                        return
                    logger.error("Exception while getting vector parameters: %s" % e)
                    pass
            colRequest["request_obj"] = reqObj
            newSampleRequestID = db_lib.addRequesttoSample(
                self.selectedSampleID,
                reqObj["protocol"],
                daq_utils.owner,
                reqObj,
                priority=5000,
                proposalID=daq_utils.getProposalID(),
            )
            # attempt here to select a newly created request.
            self.SelectedItemData = newSampleRequestID
            newSampleRequest = db_lib.getRequestByID(newSampleRequestID)
            if rasterDef != None:
                self.rasterDefList.append(newSampleRequest)
                self.drawPolyRaster(newSampleRequest)
        if (
            selectedSampleID == None
        ):  # this is a temp kludge to see if this is called from addAll
            self.treeChanged_pv.put(1)

    def cloneRequestCB(self):
        self.eraseCB()
        colRequest = self.selectedSampleRequest
        reqObj = colRequest["request_obj"]
        if "rasterDef" in reqObj:
            self.addSampleRequestCB(reqObj["rasterDef"])

    def collectQueueCB(self):
        currentRequest = db_lib.popNextRequest(daq_utils.beamline)
        if currentRequest == {}:
            self.addRequestsToAllSelectedCB()
        logger.info("running queue")
        self.send_to_server("runDCQueue")
        

    def warmupGripperCB(self):
        self.send_to_server("warmupGripper")
        

    def dryGripperCB(self):
        self.send_to_server("dryGripper")
        

    def enableTScreenGripperCB(self):
        self.send_to_server("enableDewarTscreen")
        

    def parkGripperCB(self):
        self.send_to_server("parkGripper")
        

    def restartServerCB(self):
        if self.controlEnabled():
            msg = "Desperation move. Are you sure?"
            #self.timerSample.stop()
            reply = QtWidgets.QMessageBox.question(
                self,
                "Message",
                msg,
                QtWidgets.QMessageBox.Yes,
                QtWidgets.QMessageBox.No,
            )
            #self.timerSample.start(SAMPLE_TIMER_DELAY)
            if reply == QtWidgets.QMessageBox.Yes:
                if daq_utils.beamline == "fmx" or daq_utils.beamline == "amx":
                    restart_pv = PV(daq_utils.beamlineComm + "RestartServerSignal")
                    restart_pv.put(not (restart_pv.get()))
                else:
                    logger.error("Not restarting server - unknown beamline")
        else:
            self.popupServerMessage("You don't have control")

    def openPhotonShutterCB(self):
        self.photonShutterOpen_pv.put(1)

    def popUserScreenCB(self):
        if self.controlEnabled():
            self.userScreenDialog.show()
        else:
            self.popupServerMessage("You don't have control")

    def parkRobotCB(self):
        self.send_to_server("parkRobot()")

    def closePhotonShutterCB(self):
        self.photonShutterClose_pv.put(1)

    def removePuckCB(self):
        #self.timerSample.stop()
        dewarPos, ok = DewarDialog.getDewarPos(parent=self, action="remove")
        #self.timerSample.start(SAMPLE_TIMER_DELAY)

    def transform_vector_coords(self, prev_coords, current_raw_coords):
        """Updates y and z co-ordinates of vector points when they are moved

        This function tweaks the y and z co-ordinates such that when a vector start or
        end point is adjusted in the 2-D plane of the screen, it maintains the points' location
        in the 3rd dimension perpendicular to the screen

        Args:
          prev_coords: Dictionary with x,y and z co-ordinates of the previous location of the sample
          current_raw_coords: Dictionary with x, y and z co-ordinates of the sample derived from the goniometer
            PVs
          omega: Omega of the Goniometer (usually RBV)

        Returns:
          A dictionary mapping x, y and z to tweaked coordinates
        """

        # Transform z from prev point and y from current point to lab coordinate system
        _, _, zLabPrev, _ = daq_utils.gonio2lab(
            prev_coords["x"],
            prev_coords["y"],
            prev_coords["z"],
            current_raw_coords["omega"],
        )
        _, yLabCurrent, _, _ = daq_utils.gonio2lab(
            current_raw_coords["x"],
            current_raw_coords["y"],
            current_raw_coords["z"],
            current_raw_coords["omega"],
        )

        # Take y co-ordinate from current point and z-coordinate from prev point and transform back to gonio co-ordinates
        _, yTweakedCurrent, zTweakedCurrent, _ = daq_utils.lab2gonio(
            prev_coords["x"], yLabCurrent, zLabPrev, current_raw_coords["omega"]
        )
        return {
            "x": current_raw_coords["x"],
            "y": yTweakedCurrent,
            "z": zTweakedCurrent,
        }

    def getVectorObject(
        self, prevVectorPoint=None, gonioCoords=None, pen=None, brush=None
    ):
        """Creates and returns a vector start or end point

        Places a start or end vector marker wherever the crosshair is located in
        the sample camera view and returns a dictionary of metadata related to that point

        Args:
          prevVectorPoint: Dictionary of metadata related to a point being adjusted. For example,
              a previously placed vectorStart point is moved, its old position is used to determine
              its new co-ordinates in 3D space
          gonioCoords: Dictionary of gonio coordinates. If not provided will retrieve current PV values
          pen: QPen object that defines the color of the point's outline
          brush: QBrush object that defines the color of the point's fill color
        Returns:
          A dict mapping the following keys
              "coords": A dictionary of tweaked x, y and z positions of the Goniometer
              "raw_coords": A dictionary of x, y, z co-ordinates obtained from the Goniometer PVs
              "graphicsitem": Qt object referring to the marker on the sample camera
              "centerCursorX" and "centerCursorY": Location of the center marker when this marker was placed
        """
        if not pen:
            pen = QtGui.QPen(QtCore.Qt.blue)
        if not brush:
            brush = QtGui.QBrush(QtCore.Qt.blue)
        markWidth = 10
        # TODO: Place vecMarker in such a way that it matches any arbitrary gonioCoords given to this function
        # currently vecMarker will be placed at the center of the sample cam
        vecMarker = self.scene.addEllipse(
            self.centerMarker.x()
            - (markWidth / 2.0)
            - 1
            + self.centerMarkerCharOffsetX,
            self.centerMarker.y()
            - (markWidth / 2.0)
            - 1
            + self.centerMarkerCharOffsetY,
            markWidth,
            markWidth,
            pen,
            brush,
        )
        if not gonioCoords:
            gonioCoords = {
                "x": self.gon.x.val(),
                "y": self.gon.y.val(),
                "z": self.gon.z.val(),
                "finex": self.gon.cx.val(),
                "finey": self.gon.cy.val(),
                "omega": self.gon.omega.val(),
            }
        #if prevVectorPoint:
        #    vectorCoords = self.transform_vector_coords(
        #        prevVectorPoint["coords"], gonioCoords
        #    )
        #else:
        vectorCoords = {
                k: v for k, v in gonioCoords.items() if k in ["x", "y", "z", "finex", "finey"]
            }
        logger.info("vector coords: %s" % vectorCoords)
        return {
            "coords": vectorCoords,
            "gonioCoords": gonioCoords,
            "graphicsitem": vecMarker,
            "centerCursorX": self.centerMarker.x(),
            "centerCursorY": self.centerMarker.y(),
        }

    def setVectorPointCB(self, pointName):
        """Callback function to update a vector point

        Callback to remove or add the appropriate vector start or end point on the sample camera.
        Calls getVectorObject to generate metadata related to this point. Draws a vector line if
        both start and end is defined

        Args:
            point: Point to be placed (Either vectorStart or vectorEnd)
        """
        point = getattr(self, pointName)
        if point:
            self.scene.removeItem(point["graphicsitem"])
            if self.vecLine:
                self.scene.removeItem(self.vecLine)
        if pointName == "vectorEnd":
            brush = QtGui.QBrush(QtCore.Qt.red)
        else:
            brush = QtGui.QBrush(QtCore.Qt.blue)
        point = self.getVectorObject(prevVectorPoint=point, brush=brush)
        setattr(self, pointName, point)
        if self.vectorStart and self.vectorEnd:
            self.drawVector()

    def drawVector(self):
        pen = QtGui.QPen(QtCore.Qt.blue)
        try:
            self.updateVectorLengthAndSpeed()
        except:
            pass
        self.protoVectorRadio.setChecked(True)
        self.vecLine = self.scene.addLine(
            self.centerMarker.x()
            + self.vectorStart["graphicsitem"].x()
            + self.centerMarkerCharOffsetX,
            self.centerMarker.y()
            + self.vectorStart["graphicsitem"].y()
            + self.centerMarkerCharOffsetY,
            self.centerMarker.x()
            + self.vectorEnd["graphicsitem"].x()
            + self.centerMarkerCharOffsetX,
            self.centerMarker.y()
            + self.vectorEnd["graphicsitem"].y()
            + self.centerMarkerCharOffsetY,
            pen,
        )
        self.vecLine.setFlag(QtWidgets.QGraphicsItem.ItemIsMovable, True)

    def clearVectorCB(self):
        if self.vectorStart:
            self.scene.removeItem(self.vectorStart["graphicsitem"])
            self.vectorStart = None
        if self.vectorEnd:
            self.scene.removeItem(self.vectorEnd["graphicsitem"])
            self.vectorEnd = None
            self.vecLenLabelOutput.setText("---")
            self.vecSpeedLabelOutput.setText("---")
        if self.vecLine:
            self.scene.removeItem(self.vecLine)
            self.vecLine = None

    def puckToDewarCB(self):
        while 1:
            #self.timerSample.stop()
            puckName, ok = PuckDialog.getPuckName()
            #self.timerSample.start(SAMPLE_TIMER_DELAY)
            if ok:
                #self.timerSample.stop()
                dewarPos, ok = DewarDialog.getDewarPos(parent=self, action="add")
                #self.timerSample.start(SAMPLE_TIMER_DELAY)
                if ok and dewarPos is not None and puckName is not None:
                    ipos = int(dewarPos) + 1
                    db_lib.insertIntoContainer(
                        daq_utils.primaryDewarName,
                        daq_utils.beamline,
                        ipos,
                        db_lib.getContainerIDbyName(puckName, daq_utils.owner),
                    )
                    self.treeChanged_pv.put(1)
            else:
                break

    def stopRunCB(self):
        logger.info("stopping collection")
        self.aux_send_to_server("stopDCQueue", [1])

    def stopQueueCB(self):
        logger.info("stopping queue")
        if self.pauseQueueButton.text() == "Continue":
            self.aux_send_to_server("continue_data_collection")
        else:
            self.aux_send_to_server("stopDCQueue", [2])
        

    def mountSampleCB(self):



        if getBlConfig("mountEnabled") == 0:
            self.popupServerMessage("Mounting disabled!! Call staff!")
            return
        
        logger.info("mount selected sample")
        self.eraseCB()
        if (
            self.dewarTree.getSelectedSample()
        ):  # If sample ID is not found check the dewartree directly
            self.selectedSampleID = self.dewarTree.getSelectedSample()
        else:  # No sample ID found, do nothing
            logger.info("No sample selected, cannot mount")
            return
<<<<<<< HEAD
        
        '''
        The check before to fix
        '''

        logger.info('selectedSampleID: {}'.format(self.selectedSampleID))
        logger.info('mountedPin_pv: {}'.format(self.mountedPin_pv.get()))
        
        '''
        checking if sample is already mounted

        '''
        
        
        if (
            self.mountedPin_pv.get() == self.selectedSampleID
        ):
            logger.info("sample already mounted")
            self.popupServerMessage("sample already mounted")
            return

            
        
        self.send_to_server('mountSample("' + str(self.selectedSampleID) + '")')
=======
        self.send_to_server("mountSample", [self.selectedSampleID])
        
>>>>>>> 55861f4a
        self.zoom2Radio.setChecked(True)
        self.zoomLevelToggledCB("Zoom2")
        self.protoComboBox.setCurrentIndex(self.protoComboBox.findText(str("standard")))
        self.protoComboActivatedCB("standard")

    def unmountSampleCB(self):
        logger.info("unmount sample")
        self.send_to_server("unmountCold")

<<<<<<< HEAD
    def refreshCollectionParams(self, selectedSampleRequest, validate_hdf5=True):
        logger.info("refreshing collection parameters, redrawing raster?")
        reqObj = selectedSampleRequest["request_obj"]
=======
    def endVisitCB(self):
        logger.info('Ending visit')
        self.send_to_server("unmountSample")
        

    def fillRequestParameters(self, reqObj):
        """Fills UI elements based on reqObj dictionary passed to it"""
>>>>>>> 55861f4a
        self.protoComboBox.setCurrentIndex(
            self.protoComboBox.findText(str(reqObj["protocol"]))
        )
        protocol = str(reqObj["protocol"])
        if protocol == "raster":
            self.protoRasterRadio.setChecked(True)
        elif protocol == "standard":
            self.protoStandardRadio.setChecked(True)
        elif protocol == "vector":
            self.protoVectorRadio.setChecked(True)
        else:
            self.protoOtherRadio.setChecked(True)

        logger.info("osc range")
        self.setGuiValues(
            {
                "osc_start": reqObj["sweep_start"],
                "osc_end": reqObj["sweep_end"] - reqObj["sweep_start"],
                "osc_range": reqObj["img_width"],
                "exp_time": reqObj["exposure_time"],
                "resolution": reqObj["resolution"],
                "transmission": reqObj["attenuation"],
            }
        )
        self.dataPathGB.setFileNumstart_ledit(str(reqObj["file_number_start"]))
        self.beamWidth_ledit.setText(str(reqObj["slit_width"]))
        self.beamHeight_ledit.setText(str(reqObj["slit_height"]))
        if "fastDP" in reqObj:
            self.staffScreenDialog.fastDPCheckBox.setChecked(
                (reqObj["fastDP"] or reqObj["fastEP"] or reqObj["dimple"])
            )
        if "fastEP" in reqObj:
            self.fastEPCheckBox.setChecked(reqObj["fastEP"])
        if "dimple" in reqObj:
            self.dimpleCheckBox.setChecked(reqObj["dimple"])
        if "xia2" in reqObj:
            self.xia2CheckBox.setChecked(reqObj["xia2"])
        reqObj["energy"] = float(self.energy_ledit.text())
        self.energy_ledit.setText(str(reqObj["energy"]))
        energy_s = str(daq_utils.wave2energy(reqObj["wavelength"], digits=6))
        dist_s = str(reqObj["detDist"])
        self.detDistMotorEntry.getEntry().setText(str(dist_s))

    def refreshCollectionParams(self, selectedSampleRequest, validate_hdf5=True):
        reqObj = selectedSampleRequest["request_obj"]
        if (
            str(reqObj["protocol"]) == "characterize"
            or str(reqObj["protocol"]) == "ednaCol"
        ):
            prefix_long = (
                str(reqObj["directory"]) + "/ref-" + str(reqObj["file_prefix"])
            )
        else:
            prefix_long = str(reqObj["directory"]) + "/" + str(reqObj["file_prefix"])
        fnumstart = reqObj["file_number_start"]

        if (
            str(reqObj["protocol"]) == "characterize"
            or str(reqObj["protocol"]) == "ednaCol"
            or str(reqObj["protocol"]) == "standard"
            or str(reqObj["protocol"]) == "vector"
        ):
            if "priority" in selectedSampleRequest:
                if (
                    selectedSampleRequest["priority"] < 0
                    and self.staffScreenDialog.albulaDispCheckBox.isChecked()
                ):
                    firstFilename = daq_utils.create_filename(prefix_long, fnumstart)
                    if validate_hdf5:
                        if validation.validate_master_HDF5_file(firstFilename):
                            self.albulaInterface.open_file(firstFilename)
                        else:
                            QtWidgets.QMessageBox.information(
                                self,
                                "Error",
                                f"Master HDF5 file {firstFilename} could not be validated",
                                QtWidgets.QMessageBox.Ok,
                            )
        self.rasterStepEdit.setText(str(reqObj["gridStep"]))
        if reqObj["gridStep"] == self.rasterStepDefs["Coarse"]:
            self.rasterGrainCoarseRadio.setChecked(True)
        elif reqObj["gridStep"] == self.rasterStepDefs["Fine"]:
            self.rasterGrainFineRadio.setChecked(True)
        elif reqObj["gridStep"] == self.rasterStepDefs["VFine"]:
            self.rasterGrainVFineRadio.setChecked(True)
        else:
            self.rasterGrainCustomRadio.setChecked(True)
        rasterStep = int(reqObj["gridStep"])
        logger.info("reaching redraw now")
        if not self.hideRastersCheckBox.isChecked() and (
            reqObj["protocol"] in ("raster", "stepRaster", "multiCol")
        ):
            #if not self.rasterIsDrawn(selectedSampleRequest):
            # always erase and then draw
            self.eraseRastersCB()
            self.drawPolyRaster(selectedSampleRequest)
            self.fillPolyRaster(selectedSampleRequest)

            if (
                str(self.govStateMessagePV.get(as_string=True)) == "state SA"
                and self.controlEnabled()  # Move only in SA (Any other way for GUI to detect governor state?)
                and self.selectedSampleRequest["sample"]  # with control enabled
                == self.mountedPin_pv.get()
            ):  # And the sample of the selected request is mounted
                logger.info("attempting to move to raster start")
                self.processSampMove(self.gon.x.val(), "x")
                self.processSampMove(self.gon.y.val(), "y")
                self.processSampMove(self.gon.z.val(), "z")
                if (
                    abs(
                        selectedSampleRequest["request_obj"]["rasterDef"]["omega"]
                        - self.gon.omega.val()
                    )
                    > 5.0
                ):
                    
                    self.send_to_server(
                        "mvaDescriptor",
                        [
                            "omega",
                            selectedSampleRequest["request_obj"]["rasterDef"]["omega"],
                        ],
                    )
                    
        if str(reqObj["protocol"]) == "eScan":
            try:
                self.escan_steps_ledit.setText(str(reqObj["steps"]))
                self.escan_stepsize_ledit.setText(str(reqObj["stepsize"]))
                self.EScanDataPathGB.setBasePath_ledit(reqObj["basePath"])
                self.EScanDataPathGB.setDataPath_ledit(reqObj["directory"])
                self.EScanDataPathGB.setFileNumstart_ledit(
                    str(reqObj["file_number_start"])
                )
                self.EScanDataPathGB.setFilePrefix_ledit(str(reqObj["file_prefix"]))
                self.periodicTable.elementClicked(reqObj["element"])
            except KeyError:
                pass
        elif (
            str(reqObj["protocol"]) == "characterize"
            or str(reqObj["protocol"]) == "ednaCol"
        ):
            characterizationParams = reqObj["characterizationParams"]
            self.characterizeCompletenessEdit.setText(
                str(characterizationParams["aimed_completeness"])
            )
            self.characterizeISIGEdit.setText(str(characterizationParams["aimed_ISig"]))
            self.characterizeResoEdit.setText(
                str(characterizationParams["aimed_resolution"])
            )
            self.characterizeMultiplicityEdit.setText(
                str(characterizationParams["aimed_multiplicity"])
            )
        else:  # for now, erase the rasters if a non-raster is selected, need to rationalize later
            pass
        self.showProtParams()

    def row_clicked(
        self, index
    ):  # I need "index" here? seems like I get it from selmod, but sometimes is passed
        selmod = self.dewarTree.selectionModel()
        if not selmod:
            return
        selection = selmod.selection()
        indexes = selection.indexes()
        if len(indexes) == 0:
            return
        i = 0
        item = self.dewarTree.model.itemFromIndex(indexes[i])
        parent = indexes[i].parent()
        try:
            puck_name = parent.data()
        except AttributeError as e:
            logger.error("attribute error in row_clicked: %s", e)
            return
        itemData = str(item.data(32))
        itemDataType = str(item.data(33))
        self.SelectedItemData = itemData  # an attempt to know what is selected and preserve it when refreshing the tree
        if itemData == "":
            logger.info("nothing there")
            return
        elif itemDataType == "container":
            logger.info("I'm a puck")
            return
        elif itemDataType == "sample":
            self.selectedSampleID = itemData
            sample = db_lib.getSampleByID(self.selectedSampleID)
            owner = sample["owner"]
            sample_name = db_lib.getSampleNamebyID(self.selectedSampleID)
            logger.info("sample in pos " + str(itemData))
            if (
                sample["uid"] != self.mountedPin_pv.get()
                and getBlConfig("queueCollect") == 0
            ):  # Don't fill data paths if an unmounted sample is clicked and queue collect is off
                return
            if self.osc_start_ledit.text() == "":
                self.selectedSampleRequest = daq_utils.createDefaultRequest(
                    itemData, createVisit=False
                )
                self.refreshCollectionParams(self.selectedSampleRequest)
                if self.stillModeStatePV.get():
                    self.setGuiValues({"osc_range": "0.0"})
                reqObj = self.selectedSampleRequest["request_obj"]
                self.dataPathGB.setFilePrefix_ledit(str(reqObj["file_prefix"]))
                self.dataPathGB.setBasePath_ledit(reqObj["basePath"])
                self.dataPathGB.setDataPath_ledit(reqObj["directory"])
                self.EScanDataPathGB.setFilePrefix_ledit(str(reqObj["file_prefix"]))
                self.EScanDataPathGB.setBasePath_ledit(reqObj["basePath"])
                self.EScanDataPathGB.setDataPath_ledit(reqObj["directory"])
                self.EScanDataPathGB.setFileNumstart_ledit(
                    str(reqObj["file_number_start"])
                )
                if self.vidActionRasterDefRadio.isChecked():
                    self.protoComboBox.setCurrentIndex(
                        self.protoComboBox.findText(str("raster"))
                    )
                    self.showProtParams()
            else:
                self.selectedSampleRequest = daq_utils.createDefaultRequest(
                    itemData, createVisit=False
                )
                reqObj = self.selectedSampleRequest["request_obj"]
                self.dataPathGB.setFilePrefix_ledit(str(reqObj["file_prefix"]))
                self.dataPathGB.setBasePath_ledit(reqObj["basePath"])
                self.dataPathGB.setDataPath_ledit(reqObj["directory"])
                self.EScanDataPathGB.setFilePrefix_ledit(str(reqObj["file_prefix"]))
                self.EScanDataPathGB.setBasePath_ledit(reqObj["basePath"])
                self.EScanDataPathGB.setDataPath_ledit(reqObj["directory"])
                self.EScanDataPathGB.setFileNumstart_ledit(
                    str(reqObj["file_number_start"])
                )
        else:  # request
            self.selectedSampleRequest = db_lib.getRequestByID(itemData)
            reqObj = self.selectedSampleRequest["request_obj"]
            reqID = self.selectedSampleRequest["uid"]
            self.selectedSampleID = self.selectedSampleRequest["sample"]
            sample = db_lib.getSampleByID(self.selectedSampleID)
            if (
                sample["uid"] != self.mountedPin_pv.get()
                and getBlConfig("queueCollect") == 0
            ):  # Don't fill request data if unmounted sample and queuecollect is off
                return
            owner = sample["owner"]
            if reqObj["protocol"] == "eScan":
                try:
                    if reqObj["runChooch"]:
                        resultList = db_lib.getResultsforRequest(reqID)
                        if len(resultList) > 0:
                            lastResult = resultList[-1]
                            if (
                                db_lib.getResult(lastResult["uid"])["result_type"]
                                == "choochResult"
                            ):
                                resultID = lastResult["uid"]
                                logger.info("plotting chooch")
                                self.processChoochResult(resultID)
                except KeyError:
                    logger.error(
                        "KeyError - ignoring chooch-related items, perhaps from a bad energy scan"
                    )
            self.refreshCollectionParams(self.selectedSampleRequest)

    def processXrecRasterCB(self, value=None, char_value=None, **kw):
        xrecFlag = value
        if xrecFlag != "0":
            self.xrecRasterSignal.emit(xrecFlag)

    def processChoochResultsCB(self, value=None, char_value=None, **kw):
        choochFlag = value
        if choochFlag != "0":
            self.choochResultSignal.emit(choochFlag)

    def processEnergyChangeCB(self, value=None, char_value=None, **kw):
        energyVal = value
        self.energyChangeSignal.emit(energyVal)

    def mountedPinChangedCB(self, value=None, char_value=None, **kw):
        mountedPinPos = value
        self.mountedPinSignal.emit(mountedPinPos)

    def beamSizeChangedCB(self, value=None, char_value=None, **kw):
        beamSizeFlag = value
        self.beamSizeSignal.emit(beamSizeFlag)

    def controlMasterChangedCB(self, value=None, char_value=None, **kw):
        controlMasterPID = value
        self.controlMasterSignal.emit(controlMasterPID)

    def zebraArmStateChangedCB(self, value=None, char_value=None, **kw):
        armState = value
        self.zebraArmStateSignal.emit(armState)

    def govRobotSeReachChangedCB(self, value=None, char_value=None, **kw):
        armState = value
        self.govRobotSeReachSignal.emit(armState)

    def govRobotSaReachChangedCB(self, value=None, char_value=None, **kw):
        armState = value
        self.govRobotSaReachSignal.emit(armState)

    def govRobotDaReachChangedCB(self, value=None, char_value=None, **kw):
        armState = value
        self.govRobotDaReachSignal.emit(armState)

    def govRobotBlReachChangedCB(self, value=None, char_value=None, **kw):
        armState = value
        self.govRobotBlReachSignal.emit(armState)

    def detMessageChangedCB(self, value=None, char_value=None, **kw):
        state = char_value
        self.detMessageSignal.emit(state)

    def sampleFluxChangedCB(self, value=None, char_value=None, **kw):
        state = value
        self.sampleFluxSignal.emit(state)

    def zebraPulseStateChangedCB(self, value=None, char_value=None, **kw):
        state = value
        self.zebraPulseStateSignal.emit(state)

    def stillModeStateChangedCB(self, value=None, char_value=None, **kw):
        state = value
        self.stillModeStateSignal.emit(state)

    def zebraDownloadStateChangedCB(self, value=None, char_value=None, **kw):
        state = value
        self.zebraDownloadStateSignal.emit(state)

    def zebraSentTriggerStateChangedCB(self, value=None, char_value=None, **kw):
        state = value
        self.zebraSentTriggerStateSignal.emit(state)

    def zebraReturnedTriggerStateChangedCB(self, value=None, char_value=None, **kw):
        state = value
        self.zebraReturnedTriggerStateSignal.emit(state)

    def shutterChangedCB(self, value=None, char_value=None, **kw):
        shutterVal = value
        self.fastShutterSignal.emit(shutterVal)

    def gripTempChangedCB(self, value=None, char_value=None, **kw):
        gripVal = value
        self.gripTempSignal.emit(gripVal)

    def cryostreamTempChangedCB(self, value=None, char_value=None, **kw):
        cryostreamTemp = value
        self.cryostreamTempSignal.emit(cryostreamTemp)

    def ringCurrentChangedCB(self, value=None, char_value=None, **kw):
        ringCurrentVal = value
        self.ringCurrentSignal.emit(ringCurrentVal)

    def beamAvailableChangedCB(self, value=None, char_value=None, **kw):
        threeClickVal = value
        self.threeClickSignal.emit(threeClickVal)

    def sampleExposedChangedCB(self, value=None, char_value=None, **kw):
        sampleExposedVal = value
        self.sampleExposedSignal.emit(sampleExposedVal)

    def processSampMoveCB(self, value=None, char_value=None, **kw):
        posRBV = value
        motID = kw["motID"]
        self.sampMoveSignal.emit(posRBV, motID)

    def processROIChangeCB(self, value=None, char_value=None, **kw):
        posRBV = value
        ID = kw["ID"]
        self.roiChangeSignal.emit(posRBV, ID)

    def processHighMagCursorChangeCB(self, value=None, char_value=None, **kw):
        posRBV = value
        ID = kw["ID"]
        self.highMagCursorChangeSignal.emit(posRBV, ID)

    def processLowMagCursorChangeCB(self, value=None, char_value=None, **kw):
        posRBV = value
        ID = kw["ID"]
        self.lowMagCursorChangeSignal.emit(posRBV, ID)

    def treeChangedCB(self, value=None, char_value=None, **kw):
        if self.processID != self.treeChanged_pv.get():
            self.refreshTreeSignal.emit()

    def serverMessageCB(self, value=None, char_value=None, **kw):
        serverMessageVar = char_value
        self.serverMessageSignal.emit(serverMessageVar)

    def serverPopupMessageCB(self, value=None, char_value=None, **kw):
        serverMessageVar = char_value
        self.serverPopupMessageSignal.emit(serverMessageVar)

    def programStateCB(self, value=None, char_value=None, **kw):
        programStateVar = value
        self.programStateSignal.emit(programStateVar)

    def pauseButtonStateCB(self, value=None, char_value=None, **kw):
        pauseButtonStateVar = value
        self.pauseButtonStateSignal.emit(pauseButtonStateVar)

    def initOphyd(self):
        if daq_utils.beamline == "nyx":
            # initialize devices
            self.gon = GonioDevice("XF:19IDC-ES{MD2}:", name="gonio")
            self.camera = CameraDevice("XF:19IDC-ES{MD2}:", name="camera")
            self.md2 = MD2Device("XF:19IDC-ES{MD2}:", name="md2")
            self.front_light = LightDevice("XF:19IDC-ES{MD2}:Front", name="front_light")
            self.back_light = LightDevice("XF:19IDC-ES{MD2}:Back", name="back_light")
            self.aperture = MD2ApertureDevice("XF:19IDC-ES{MD2}:", name="aperture")
        else:
            pass

    def initUI(self):
        self.tabs = QtWidgets.QTabWidget()
        self.comm_pv = PV(daq_utils.beamlineComm + "command_s")
        self.immediate_comm_pv = PV(daq_utils.beamlineComm + "immediate_command_s")
        self.stillModeStatePV = PV(daq_utils.pvLookupDict["stillModeStatus"])
        self.progressDialog = QtWidgets.QProgressDialog()
        self.progressDialog.setCancelButtonText("Cancel")
        self.progressDialog.setModal(False)
        self.progressDialog.reset()
        tab1 = QtWidgets.QWidget()
        vBoxlayout1 = QtWidgets.QVBoxLayout()
        splitter1 = QtWidgets.QSplitter(QtCore.Qt.Vertical, self)
        splitter1.addWidget(self.tabs)
        self.setCentralWidget(splitter1)
        splitterSizes = [600, 100]

        '''
        creating drop down menu items under File

        for now has
        importAction - importing spreadsheet manually
            @function - popImportDialogCB

        userAction - User Mode
            @function - setUserModeCB

        expertAction - Expert Mode
            @function - setExpertModeCB

        staffAction - Staff Panel
            @function - popStaffDialogCB

        resolutionAction - Resolution Calculator
            @function - openResolution
        '''
        importAction = QtWidgets.QAction("Import Spreadsheet...", self)
        importAction.triggered.connect(self.popImportDialogCB)
        modeGroup = QtWidgets.QActionGroup(self)
        modeGroup.setExclusive(True)
        self.userAction = QtWidgets.QAction("User Mode", self, checkable=True)
        self.userAction.triggered.connect(self.setUserModeCB)
        self.userAction.setChecked(True)
        self.expertAction = QtWidgets.QAction("Expert Mode", self, checkable=True)
        self.expertAction.triggered.connect(self.setExpertModeCB)
        self.staffAction = QtWidgets.QAction("Staff Panel...", self)
        self.staffAction.triggered.connect(self.popStaffDialogCB)
        self.resolutionAction = QtWidgets.QAction("Resolution Calculator", self)
        self.resolutionAction.triggered.connect(self.openResolution)
        modeGroup.addAction(self.userAction)
        modeGroup.addAction(self.expertAction)
        exitAction = QtWidgets.QAction(QtGui.QIcon("exit24.png"), "Exit", self)
        exitAction.setShortcut("Ctrl+Q")
        exitAction.setStatusTip("Exit application")
        exitAction.triggered.connect(self.closeAll)
        self.statusBar()
        self.queue_collect_status_widget = QtWidgets.QLabel("Queue Collect: ON")
        self.statusBar().addPermanentWidget(self.queue_collect_status_widget)

        menubar = self.menuBar()
        fileMenu = menubar.addMenu("&File")
        settingsMenu = menubar.addMenu("Settings")
        fileMenu.addAction(importAction)
        fileMenu.addAction(self.userAction)
        fileMenu.addAction(self.expertAction)
        fileMenu.addAction(self.staffAction)
        fileMenu.addAction(self.resolutionAction)
        # Define all of the available actions for the overlay color group
        self.BlueOverlayAction = QtWidgets.QAction("Blue", self, checkable=True)
        self.RedOverlayAction = QtWidgets.QAction("Red", self, checkable=True)
        self.GreenOverlayAction = QtWidgets.QAction("Green", self, checkable=True)
        self.WhiteOverlayAction = QtWidgets.QAction("White", self, checkable=True)
        self.BlackOverlayAction = QtWidgets.QAction("Black", self, checkable=True)
        # Connect all of the trigger callbacks to their respective actions
        self.BlueOverlayAction.triggered.connect(self.blueOverlayTriggeredCB)
        self.RedOverlayAction.triggered.connect(self.redOverlayTriggeredCB)
        self.GreenOverlayAction.triggered.connect(self.greenOverlayTriggeredCB)
        self.WhiteOverlayAction.triggered.connect(self.whiteOverlayTriggeredCB)
        self.BlackOverlayAction.triggered.connect(self.blackOverlayTriggeredCB)
        # Create the action group and populate it
        self.overlayColorActionGroup = QtWidgets.QActionGroup(self)
        self.overlayColorActionGroup.setExclusive(True)
        self.overlayColorActionGroup.addAction(self.BlueOverlayAction)
        self.overlayColorActionGroup.addAction(self.RedOverlayAction)
        self.overlayColorActionGroup.addAction(self.GreenOverlayAction)
        self.overlayColorActionGroup.addAction(self.WhiteOverlayAction)
        self.overlayColorActionGroup.addAction(self.BlackOverlayAction)
        # Create the menu item with the submenu, add the group
        self.overlayMenu = settingsMenu.addMenu("Overlay Settings")
        self.overlayMenu.addActions(self.overlayColorActionGroup.actions())
        try:
            if getBlConfig("defaultOverlayColor") == "GREEN":
                self.GreenOverlayAction.setChecked(True)
            else:
                self.BlueOverlayAction.setChecked(True)
        except KeyError as e:
            logger.warning("No value for defaultOverlayColor")
            self.BlueOverlayAction.setChecked(True)

        fileMenu.addAction(exitAction)
        self.setGeometry(300, 300, 1550, 1000)  # width and height here.
        self.setWindowTitle("LSDC on %s" % daq_utils.beamline)
        self.show()

    def blueOverlayTriggeredCB(self):
        overlayBrush = QtGui.QBrush(QtCore.Qt.blue)
        self.centerMarker.setBrush(overlayBrush)
        self.imageScale.setPen(QtGui.QPen(overlayBrush, 2.0))
        self.imageScaleText.setPen(QtGui.QPen(overlayBrush, 1.0))

    def redOverlayTriggeredCB(self):
        overlayBrush = QtGui.QBrush(QtCore.Qt.red)
        self.centerMarker.setBrush(overlayBrush)
        self.imageScale.setPen(QtGui.QPen(overlayBrush, 2.0))
        self.imageScaleText.setPen(QtGui.QPen(overlayBrush, 1.0))

    def greenOverlayTriggeredCB(self):
        overlayBrush = QtGui.QBrush(QtCore.Qt.green)
        self.centerMarker.setBrush(overlayBrush)
        self.imageScale.setPen(QtGui.QPen(overlayBrush, 2.0))
        self.imageScaleText.setPen(QtGui.QPen(overlayBrush, 1.0))

    def whiteOverlayTriggeredCB(self):
        overlayBrush = QtGui.QBrush(QtCore.Qt.white)
        self.centerMarker.setBrush(overlayBrush)
        self.imageScale.setPen(QtGui.QPen(overlayBrush, 2.0))
        self.imageScaleText.setPen(QtGui.QPen(overlayBrush, 1.0))

    def blackOverlayTriggeredCB(self):
        overlayBrush = QtGui.QBrush(QtCore.Qt.black)
        self.centerMarker.setBrush(overlayBrush)
        self.imageScale.setPen(QtGui.QPen(overlayBrush, 2.0))
        self.imageScaleText.setPen(QtGui.QPen(overlayBrush, 1.0))

    def popStaffDialogCB(self):
        if self.controlEnabled():
            self.staffScreenDialog.show()
        else:
            self.popupServerMessage("You don't have control")

    def closeAll(self):
        self.hutchCornerCamThread.stop()
        self.hutchTopCamThread.stop()
        self.hutchCornerCamThread.wait()
        self.hutchTopCamThread.wait()
        QtWidgets.QApplication.instance().quit()

    def initCallbacks(self):
        self.beamSizeSignal.connect(self.processBeamSize)
        self.beamSize_pv.add_callback(self.beamSizeChangedCB)

        self.treeChanged_pv = PV(daq_utils.beamlineComm + "live_q_change_flag")
        self.refreshTreeSignal.connect(self.dewarTree.refreshTree)
        self.treeChanged_pv.add_callback(self.treeChangedCB)
        self.mountedPin_pv = PV(daq_utils.beamlineComm + "mounted_pin")
        self.mountedPinSignal.connect(self.processMountedPin)
        self.mountedPin_pv.add_callback(self.mountedPinChangedCB)
        det_stop_pv = daq_utils.pvLookupDict["stopEiger"]
        logger.info("setting stop Eiger detector PV: %s" % det_stop_pv)
        self.stopDet_pv = PV(det_stop_pv)
        det_reboot_pv = daq_utils.pvLookupDict["eigerIOC_reboot"]
        logger.info("setting detector ioc reboot PV: %s" % det_reboot_pv)
        self.rebootDetIOC_pv = PV(det_reboot_pv)
        rz_pv = daq_utils.pvLookupDict["zebraReset"]
        logger.info("setting zebra reset PV: %s" % rz_pv)
        self.resetZebra_pv = PV(rz_pv)
        rz_reboot_pv = daq_utils.pvLookupDict["zebraRebootIOC"]
        logger.info("setting zebra reboot ioc PV: %s" % rz_reboot_pv)
        self.rebootZebraIOC_pv = PV(rz_reboot_pv)
        self.zebraArmedPV = PV(daq_utils.pvLookupDict["zebraArmStatus"])
        self.zebraArmStateSignal.connect(self.processZebraArmState)
        self.zebraArmedPV.add_callback(self.zebraArmStateChangedCB)

        self.govRobotSeReachPV = PV(daq_utils.pvLookupDict["govRobotSeReach"])
        self.govRobotSeReachSignal.connect(self.processGovRobotSeReach)
        self.govRobotSeReachPV.add_callback(self.govRobotSeReachChangedCB)

        self.govRobotSaReachPV = PV(daq_utils.pvLookupDict["govRobotSaReach"])
        self.govRobotSaReachSignal.connect(self.processGovRobotSaReach)
        self.govRobotSaReachPV.add_callback(self.govRobotSaReachChangedCB)

        self.govRobotDaReachPV = PV(daq_utils.pvLookupDict["govRobotDaReach"])
        self.govRobotDaReachSignal.connect(self.processGovRobotDaReach)
        self.govRobotDaReachPV.add_callback(self.govRobotDaReachChangedCB)

        self.govRobotBlReachPV = PV(daq_utils.pvLookupDict["govRobotBlReach"])
        self.govRobotBlReachSignal.connect(self.processGovRobotBlReach)
        self.govRobotBlReachPV.add_callback(self.govRobotBlReachChangedCB)

        self.detectorMessagePV = PV(daq_utils.pvLookupDict["eigerStatMessage"])
        self.detMessageSignal.connect(self.processDetMessage)
        self.detectorMessagePV.add_callback(self.detMessageChangedCB)

        self.sampleFluxSignal.connect(self.processSampleFlux)
        self.sampleFluxPV.add_callback(self.sampleFluxChangedCB)

        self.stillModeStateSignal.connect(self.processStillModeState)
        self.stillModeStatePV.add_callback(self.stillModeStateChangedCB)

        self.zebraPulsePV = PV(daq_utils.pvLookupDict["zebraPulseStatus"])
        self.zebraPulseStateSignal.connect(self.processZebraPulseState)
        self.zebraPulsePV.add_callback(self.zebraPulseStateChangedCB)

        self.zebraDownloadPV = PV(daq_utils.pvLookupDict["zebraDownloading"])
        self.zebraDownloadStateSignal.connect(self.processZebraDownloadState)
        self.zebraDownloadPV.add_callback(self.zebraDownloadStateChangedCB)

        self.zebraSentTriggerPV = PV(daq_utils.pvLookupDict["zebraSentTriggerStatus"])
        self.zebraSentTriggerStateSignal.connect(self.processZebraSentTriggerState)
        self.zebraSentTriggerPV.add_callback(self.zebraSentTriggerStateChangedCB)

        self.zebraReturnedTriggerPV = PV(
            daq_utils.pvLookupDict["zebraTriggerReturnStatus"]
        )
        self.zebraReturnedTriggerStateSignal.connect(
            self.processZebraReturnedTriggerState
        )
        self.zebraReturnedTriggerPV.add_callback(
            self.zebraReturnedTriggerStateChangedCB
        )

        self.controlMaster_pv = PV(daq_utils.beamlineComm + "zinger_flag")
        self.controlMasterSignal.connect(self.processControlMaster)
        self.controlMaster_pv.add_callback(self.controlMasterChangedCB)

        self.beamCenterX_pv = PV(daq_utils.pvLookupDict["beamCenterX"])
        self.beamCenterY_pv = PV(daq_utils.pvLookupDict["beamCenterY"])

        self.choochResultFlag_pv = PV(daq_utils.beamlineComm + "choochResultFlag")
        self.choochResultSignal.connect(self.processChoochResult)
        self.choochResultFlag_pv.add_callback(self.processChoochResultsCB)
        self.xrecRasterFlag_pv = PV(daq_utils.beamlineComm + "xrecRasterFlag")
        self.xrecRasterFlag_pv.put("0")
        self.xrecRasterSignal.connect(self.displayXrecRaster)
        self.xrecRasterFlag_pv.add_callback(self.processXrecRasterCB)
        self.message_string_pv = PV(daq_utils.beamlineComm + "message_string")
        self.serverMessageSignal.connect(self.printServerMessage)
        self.message_string_pv.add_callback(self.serverMessageCB)
        self.popup_message_string_pv = PV(
            daq_utils.beamlineComm + "gui_popup_message_string"
        )
        self.serverPopupMessageSignal.connect(self.popupServerMessage)
        self.popup_message_string_pv.add_callback(self.serverPopupMessageCB)
        self.program_state_pv = PV(daq_utils.beamlineComm + "program_state")
        self.programStateSignal.connect(self.colorProgramState)
        self.program_state_pv.add_callback(self.programStateCB)
        self.pause_button_state_pv = PV(daq_utils.beamlineComm + "pause_button_state")
        self.pauseButtonStateSignal.connect(self.changePauseButtonState)
        self.pause_button_state_pv.add_callback(self.pauseButtonStateCB)

        self.energyChangeSignal.connect(self.processEnergyChange)
        self.energy_pv.add_callback(self.processEnergyChangeCB, motID="x")

        self.sampx_pv = PV(self.gon.x.readback.pvname)
        self.sampMoveSignal.connect(self.processSampMove)
        self.sampx_pv.add_callback(self.processSampMoveCB, motID="x")
        self.sampy_pv = PV(self.gon.y.readback.pvname)
        self.sampy_pv.add_callback(self.processSampMoveCB, motID="y")
        self.sampz_pv = PV(self.gon.z.readback.pvname)
        self.sampz_pv.add_callback(self.processSampMoveCB, motID="z")

        if self.scannerType == "PI":
            self.sampFineX_pv = PV(daq_utils.motor_dict["fineX"] + ".RBV")
            self.sampFineX_pv.add_callback(self.processSampMoveCB, motID="fineX")
            self.sampFineY_pv = PV(daq_utils.motor_dict["fineY"] + ".RBV")
            self.sampFineY_pv.add_callback(self.processSampMoveCB, motID="fineY")
            self.sampFineZ_pv = PV(daq_utils.motor_dict["fineZ"] + ".RBV")
            self.sampFineZ_pv.add_callback(self.processSampMoveCB, motID="fineZ")

        self.omega_pv = PV(self.gon.omega.setpoint.pvname)
        self.omegaTweak_pv = PV(self.gon.omega.setpoint.pvname)
        self.sampyTweak_pv = PV(self.gon.y.setpoint.pvname)
        #if daq_utils.beamline == "nyx":
        #    self.sampzTweak_pv = PV(self.gon.x.setpoint.pvname + ".RLV")
        #else:
        self.sampzTweak_pv = PV(self.gon.z.setpoint.pvname)
        self.omegaRBV_pv = PV(self.gon.omega.readback.pvname)
        self.omegaRBV_pv.add_callback(
            self.processSampMoveCB, motID="omega"
        )  # I think monitoring this allows for the textfield to monitor val and this to deal with the graphics. Else next line has two callbacks on same thing.
        self.photonShutterOpen_pv = PV(daq_utils.pvLookupDict["photonShutterOpen"])
        self.photonShutterClose_pv = PV(daq_utils.pvLookupDict["photonShutterClose"])
        self.fastShutterRBV_pv = PV(daq_utils.motor_dict["fastShutter"] + ".RBV")
        self.fastShutterSignal.connect(self.processFastShutter)
        self.fastShutterRBV_pv.add_callback(self.shutterChangedCB)
        self.gripTempSignal.connect(self.processGripTemp)
        self.gripTemp_pv.add_callback(self.gripTempChangedCB)
        if getBlConfig(CRYOSTREAM_ONLINE):
            self.cryostreamTempSignal.connect(self.processCryostreamTemp)
            self.cryostreamTemp_pv.add_callback(self.cryostreamTempChangedCB)
        self.ringCurrentSignal.connect(self.processRingCurrent)
        self.ringCurrent_pv.add_callback(self.ringCurrentChangedCB)
        self.threeClickSignal.connect(self.processThreeClickCentering)
        self.beamAvailable_pv.add_callback(self.beamAvailableChangedCB)
        self.sampleExposedSignal.connect(self.processSampleExposed)
        self.sampleExposed_pv.add_callback(self.sampleExposedChangedCB)
        self.highMagCursorChangeSignal.connect(self.processHighMagCursorChange)
        self.highMagCursorX_pv.add_callback(self.processHighMagCursorChangeCB, ID="x")
        self.highMagCursorY_pv.add_callback(self.processHighMagCursorChangeCB, ID="y")
        self.lowMagCursorChangeSignal.connect(self.processLowMagCursorChange)
        self.lowMagCursorX_pv.add_callback(self.processLowMagCursorChangeCB, ID="x")
        self.lowMagCursorY_pv.add_callback(self.processLowMagCursorChangeCB, ID="y")

    def popupServerMessage(self, message_s):
        if self.popUpMessageInit:
            self.popUpMessageInit = 0
            return
        self.popupMessage.done(1)
        if message_s == "killMessage":
            return
        else:
            self.popupMessage.showMessage(message_s)

    def printServerMessage(self, message_s):
        if self.textWindowMessageInit:
            self.textWindowMessageInit = 0
            return
        logger.info(message_s)
        print(message_s)

    def colorProgramState(self, programState_s):
        if programState_s.find("Ready") == -1:
            self.statusLabel.setColor("yellow")
        else:
            self.statusLabel.setColor("#99FF66")

    def changePauseButtonState(self, buttonState_s):
        self.pauseQueueButton.setText(buttonState_s)
        if buttonState_s.find("Pause") != -1:
            self.pauseQueueButton.setStyleSheet("background-color: None")
        else:
            self.pauseQueueButton.setStyleSheet("background-color: yellow")

    def controlEnabled(self):
        return (
            self.processID == abs(int(self.controlMaster_pv.get()))
            and self.controlMasterCheckBox.isChecked()
        )

    def send_to_server(self, function_name: str, args: "Optional[List]" = None, kwargs: "Optional[Dict]" = None):
        if function_name == "lockControl":
            self.controlMaster_pv.put(0 - self.processID)
            return
        if function_name == "unlockControl":
            self.controlMaster_pv.put(self.processID)
            return
        if self.controlEnabled():
            time.sleep(0.01)
            message = self.generate_server_message(function_name, args, kwargs)
            logger.info(f"send_to_server: {message}")
            self.comm_pv.put(message)
        else:
            self.popupServerMessage("You don't have control")

    def generate_server_message(
        self, function_name: str, args: "Optional[List]" = None, kwargs: "Optional[Dict]" = None
    ) -> str:
        if not args:
            args = []
        if not kwargs:
            kwargs = {}
        return json.dumps(
            {
                "function": function_name,
                "args": args,
                "kwargs": kwargs,
            }
        )

    def aux_send_to_server(self, function_name: str, args: "Optional[List]" = None, kwargs: "Optional[Dict]" = None):
        if self.controlEnabled():
            time.sleep(0.01)
            message = self.generate_server_message(function_name, args, kwargs)
            logger.info(f"aux_send_to_server: {message}")
            self.immediate_comm_pv.put(message)
        else:
            self.popupServerMessage("You don't have control")<|MERGE_RESOLUTION|>--- conflicted
+++ resolved
@@ -6,11 +6,8 @@
 import os
 import sys
 import time
-<<<<<<< HEAD
 import threading
-=======
 from typing import Dict, List, Optional
->>>>>>> 55861f4a
 
 from queue import Queue
 import cv2
@@ -24,12 +21,8 @@
 from qtpy import QtCore, QtGui, QtWidgets
 from qtpy.QtCore import QModelIndex, QRectF, Qt, QTimer
 from qtpy.QtGui import QIntValidator
-<<<<<<< HEAD
 from qtpy.QtWidgets import QCheckBox, QFrame, QGraphicsPixmapItem, QApplication
 from devices import GonioDevice, CameraDevice, MD2Device, LightDevice, MD2ApertureDevice
-=======
-from qtpy.QtWidgets import QApplication, QCheckBox, QFrame, QGraphicsPixmapItem
->>>>>>> 55861f4a
 
 import daq_utils
 import db_lib
@@ -396,12 +389,9 @@
         vBoxTreeButtsLayoutRight.addWidget(unmountSampleButton)
         vBoxTreeButtsLayoutRight.addWidget(deQueueSelectedButton)
         vBoxTreeButtsLayoutRight.addWidget(emptyQueueButton)
-<<<<<<< HEAD
-        #vBoxTreeButtsLayoutRight.addWidget(restartServerButton)
-=======
         vBoxTreeButtsLayoutRight.addWidget(endVisitButton)
-        vBoxTreeButtsLayoutRight.addWidget(restartServerButton)
->>>>>>> 55861f4a
+        if (daq_utils.beamline != "nyx"):
+            vBoxTreeButtsLayoutRight.addWidget(restartServerButton)
         hBoxTreeButtsLayout.addLayout(vBoxTreeButtsLayoutLeft)
         hBoxTreeButtsLayout.addLayout(vBoxTreeButtsLayoutRight)
         vBoxDFlayout.addLayout(hBoxTreeButtsLayout)
@@ -436,19 +426,13 @@
         self.osc_end_ledit.textChanged[str].connect(
             functools.partial(self.totalExpChanged, "oscEnd")
         )
-<<<<<<< HEAD
-        #hBoxColParams1.addWidget(colStartLabel)
-        #hBoxColParams1.addWidget(self.osc_start_ledit)
-        #hBoxColParams1.addWidget(self.colEndLabel)
-        #hBoxColParams1.addWidget(self.osc_end_ledit)
-=======
         if daq_utils.beamline == "fmx":
             self.osc_end_ledit.textChanged.connect(self.calcLifetimeCB)
-        hBoxColParams1.addWidget(colStartLabel)
-        hBoxColParams1.addWidget(self.osc_start_ledit)
-        hBoxColParams1.addWidget(self.colEndLabel)
-        hBoxColParams1.addWidget(self.osc_end_ledit)
->>>>>>> 55861f4a
+        if daq_utils.beamline != "nyx":
+            hBoxColParams1.addWidget(colStartLabel)
+            hBoxColParams1.addWidget(self.osc_start_ledit)
+            hBoxColParams1.addWidget(self.colEndLabel)
+            hBoxColParams1.addWidget(self.osc_end_ledit)
         hBoxColParams2 = QtWidgets.QHBoxLayout()
         colRangeLabel = QtWidgets.QLabel("Oscillation Width:")
         colRangeLabel.setFixedWidth(140)
@@ -2699,17 +2683,11 @@
             pass
 
     def beamsizeComboActivatedCB(self, text):
-<<<<<<< HEAD
         if daq_utils.beamline == "nyx":
             index = self.beamsizeComboBox.findText(str(text))
             self.aperture.current_index.put(index)
         else:
-            comm_s = 'set_beamsize("' + str(text[0:2]) + '","' + str(text[2:4]) + '")'
-            logger.info(comm_s)
-            self.send_to_server(comm_s)
-=======
-        self.send_to_server("set_beamsize", [text[0:2], text[2:4]])
->>>>>>> 55861f4a
+            self.send_to_server("set_beamsize", [text[0:2], text[2:4]])
 
     def protoComboActivatedCB(self, text):
         self.showProtParams()
@@ -2909,18 +2887,18 @@
             self.dewarTree.refreshTreePriorityView()
 
     def moveOmegaCB(self):
-<<<<<<< HEAD
-        comm_s = (
-            'omegaMoveAbs('
-            + str(self.sampleOmegaMoveLedit.getEntry().text())
-            + ")"
-=======
-        self.send_to_server(
-            "move_omega",
-            [float(self.sampleOmegaMoveLedit.getEntry().text())],
-            {"relative": False}
->>>>>>> 55861f4a
-        )
+        if daq_utils.beamline == "nyx":
+            comm_s = (
+                'omegaMoveAbs('
+                + str(self.sampleOmegaMoveLedit.getEntry().text())
+                + ")")
+            self.send_to_server(comm_s)
+        else:
+            self.send_to_server(
+                "move_omega",
+                [float(self.sampleOmegaMoveLedit.getEntry().text())],
+                {"relative": False}
+            )
 
     def moveEnergyCB(self):
         energyRequest = float(str(self.energy_ledit.text()))
@@ -3011,22 +2989,20 @@
     def omegaTweakNegCB(self):
         tv = float(self.omegaTweakVal_ledit.text())
         if self.controlEnabled():
-<<<<<<< HEAD
-            mv_status = self.gon.omega.move(self.gon.omega.val() + tweakVal)
-=======
-            self.send_to_server("move_omega", [-tv])
->>>>>>> 55861f4a
+            if (daq_utils.beamline == "nyx"):
+                mv_status = self.gon.omega.move(self.gon.omega.val() + tweakVal)
+            else:
+                self.send_to_server("move_omega", [-tv])
         else:
             self.popupServerMessage("You don't have control")
 
     def omegaTweakPosCB(self):
         tv = float(self.omegaTweakVal_ledit.text())
         if self.controlEnabled():
-<<<<<<< HEAD
-            mv_status = self.gon.omega.move(self.gon.omega.val() + tv)
-=======
-            self.send_to_server("move_omega", [tv])
->>>>>>> 55861f4a
+            if (daq_utils.beamline == "nyx"):
+                mv_status = self.gon.omega.move(self.gon.omega.val() + tv)
+            else:
+                self.send_to_server("move_omega", [tv])
         else:
             self.popupServerMessage("You don't have control")
 
@@ -3062,13 +3038,12 @@
 
     def omegaTweakCB(self, tv):
         if self.controlEnabled():
-<<<<<<< HEAD
-            status = self.gon.omega.move(self.gon.omega.val() + tvf)
-            status.wait()
-=======
-            self.send_to_server("move_omega", [float(tv)])
-            time.sleep(0.05)
->>>>>>> 55861f4a
+            if (daq_utils.beamline == "nyx"):
+                status = self.gon.omega.move(self.gon.omega.val() + tvf)
+                status.wait()
+            else:
+                self.send_to_server("move_omega", [float(tv)])
+                time.sleep(0.05)
         else:
             self.popupServerMessage("You don't have control")
 
@@ -3174,14 +3149,10 @@
         self.threeClickSignal.emit('{} more clicks'.format(str(4-self.threeClickCount)))
         #time.sleep(0.3)
         self.click3Button.setStyleSheet("background-color: yellow")
-<<<<<<< HEAD
         if(daq_utils.exporter_enabled):
             self.md2.exporter.cmd("startManualSampleCentring", "")
         else:
-            self.send_to_server('mvaDescriptor("omega",0)')
-=======
-        self.send_to_server("mvaDescriptor", ["omega", 0])
->>>>>>> 55861f4a
+            self.send_to_server("mvaDescriptor", ["omega", 0])
 
     def fillPolyRaster(
         self, rasterReq
@@ -3918,55 +3889,54 @@
         '''
         if self.threeClickCount > 0:  # 3-click centering
             self.threeClickCount = self.threeClickCount + 1
-<<<<<<< HEAD
-            self.threeClickSignal.emit('{} more clicks'.format(str(4-self.threeClickCount)))
-            #adding drawing for three click centering
-            logger.info('Drawing 3 click line {} at x_value: {} and y_value {}'.format(self.threeClickCount, x_click, y_click))
-            self.threeClickLines.append(
-                self.scene.addLine(x_click, 0, x_click, 512, penGreen)
-            )
-
-            
-            if daq_utils.exporter_enabled: 
-                correctedC2C_x = x_click + 5 + ((daq_utils.screenPixX/2) - (self.centerMarker.x() + self.centerMarkerCharOffsetX))
-                correctedC2C_y = y_click - 35 + ((daq_utils.screenPixY/2) - (self.centerMarker.y() + self.centerMarkerCharOffsetY))
-                lsdc_x = daq_utils.screenPixX
-                lsdc_y = daq_utils.screenPixY
-                md2_x = self.md2.center_pixel_x.get() * 2
-                md2_y = self.md2.center_pixel_y.get() * 2
-                scale_x = md2_x / lsdc_x
-                scale_y = md2_y / lsdc_y
-                correctedC2C_x = correctedC2C_x * scale_x
-                correctedC2C_y = correctedC2C_y * scale_y
-                self.md2.centring_click.put(f"{correctedC2C_x} {correctedC2C_y}")
-                #logger.info('waiting for motor rotation')
-                #time.sleep(0.2)
-                #self.omegaMoveCheck(0.02,'OmegaState')
-            
-                if self.threeClickCount == 4:
-                    self.threeClickCount = 0
-                    self.threeClickSignal.emit('0')
-                    self.click3Button.setStyleSheet("background-color: None")
-                    #removing drawing for three click centering
-                    logger.info('Removing 3 click lines')
-                    for i in range(len(self.threeClickLines)):
-                        self.scene.removeItem(self.threeClickLines[i])
-                    self.threeClickLines = []
-                return
+            if daq_utils.beamline == "nyx":
+                self.threeClickSignal.emit('{} more clicks'.format(str(4-self.threeClickCount)))
+                #adding drawing for three click centering
+                logger.info('Drawing 3 click line {} at x_value: {} and y_value {}'.format(self.threeClickCount, x_click, y_click))
+                self.threeClickLines.append(
+                    self.scene.addLine(x_click, 0, x_click, 512, penGreen)
+                )
+
+                
+                if daq_utils.exporter_enabled: 
+                    correctedC2C_x = x_click + 5 + ((daq_utils.screenPixX/2) - (self.centerMarker.x() + self.centerMarkerCharOffsetX))
+                    correctedC2C_y = y_click - 35 + ((daq_utils.screenPixY/2) - (self.centerMarker.y() + self.centerMarkerCharOffsetY))
+                    lsdc_x = daq_utils.screenPixX
+                    lsdc_y = daq_utils.screenPixY
+                    md2_x = self.md2.center_pixel_x.get() * 2
+                    md2_y = self.md2.center_pixel_y.get() * 2
+                    scale_x = md2_x / lsdc_x
+                    scale_y = md2_y / lsdc_y
+                    correctedC2C_x = correctedC2C_x * scale_x
+                    correctedC2C_y = correctedC2C_y * scale_y
+                    self.md2.centring_click.put(f"{correctedC2C_x} {correctedC2C_y}")
+                    #logger.info('waiting for motor rotation')
+                    #time.sleep(0.2)
+                    #self.omegaMoveCheck(0.02,'OmegaState')
+                
+                    if self.threeClickCount == 4:
+                        self.threeClickCount = 0
+                        self.threeClickSignal.emit('0')
+                        self.click3Button.setStyleSheet("background-color: None")
+                        #removing drawing for three click centering
+                        logger.info('Removing 3 click lines')
+                        for i in range(len(self.threeClickLines)):
+                            self.scene.removeItem(self.threeClickLines[i])
+                        self.threeClickLines = []
+                    return
+                else:
+                    comm_s = f'center_on_click({correctedC2C_x},{correctedC2C_y},{fov["x"]},{fov["y"]},source="screen",jog=90,viewangle={current_viewangle})'
             else:
-                comm_s = f'center_on_click({correctedC2C_x},{correctedC2C_y},{fov["x"]},{fov["y"]},source="screen",jog=90,viewangle={current_viewangle})'
-=======
-            comm_s = (
-                "center_on_click",
-                [
-                    correctedC2C_x,
-                    correctedC2C_y,
-                    fov["x"],
-                    fov["y"],
-                    {"source": "screen", "jog": 90, "viewangle": current_viewangle},
-                ],
-            )
->>>>>>> 55861f4a
+                comm_s = (
+                    "center_on_click",
+                    [
+                        correctedC2C_x,
+                        correctedC2C_y,
+                        fov["x"],
+                        fov["y"],
+                        {"source": "screen", "jog": 90, "viewangle": current_viewangle},
+                    ],
+                )
         else:
             comm_s = (
                 "center_on_click",
@@ -4845,7 +4815,6 @@
         else:  # No sample ID found, do nothing
             logger.info("No sample selected, cannot mount")
             return
-<<<<<<< HEAD
         
         '''
         The check before to fix
@@ -4869,11 +4838,7 @@
 
             
         
-        self.send_to_server('mountSample("' + str(self.selectedSampleID) + '")')
-=======
         self.send_to_server("mountSample", [self.selectedSampleID])
-        
->>>>>>> 55861f4a
         self.zoom2Radio.setChecked(True)
         self.zoomLevelToggledCB("Zoom2")
         self.protoComboBox.setCurrentIndex(self.protoComboBox.findText(str("standard")))
@@ -4883,11 +4848,6 @@
         logger.info("unmount sample")
         self.send_to_server("unmountCold")
 
-<<<<<<< HEAD
-    def refreshCollectionParams(self, selectedSampleRequest, validate_hdf5=True):
-        logger.info("refreshing collection parameters, redrawing raster?")
-        reqObj = selectedSampleRequest["request_obj"]
-=======
     def endVisitCB(self):
         logger.info('Ending visit')
         self.send_to_server("unmountSample")
@@ -4895,7 +4855,6 @@
 
     def fillRequestParameters(self, reqObj):
         """Fills UI elements based on reqObj dictionary passed to it"""
->>>>>>> 55861f4a
         self.protoComboBox.setCurrentIndex(
             self.protoComboBox.findText(str(reqObj["protocol"]))
         )
