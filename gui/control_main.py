import _thread
import functools
import json
import logging
import math
import os
import sys
import time
import threading
from typing import Dict, List, Optional

from queue import Queue
import cv2
import numpy as np
from epics import PV
from PyMca5.PyMcaGui.physics.xrf.McaAdvancedFit import McaAdvancedFit
from PyMca5.PyMcaGui.pymca.McaWindow import McaWindow, ScanWindow
from PyMca5.PyMcaPhysics.xrf import Elements
from qt_epics.QtEpicsPVEntry import QtEpicsPVEntry
from qt_epics.QtEpicsPVLabel import QtEpicsPVLabel
from qtpy import QtCore, QtGui, QtWidgets
from qtpy.QtCore import QModelIndex, QRectF, Qt, QTimer
from qtpy.QtGui import QIntValidator
from qtpy.QtWidgets import QCheckBox, QFrame, QGraphicsPixmapItem, QApplication
from devices import GonioDevice, CameraDevice, MD2Device, LightDevice, MD2ApertureDevice

import daq_utils
import db_lib
import lsdcOlog
from config_params import (
    CRYOSTREAM_ONLINE,
    HUTCH_TIMER_DELAY,
    RASTER_GUI_XREC_FILL_DELAY,
    SAMPLE_TIMER_DELAY,
    SERVER_CHECK_DELAY,
    SET_ENERGY_CHECK,
    VALID_DET_DIST,
    VALID_EXP_TIMES,
    VALID_TOTAL_EXP_TIMES,
    VALID_TRANSMISSION,
    RasterStatus,
    cryostreamTempPV,
    MINIMUM_RASTER_SIZE
)
from daq_utils import getBlConfig, setBlConfig
from element_info import element_info
from gui.albula.interface import AlbulaInterface
from gui.data_loc_info import DataLocInfo
from gui.dewar_tree import DewarTree
from gui.dialog import (
    DewarDialog,
    PuckDialog,
    RasterExploreDialog,
    ScreenDefaultsDialog,
    SetEnergyDialog,
    SnapCommentDialog,
    StaffScreenDialog,
    UserScreenDialog,
    CalculatorWindow
)
from gui.raster import RasterCell, RasterGroup
from QPeriodicTable import QPeriodicTable
from threads import RaddoseThread, ServerCheckThread, VideoThread
from utils import validation

logger = logging.getLogger()


def get_request_object_escan(
    reqObj,
    symbol,
    runNum,
    file_prefix,
    base_path,
    sampleName,
    containerID,
    samplePositionInContainer,
    file_number_start,
    exposure_time,
    targetEnergy,
    steps,
    stepsize,
):
    reqObj["element"] = symbol
    reqObj["runNum"] = runNum
    reqObj["file_prefix"] = str(file_prefix)
    reqObj["basePath"] = str(base_path)
    reqObj["directory"] = (
        str(base_path)
        + "/"
        + str(daq_utils.getVisitName())
        + "/"
        + sampleName
        + "/"
        + str(runNum)
        + "/"
        + db_lib.getContainerNameByID(containerID)
        + "_"
        + str(samplePositionInContainer + 1)
        + "/"
    )
    try:
        reqObj["file_number_start"] = int(file_number_start)
    except ValueError as e:
        logger.error("Problem with a value passed in - %s" % e)
        reqObj["file_number_start"] = 1
    reqObj["exposure_time"] = float(exposure_time)
    reqObj["protocol"] = "eScan"
    reqObj["scanEnergy"] = targetEnergy
    reqObj["runChooch"] = True  # just hardcode for now
    reqObj["steps"] = int(steps)
    reqObj["stepsize"] = float(stepsize)
    return reqObj


class ControlMain(QtWidgets.QMainWindow):
    # 1/13/15 - are these necessary?
    Signal = QtCore.Signal()
    refreshTreeSignal = QtCore.Signal()
    serverMessageSignal = QtCore.Signal(str)
    serverPopupMessageSignal = QtCore.Signal(str)
    programStateSignal = QtCore.Signal(str)
    pauseButtonStateSignal = QtCore.Signal(str)

    xrecRasterSignal = QtCore.Signal(str)
    choochResultSignal = QtCore.Signal(str)
    energyChangeSignal = QtCore.Signal(float)
    mountedPinSignal = QtCore.Signal(int)
    beamSizeSignal = QtCore.Signal(float)
    controlMasterSignal = QtCore.Signal(int)
    zebraArmStateSignal = QtCore.Signal(int)
    govRobotSeReachSignal = QtCore.Signal(int)
    govRobotSaReachSignal = QtCore.Signal(int)
    govRobotDaReachSignal = QtCore.Signal(int)
    govRobotBlReachSignal = QtCore.Signal(int)
    detMessageSignal = QtCore.Signal(str)
    sampleFluxSignal = QtCore.Signal(float)
    zebraPulseStateSignal = QtCore.Signal(int)
    stillModeStateSignal = QtCore.Signal(int)
    zebraDownloadStateSignal = QtCore.Signal(int)
    zebraSentTriggerStateSignal = QtCore.Signal(int)
    zebraReturnedTriggerStateSignal = QtCore.Signal(int)
    fastShutterSignal = QtCore.Signal(float)
    gripTempSignal = QtCore.Signal(float)
    ringCurrentSignal = QtCore.Signal(float)
    threeClickSignal = QtCore.Signal(str)
    sampleExposedSignal = QtCore.Signal(float)
    sampMoveSignal = QtCore.Signal(int, str)
    roiChangeSignal = QtCore.Signal(int, str)
    highMagCursorChangeSignal = QtCore.Signal(int, str)
    lowMagCursorChangeSignal = QtCore.Signal(int, str)
    cryostreamTempSignal = QtCore.Signal(object)
    sampleZoomChangeSignal = QtCore.Signal(object)

    def __init__(self):
        super(ControlMain, self).__init__()
        self.SelectedItemData = ""  # attempt to know what row is selected
        self.popUpMessageInit = 1  # I hate these next two, but I don't want to catch old messages. Fix later, maybe.
        self.textWindowMessageInit = 1
        self.processID = os.getpid()
        self.popupMessage = QtWidgets.QErrorMessage(self)
        self.popupMessage.setStyleSheet("background-color: red")
        self.popupMessage.setModal(False)
        self.groupName = "skinner"
        self.scannerType = getBlConfig("scannerType")
        self.vectorStart = None
        self.vectorEnd = None
        self.centerMarkerCharSize = 20
        self.centerMarkerCharOffsetX = 12
        self.centerMarkerCharOffsetY = 18
        self.currentRasterCellList = []
        self.redPen = QtGui.QPen(QtCore.Qt.red)
        self.bluePen = QtGui.QPen(QtCore.Qt.blue)
        self.yellowPen = QtGui.QPen(QtCore.Qt.yellow)
        self.albulaInterface = AlbulaInterface(ip=os.environ["EIGER_DCU_IP"], 
                                               gov_message_pv_name=daq_utils.pvLookupDict["governorMessage"],)
        self.initUI()
        self.initOphyd()
        self.govStateMessagePV = PV(daq_utils.pvLookupDict["governorMessage"])
        self.zoom1FrameRatePV = PV(daq_utils.pvLookupDict["zoom1FrameRate"])
        self.zoom2FrameRatePV = PV(daq_utils.pvLookupDict["zoom2FrameRate"])
        self.zoom3FrameRatePV = PV(daq_utils.pvLookupDict["zoom3FrameRate"])
        self.zoom4FrameRatePV = PV(daq_utils.pvLookupDict["zoom4FrameRate"])
        self.sampleFluxPV = PV(daq_utils.pvLookupDict["sampleFlux"])
        self.beamFlux_pv = PV(daq_utils.pvLookupDict["flux"])
        self.stillMode_pv = PV(daq_utils.pvLookupDict["stillMode"])
        self.standardMode_pv = PV(daq_utils.pvLookupDict["standardMode"])
        self.lowMagCursorX_pv = PV(daq_utils.pvLookupDict["lowMagCursorX"])
        self.lowMagCursorY_pv = PV(daq_utils.pvLookupDict["lowMagCursorY"])
        self.highMagCursorX_pv = PV(daq_utils.pvLookupDict["highMagCursorX"])
        self.highMagCursorY_pv = PV(daq_utils.pvLookupDict["highMagCursorY"])
        self.fastShutterOpenPos_pv = PV(daq_utils.pvLookupDict["fastShutterOpenPos"])
        self.gripTemp_pv = PV(daq_utils.pvLookupDict["gripTemp"])
        if getBlConfig(CRYOSTREAM_ONLINE):
            self.cryostreamTemp_pv = PV(cryostreamTempPV[daq_utils.beamline])
        if daq_utils.beamline == "fmx":
            self.slit1XGapSP_pv = PV(daq_utils.motor_dict["slit1XGap"] + ".VAL")
            self.slit1YGapSP_pv = PV(daq_utils.motor_dict["slit1YGap"] + ".VAL")
        ringCurrentPvName = "SR:C03-BI{DCCT:1}I:Real-I"
        self.ringCurrent_pv = PV(ringCurrentPvName)

        self.beamAvailable_pv = PV(daq_utils.pvLookupDict["beamAvailable"])
        self.sampleExposed_pv = PV(daq_utils.pvLookupDict["exposing"])

        self.beamSize_pv = PV(daq_utils.beamlineComm + "size_mode")
        self.energy_pv = PV(daq_utils.motor_dict["energy"] + ".RBV")
        self.rasterStepDefs = {"Coarse": 20.0, "Fine": 10.0, "VFine": 5.0}

        # Timer that waits for a second before calling raddose 3d
        # This is to prevent multiple calls when transmission textbox is changing
        self.raddoseTimer = QTimer()
        self.raddoseTimer.setSingleShot(True)
        self.raddoseTimer.setInterval(1000)
        self.raddoseTimer.timeout.connect(self.spawnRaddoseThread)

        self.createSampleTab()
        self.userScreenDialog = UserScreenDialog(self)
        self.initCallbacks()
        if self.scannerType != "PI":
            self.motPos = {
                "x": self.gon.x.val(),
                "y": self.gon.y.val(),
                "z": self.gon.z.val(),
                "omega": self.gon.omega.val(),
            }
        else:
            self.motPos = {
                "x": self.gon.x.val(),
                "y": self.gon.y.val(),
                "z": self.gon.z.val(),
                "omega": self.gon.omega.val(),
                "fineX": self.sampFineX_pv.get(),
                "fineY": self.sampFineY_pv.get(),
                "fineZ": self.sampFineZ_pv.get(),
            }
        self.staffScreenDialog = StaffScreenDialog(self, show=False)
        if daq_utils.beamline == "nyx":  # requires staffScreenDialog to be present
            self.staffScreenDialog.fastDPCheckBox.setDisabled(True)

        if self.mountedPin_pv.get() == "":
            mountedPin = db_lib.beamlineInfo(daq_utils.beamline, "mountedSample")[
                "sampleID"
            ]
            self.mountedPin_pv.put(mountedPin)
        self.rasterExploreDialog = RasterExploreDialog()

        self.detDistMotorEntry.getEntry().setText(
            self.detDistRBVLabel.getEntry().text()
        )  # this is to fix the current val being overwritten by reso
        self.proposalID = -999999
        if len(sys.argv) > 1:
            if sys.argv[1] == "master":
                self.changeControlMasterCB(1)
                self.controlMasterCheckBox.setChecked(True)
        self.XRFInfoDict = self.parseXRFTable()  # I don't like this
        # self.dewarTree.refreshTreeDewarView()

    def setGuiValues(self, values):
        for item, value in values.items():
            logger.info("resetting %s to %s" % (item, value))
            if item == "osc_start":
                self.osc_start_ledit.setText("%.3f" % float(value))
            elif item == "osc_end":
                self.osc_end_ledit.setText("%.3f" % float(value))
            elif item == "osc_range":
                self.osc_range_ledit.setText("%.3f" % float(value))
            elif item == "img_width":
                self.img_width_ledit.setText("%.3f" % float(value))
            elif item == "exp_time":
                self.exp_time_ledit.setText("%.3f" % float(value))
            elif item == "transmission":
                self.transmission_ledit.setText("%.3f" % float(value))
            elif item == "resolution":
                self.resolution_ledit.setText("%.2f" % float(value))
            else:
                logger.error("setGuiValues unknown item: %s value: %s" % (item, value))

    def parseXRFTable(self):
        XRFFile = open(os.environ["CONFIGDIR"] + "/XRF-AMX_simple.txt")
        XRFInfoDict = {}
        for line in XRFFile.readlines():
            tokens = line.split()
            XRFInfoDict[tokens[0]] = int(float(tokens[5]) * 100)
        XRFFile.close()
        return XRFInfoDict
    



    def closeEvent(self, evnt):
        evnt.accept()
        sys.exit()  # doing this to close any windows left open

    def initVideo2(self, frequency):
        #self.captureHighMag = cv2.VideoCapture(daq_utils.highMagCamURL)
        logger.debug('highMagCamURL: "' + daq_utils.highMagCamURL + '"')

    def initVideo4(self, frequency):
        #self.captureHighMagZoom = cv2.VideoCapture(daq_utils.highMagZoomCamURL)
        logger.debug('highMagZoomCamURL: "' + daq_utils.highMagZoomCamURL + '"')

    def initVideo3(self, frequency):
        #self.captureLowMagZoom = cv2.VideoCapture(daq_utils.lowMagZoomCamURL)
        logger.debug('lowMagZoomCamURL: "' + daq_utils.lowMagZoomCamURL + '"')

    def createSampleTab(self):
        sampleTab = QtWidgets.QWidget()
        splitter1 = QtWidgets.QSplitter(Qt.Horizontal)
        vBoxlayout = QtWidgets.QVBoxLayout()
        self.dewarTreeFrame = QFrame()
        vBoxDFlayout = QtWidgets.QVBoxLayout()
        self.selectedSampleRequest = {}
        self.selectedSampleID = ""
        self.dewarTree = DewarTree(self)
        self.dewarTree.clicked[QModelIndex].connect(self.row_clicked)
        treeSelectBehavior = QtWidgets.QAbstractItemView.SelectItems
        treeSelectMode = QtWidgets.QAbstractItemView.ExtendedSelection
        self.dewarTree.setSelectionMode(treeSelectMode)
        self.dewarTree.setSelectionBehavior(treeSelectBehavior)
        hBoxRadioLayout1 = QtWidgets.QHBoxLayout()
        self.viewRadioGroup = QtWidgets.QButtonGroup()
        self.priorityViewRadio = QtWidgets.QRadioButton("PriorityView")
        self.priorityViewRadio.toggled.connect(
            functools.partial(self.dewarViewToggledCB, "priorityView")
        )
        self.viewRadioGroup.addButton(self.priorityViewRadio)
        self.dewarViewRadio = QtWidgets.QRadioButton("DewarView")
        self.dewarViewRadio.setChecked(True)
        self.dewarViewRadio.toggled.connect(
            functools.partial(self.dewarViewToggledCB, "dewarView")
        )
        hBoxRadioLayout1.addWidget(self.dewarViewRadio)
        hBoxRadioLayout1.addWidget(self.priorityViewRadio)
        self.viewRadioGroup.addButton(self.dewarViewRadio)
        vBoxDFlayout.addLayout(hBoxRadioLayout1)
        vBoxDFlayout.addWidget(self.dewarTree)
        queueSelectedButton = QtWidgets.QPushButton("Queue All Selected")
        queueSelectedButton.clicked.connect(self.dewarTree.queueAllSelectedCB)
        deQueueSelectedButton = QtWidgets.QPushButton("deQueue All Selected")
        deQueueSelectedButton.clicked.connect(self.dewarTree.deQueueAllSelectedCB)
        runQueueButton = QtWidgets.QPushButton("Collect Queue")
        runQueueButton.setStyleSheet("background-color: green")
        runQueueButton.clicked.connect(self.collectQueueCB)
        stopRunButton = QtWidgets.QPushButton("Stop Collection")
        stopRunButton.setStyleSheet("background-color: red")
        stopRunButton.clicked.connect(self.stopRunCB)  # immediate stop everything
        puckToDewarButton = QtWidgets.QPushButton("Puck to Dewar...")
        mountSampleButton = QtWidgets.QPushButton("Mount Sample")
        mountSampleButton.clicked.connect(self.mountSampleCB)
        unmountSampleButton = QtWidgets.QPushButton("Unmount Sample")
        unmountSampleButton.clicked.connect(self.unmountSampleCB)
        puckToDewarButton.clicked.connect(self.puckToDewarCB)
        removePuckButton = QtWidgets.QPushButton("Remove Puck...")
        removePuckButton.clicked.connect(self.removePuckCB)
        expandAllButton = QtWidgets.QPushButton("Expand All")
        expandAllButton.clicked.connect(self.dewarTree.expandAllCB)
        collapseAllButton = QtWidgets.QPushButton("Collapse All")
        collapseAllButton.clicked.connect(self.dewarTree.collapseAllCB)
        self.pauseQueueButton = QtWidgets.QPushButton("Pause")
        self.pauseQueueButton.clicked.connect(self.stopQueueCB)
        emptyQueueButton = QtWidgets.QPushButton("Empty Queue")
        emptyQueueButton.clicked.connect(
            functools.partial(self.dewarTree.deleteSelectedCB, 1)
        )
        warmupButton = QtWidgets.QPushButton("Warmup Gripper")
        warmupButton.clicked.connect(self.warmupGripperCB)
        endVisitButton = QtWidgets.QPushButton("End Visit")
        endVisitButton.clicked.connect(self.endVisitCB)
        restartServerButton = QtWidgets.QPushButton("Restart Server")
        restartServerButton.clicked.connect(self.restartServerCB)
        self.openShutterButton = QtWidgets.QPushButton("Open Photon Shutter")
        self.openShutterButton.clicked.connect(self.openPhotonShutterCB)
        self.popUserScreen = QtWidgets.QPushButton("User Screen...")
        self.popUserScreen.clicked.connect(self.popUserScreenCB)
        self.closeShutterButton = QtWidgets.QPushButton("Close Photon Shutter")
        self.closeShutterButton.clicked.connect(self.closePhotonShutterCB)
        self.closeShutterButton.setStyleSheet("background-color: red")
        self.parkRobotButton = QtWidgets.QPushButton("Park Robot")
        self.parkRobotButton.clicked.connect(self.parkRobotCB)
        hBoxTreeButtsLayout = QtWidgets.QHBoxLayout()
        vBoxTreeButtsLayoutLeft = QtWidgets.QVBoxLayout()
        vBoxTreeButtsLayoutRight = QtWidgets.QVBoxLayout()
        vBoxTreeButtsLayoutLeft.addWidget(runQueueButton)
        vBoxTreeButtsLayoutLeft.addWidget(mountSampleButton)
        vBoxTreeButtsLayoutLeft.addWidget(self.pauseQueueButton)
        vBoxTreeButtsLayoutLeft.addWidget(queueSelectedButton)
        vBoxTreeButtsLayoutLeft.addWidget(self.popUserScreen)
        vBoxTreeButtsLayoutLeft.addWidget(warmupButton)
        vBoxTreeButtsLayoutRight.addWidget(self.closeShutterButton)
        vBoxTreeButtsLayoutRight.addWidget(self.parkRobotButton)
        vBoxTreeButtsLayoutRight.addWidget(unmountSampleButton)
        vBoxTreeButtsLayoutRight.addWidget(deQueueSelectedButton)
        vBoxTreeButtsLayoutRight.addWidget(emptyQueueButton)
        vBoxTreeButtsLayoutRight.addWidget(endVisitButton)
        if (daq_utils.beamline != "nyx"):
            vBoxTreeButtsLayoutRight.addWidget(restartServerButton)
        hBoxTreeButtsLayout.addLayout(vBoxTreeButtsLayoutLeft)
        hBoxTreeButtsLayout.addLayout(vBoxTreeButtsLayoutRight)
        vBoxDFlayout.addLayout(hBoxTreeButtsLayout)
        self.dewarTreeFrame.setLayout(vBoxDFlayout)
        splitter1.addWidget(self.dewarTreeFrame)
        splitter11 = QtWidgets.QSplitter(Qt.Horizontal)
        self.mainSetupFrame = QFrame()
        self.mainSetupFrame.setFixedHeight(890)
        vBoxMainSetup = QtWidgets.QVBoxLayout()
        self.mainToolBox = QtWidgets.QToolBox()
        self.mainToolBox.setMinimumWidth(750)
        self.mainColFrame = QFrame()
        vBoxMainColLayout = QtWidgets.QVBoxLayout()
        colParamsGB = QtWidgets.QGroupBox()
        colParamsGB.setTitle("Acquisition")
        vBoxColParams1 = QtWidgets.QVBoxLayout()
        hBoxColParams1 = QtWidgets.QHBoxLayout()
        colStartLabel = QtWidgets.QLabel("Oscillation Start:")
        colStartLabel.setFixedWidth(140)
        colStartLabel.setAlignment(QtCore.Qt.AlignCenter)
        self.osc_start_ledit = QtWidgets.QLineEdit()
        self.setGuiValues({"osc_start": "0.0"})
        self.osc_start_ledit.setFixedWidth(60)
        self.osc_start_ledit.setValidator(QtGui.QDoubleValidator())
        self.colEndLabel = QtWidgets.QLabel("Oscillation Range:")
        self.colEndLabel.setAlignment(QtCore.Qt.AlignCenter)
        self.colEndLabel.setFixedWidth(140)
        self.osc_end_ledit = QtWidgets.QLineEdit()
        self.setGuiValues({"osc_end": "180.0"})
        self.osc_end_ledit.setFixedWidth(60)
        self.osc_end_ledit.setValidator(QtGui.QDoubleValidator())
        self.osc_end_ledit.textChanged[str].connect(
            functools.partial(self.totalExpChanged, "oscEnd")
        )
        if daq_utils.beamline == "fmx":
            self.osc_end_ledit.textChanged.connect(self.calcLifetimeCB)
        if daq_utils.beamline != "nyx":
            hBoxColParams1.addWidget(colStartLabel)
            hBoxColParams1.addWidget(self.osc_start_ledit)
            hBoxColParams1.addWidget(self.colEndLabel)
            hBoxColParams1.addWidget(self.osc_end_ledit)
        hBoxColParams2 = QtWidgets.QHBoxLayout()
        colRangeLabel = QtWidgets.QLabel("Oscillation Width:")
        colRangeLabel.setFixedWidth(140)
        colRangeLabel.setAlignment(QtCore.Qt.AlignCenter)
        self.osc_range_ledit = QtWidgets.QLineEdit()
        self.osc_range_ledit.setFixedWidth(60)
        self.osc_range_ledit.setValidator(QtGui.QDoubleValidator(0.001, 3600, 3))
        self.stillModeCheckBox = QCheckBox("Stills")
        self.stillModeCheckBox.setEnabled(False)
        if self.stillModeStatePV.get():
            self.stillModeCheckBox.setChecked(True)
            self.setGuiValues({"osc_range": "0.0"})
            self.osc_range_ledit.setEnabled(False)
        else:
            self.stillModeCheckBox.setChecked(False)
            self.osc_range_ledit.setEnabled(True)
        colExptimeLabel = QtWidgets.QLabel("ExposureTime:")
        self.stillModeCheckBox.clicked.connect(self.stillModeUserPushCB)
        self.osc_range_ledit.textChanged[str].connect(
            functools.partial(self.totalExpChanged, "oscRange")
        )
        colExptimeLabel.setFixedWidth(140)
        colExptimeLabel.setAlignment(QtCore.Qt.AlignCenter)
        self.exp_time_ledit = QtWidgets.QLineEdit()
        self.exp_time_ledit.setFixedWidth(60)
        self.exp_time_ledit.textChanged[str].connect(self.totalExpChanged)
        self.exp_time_ledit.setValidator(
            QtGui.QDoubleValidator(
                VALID_EXP_TIMES[daq_utils.beamline]["min"],
                VALID_EXP_TIMES[daq_utils.beamline]["max"],
                VALID_EXP_TIMES[daq_utils.beamline]["digits"],
            )
        )
        self.exp_time_ledit.textChanged.connect(self.checkEntryState)
        #hBoxColParams2.addWidget(colRangeLabel)
        #hBoxColParams2.addWidget(self.osc_range_ledit)

        #hBoxColParams2.addWidget(colExptimeLabel)
        #hBoxColParams2.addWidget(self.exp_time_ledit)
        hBoxColParams25 = QtWidgets.QHBoxLayout()
        #hBoxColParams25.addWidget(self.stillModeCheckBox)
        totalExptimeLabel = QtWidgets.QLabel("Total Exposure Time (s):")
        totalExptimeLabel.setFixedWidth(155)
        totalExptimeLabel.setAlignment(QtCore.Qt.AlignCenter)
        self.totalExptime_ledit = QtWidgets.QLineEdit()
        self.totalExptime_ledit.setReadOnly(True)
        self.totalExptime_ledit.setFrame(False)
        self.totalExptime_ledit.setFixedWidth(60)
        self.totalExptime_ledit.setValidator(
            QtGui.QDoubleValidator(
                VALID_TOTAL_EXP_TIMES[daq_utils.beamline]["min"],
                VALID_TOTAL_EXP_TIMES[daq_utils.beamline]["max"],
                VALID_TOTAL_EXP_TIMES[daq_utils.beamline]["digits"],
            )
        )
        self.totalExptime_ledit.textChanged.connect(self.checkEntryState)

        sampleLifetimeLabel = QtWidgets.QLabel("Estimated Sample Lifetime (s): ")
        if daq_utils.beamline == "amx":
            self.sampleLifetimeReadback = QtEpicsPVLabel(
                daq_utils.pvLookupDict["sampleLifetime"], self, 70, 2
            )
            self.sampleLifetimeReadback_ledit = self.sampleLifetimeReadback.getEntry()
        else:
            calcLifetimeButton = QtWidgets.QPushButton("Calc. Lifetime")
            calcLifetimeButton.clicked.connect(self.calcLifetimeCB)
            self.sampleLifetimeReadback_ledit = QtWidgets.QLabel()
            self.calcLifetimeCB()
        #hBoxColParams25.addWidget(totalExptimeLabel)
        #hBoxColParams25.addWidget(self.totalExptime_ledit)
        # if (daq_utils.beamline == "fmx"):
        #  hBoxColParams25.addWidget(calcLifetimeButton)
        #hBoxColParams25.addWidget(sampleLifetimeLabel)
        #hBoxColParams25.addWidget(self.sampleLifetimeReadback_ledit)
        hBoxColParams22 = QtWidgets.QHBoxLayout()
        if daq_utils.beamline in ("fmx", "nyx"):
            if getBlConfig("attenType") == "RI":
                self.transmissionReadback = QtEpicsPVLabel(
                    daq_utils.pvLookupDict["RI_Atten_SP"], self, 60, 3
                )
                self.transmissionSetPoint = QtEpicsPVEntry(
                    daq_utils.pvLookupDict["RI_Atten_SP"], self, 60, 3
                )
                colTransmissionLabel = QtWidgets.QLabel("Transmission (RI) (0.0-1.0):")
            else:
                self.transmissionReadback = QtEpicsPVLabel(
                    daq_utils.pvLookupDict["transmissionRBV"], self, 60, 3
                )
                self.transmissionSetPoint = QtEpicsPVEntry(
                    daq_utils.pvLookupDict["transmissionSet"], self, 60, 3
                )
                colTransmissionLabel = QtWidgets.QLabel("Transmission (BCU) (0.0-1.0):")
        else:
            self.transmissionReadback = QtEpicsPVLabel(
                daq_utils.pvLookupDict["transmissionRBV"], self, 60, 3
            )
            self.transmissionSetPoint = QtEpicsPVEntry(
                daq_utils.pvLookupDict["transmissionSet"], self, 60, 3
            )
            colTransmissionLabel = QtWidgets.QLabel("Transmission (0.0-1.0):")
        self.transmissionReadback_ledit = self.transmissionReadback.getEntry()

        colTransmissionLabel.setAlignment(QtCore.Qt.AlignCenter)
        colTransmissionLabel.setFixedWidth(190)

        transmisionSPLabel = QtWidgets.QLabel("SetPoint:")

        self.transmission_ledit = self.transmissionSetPoint.getEntry()
        self.transmission_ledit.setValidator(
            QtGui.QDoubleValidator(
                VALID_TRANSMISSION[daq_utils.beamline]["min"],
                VALID_TRANSMISSION[daq_utils.beamline]["max"],
                VALID_TRANSMISSION[daq_utils.beamline]["digits"],
            )
        )
        self.setGuiValues({"transmission": getBlConfig("stdTrans")})
        self.transmission_ledit.returnPressed.connect(self.setTransCB)
        if daq_utils.beamline == "fmx":
            self.transmission_ledit.textChanged.connect(self.calcLifetimeCB)
        setTransButton = QtWidgets.QPushButton("Set Trans")
        setTransButton.clicked.connect(self.setTransCB)
        beamsizeLabel = QtWidgets.QLabel("BeamSize:")
        if daq_utils.beamline == "nyx":
            # beamSizeOptionList = self.aperture.get_diameter_list() PV not working, needs investigation
            beamSizeOptionList = ["10", "20", "30", "50", "100"]
            current_index = self.aperture.current_index.get()
        else:
            beamSizeOptionList = ["V0H0", "V0H1", "V1H0", "V1H1"]
            current_index = int(self.beamSize_pv.get())
        self.beamsizeComboBox = QtWidgets.QComboBox(self)
        self.beamsizeComboBox.addItems(beamSizeOptionList)
        self.beamsizeComboBox.setCurrentIndex(current_index)
        self.beamsizeComboBox.activated[str].connect(self.beamsizeComboActivatedCB)
        if daq_utils.beamline == "amx" or self.energy_pv.get() < 9000:
            self.beamsizeComboBox.setEnabled(False)
        hBoxColParams3 = QtWidgets.QHBoxLayout()
        colEnergyLabel = QtWidgets.QLabel("Energy (eV):")
        colEnergyLabel.setAlignment(QtCore.Qt.AlignCenter)
        self.energyMotorEntry = QtEpicsPVLabel(
            daq_utils.motor_dict["energy"] + ".RBV", self, 70, 2
        )
        self.energyReadback = self.energyMotorEntry.getEntry()
        energySPLabel = QtWidgets.QLabel("SetPoint:")
        self.energyMoveLedit = QtEpicsPVEntry(
            daq_utils.motor_dict["energy"] + ".VAL", self, 75, 2
        )
        self.energy_ledit = self.energyMoveLedit.getEntry()
        self.energy_ledit.setValidator(QtGui.QDoubleValidator())
        self.energy_ledit.returnPressed.connect(self.moveEnergyMaxDeltaCB)
        moveEnergyButton = QtWidgets.QPushButton("Move Energy")
        moveEnergyButton.clicked.connect(self.moveEnergyCB)
<<<<<<< HEAD
        #hBoxColParams3.addWidget(colEnergyLabel)
        #hBoxColParams3.addWidget(self.energyReadback)
        #hBoxColParams3.addWidget(energySPLabel)
        #hBoxColParams3.addWidget(self.energy_ledit)
        #hBoxColParams22.addWidget(colTransmissionLabel)
        #hBoxColParams22.addWidget(self.transmissionReadback_ledit)
        #hBoxColParams22.addWidget(transmisionSPLabel)
        #hBoxColParams22.addWidget(self.transmission_ledit)
        #hBoxColParams22.insertSpacing(5, 100)
        #hBoxColParams22.addWidget(beamsizeLabel)
        #hBoxColParams22.addWidget(self.beamsizeComboBox)
=======
        hBoxColParams3.addWidget(colEnergyLabel)
        hBoxColParams3.addWidget(self.energyReadback)
        hBoxColParams3.addWidget(energySPLabel)
        if daq_utils.beamline == "fmx":
            if getBlConfig(SET_ENERGY_CHECK):
                hBoxColParams3.addWidget(moveEnergyButton)
            else:
                hBoxColParams3.addWidget(self.energy_ledit)
        else:
            hBoxColParams3.addWidget(self.energy_ledit)

        hBoxColParams22.addWidget(colTransmissionLabel)
        hBoxColParams22.addWidget(self.transmissionReadback_ledit)
        hBoxColParams22.addWidget(transmisionSPLabel)
        hBoxColParams22.addWidget(self.transmission_ledit)
        hBoxColParams22.insertSpacing(5, 100)
        hBoxColParams22.addWidget(beamsizeLabel)
        hBoxColParams22.addWidget(self.beamsizeComboBox)
>>>>>>> 0754ebfe
        hBoxColParams4 = QtWidgets.QHBoxLayout()
        colBeamWLabel = QtWidgets.QLabel("Beam Width:")
        colBeamWLabel.setFixedWidth(140)
        colBeamWLabel.setAlignment(QtCore.Qt.AlignCenter)
        self.beamWidth_ledit = QtWidgets.QLineEdit()
        self.beamWidth_ledit.setFixedWidth(60)
        self.beamWidth_ledit.setText(getBlConfig("screen_default_beamWidth"))
        colBeamHLabel = QtWidgets.QLabel("Beam Height:")
        colBeamHLabel.setFixedWidth(140)
        colBeamHLabel.setAlignment(QtCore.Qt.AlignCenter)
        self.beamHeight_ledit = QtWidgets.QLineEdit()
        self.beamHeight_ledit.setFixedWidth(60)
        self.beamHeight_ledit.setText(getBlConfig("screen_default_beamHeight"))
        hBoxColParams4.addWidget(colBeamWLabel)
        hBoxColParams4.addWidget(self.beamWidth_ledit)
        hBoxColParams4.addWidget(colBeamHLabel)
        hBoxColParams4.addWidget(self.beamHeight_ledit)
        hBoxColParams5 = QtWidgets.QHBoxLayout()
        colResoLabel = QtWidgets.QLabel("Edge Resolution:")
        colResoLabel.setAlignment(QtCore.Qt.AlignCenter)
        self.resolution_ledit = QtWidgets.QLineEdit()
        self.resolution_ledit.setFixedWidth(60)
        self.resolution_ledit.setValidator(QtGui.QDoubleValidator())
        self.resolution_ledit.textEdited[str].connect(self.resoTextChanged)
        if daq_utils.beamline == "nyx":
            self.resolution_ledit.setEnabled(False)
        detDistLabel = QtWidgets.QLabel("Detector Dist.")
        #detDistLabel.setAlignment(QtCore.Qt.AlignCenter)
        detDistRBLabel = QtWidgets.QLabel("Readback:")
        self.detDistRBVLabel = QtEpicsPVLabel(
            daq_utils.motor_dict["detectorDist"] + ".RBV", self, 70
        )
        self.detDistTextChanged(self.detDistRBVLabel.getEntry().text())
        detDistSPLabel = QtWidgets.QLabel("SetPoint:")
        self.detDistMotorEntry = QtEpicsPVEntry(
            daq_utils.motor_dict["detectorDist"] + ".VAL", self, 70, 2
        )
        self.detDistMotorEntry.getEntry().setValidator(
            QtGui.QDoubleValidator(
                VALID_DET_DIST[daq_utils.beamline]["min"],
                VALID_DET_DIST[daq_utils.beamline]["max"],
                VALID_DET_DIST[daq_utils.beamline]["digits"],
            )
        )
        self.detDistMotorEntry.getEntry().textChanged[str].connect(
            self.detDistTextChanged
        )
        self.detDistMotorEntry.getEntry().textChanged[str].connect(self.checkEntryState)
        self.detDistMotorEntry.getEntry().returnPressed.connect(self.moveDetDistCB)
        self.moveDetDistButton = QtWidgets.QPushButton("Move Detector")
        self.moveDetDistButton.clicked.connect(self.moveDetDistCB)
        #hBoxColParams3.addWidget(detDistLabel)
        #hBoxColParams3.addWidget(self.detDistRBVLabel.getEntry())
        #hBoxColParams3.addWidget(detDistSPLabel)
        #hBoxColParams3.addWidget(self.detDistMotorEntry.getEntry())
        hBoxColParams6 = QtWidgets.QHBoxLayout()
        hBoxColParams6.setAlignment(QtCore.Qt.AlignLeft)
        hBoxColParams7 = QtWidgets.QHBoxLayout()
        hBoxColParams7.setAlignment(QtCore.Qt.AlignLeft)
        centeringLabel = QtWidgets.QLabel("Sample Centering:")
        centeringLabel.setFixedWidth(140)
        centeringOptionList = ["Interactive", "AutoLoop", "AutoRaster", "Testing"]
        self.centeringComboBox = QtWidgets.QComboBox(self)
        self.centeringComboBox.addItems(centeringOptionList)
        protoLabel = QtWidgets.QLabel("Protocol:")
        font = QtGui.QFont()
        font.setBold(True)
        protoLabel.setFont(font)
        protoLabel.setAlignment(QtCore.Qt.AlignCenter)
        self.protoRadioGroup = QtWidgets.QButtonGroup()
        self.protoStandardRadio = QtWidgets.QRadioButton("standard")
        self.protoStandardRadio.setChecked(True)
        self.protoStandardRadio.toggled.connect(
            functools.partial(self.protoRadioToggledCB, "standard")
        )
        self.protoStandardRadio.pressed.connect(
            functools.partial(self.protoRadioToggledCB, "standard")
        )
        self.protoRadioGroup.addButton(self.protoStandardRadio)
        self.protoRasterRadio = QtWidgets.QRadioButton("raster")
        self.protoRasterRadio.toggled.connect(
            functools.partial(self.protoRadioToggledCB, "raster")
        )
        self.protoRasterRadio.pressed.connect(
            functools.partial(self.protoRadioToggledCB, "raster")
        )
        self.protoRadioGroup.addButton(self.protoRasterRadio)
        self.protoVectorRadio = QtWidgets.QRadioButton("vector")
        self.protoRasterRadio.toggled.connect(
            functools.partial(self.protoRadioToggledCB, "vector")
        )
        self.protoRasterRadio.pressed.connect(
            functools.partial(self.protoRadioToggledCB, "vector")
        )
        self.protoRadioGroup.addButton(self.protoVectorRadio)
        self.protoOtherRadio = QtWidgets.QRadioButton("other")
        self.protoOtherRadio.setEnabled(False)
        self.protoRadioGroup.addButton(self.protoOtherRadio)
        if daq_utils.beamline == "nyx":
            protoOptionList = ["standard","raster","vector"] # these should probably come from db

        else:
            protoOptionList = [
                "standard",
                "raster",
                "vector",
                "burn",
                "rasterScreen",
                "stepRaster",
                "stepVector",
                "multiCol",
                "characterize",
                "ednaCol",
            ]  # these should probably come from db
        self.protoComboBox = QtWidgets.QComboBox(self)
        self.protoComboBox.addItems(protoOptionList)
        self.protoComboBox.activated[str].connect(self.protoComboActivatedCB)
        hBoxColParams6.addWidget(protoLabel)
        hBoxColParams6.addWidget(self.protoStandardRadio)
        hBoxColParams6.addWidget(self.protoRasterRadio)
        hBoxColParams6.addWidget(self.protoVectorRadio)
        hBoxColParams6.addWidget(self.protoComboBox)
        hBoxColParams7.addWidget(centeringLabel)
        hBoxColParams7.addWidget(self.centeringComboBox)
        #hBoxColParams7.addWidget(colResoLabel)
        #hBoxColParams7.addWidget(self.resolution_ledit)
        self.processingOptionsFrame = QFrame()
        self.hBoxProcessingLayout1 = QtWidgets.QHBoxLayout()
        self.hBoxProcessingLayout1.setAlignment(QtCore.Qt.AlignLeft)
        procOptionLabel = QtWidgets.QLabel("Processing Options:")
        procOptionLabel.setFixedWidth(200)
        self.autoProcessingCheckBox = QCheckBox("AutoProcessing On")
        self.autoProcessingCheckBox.setChecked(True)
        self.autoProcessingCheckBox.stateChanged.connect(self.autoProcessingCheckCB)
        self.fastEPCheckBox = QCheckBox("FastEP")
        self.fastEPCheckBox.setChecked(False)
        self.fastEPCheckBox.setEnabled(False)
        self.dimpleCheckBox = QCheckBox("Dimple")
        self.dimpleCheckBox.setChecked(True)
        self.xia2CheckBox = QCheckBox("Xia2")
        self.xia2CheckBox.setChecked(False)
        self.hBoxProcessingLayout1.addWidget(self.autoProcessingCheckBox)
        self.hBoxProcessingLayout1.addWidget(self.fastEPCheckBox)
        self.hBoxProcessingLayout1.addWidget(self.dimpleCheckBox)
        self.processingOptionsFrame.setLayout(self.hBoxProcessingLayout1)
        self.rasterParamsFrame = QFrame()
        self.vBoxRasterParams = QtWidgets.QVBoxLayout()
        self.hBoxRasterLayout1 = QtWidgets.QHBoxLayout()
        self.hBoxRasterLayout1.setAlignment(QtCore.Qt.AlignLeft)
        self.hBoxRasterLayout2 = QtWidgets.QHBoxLayout()
        self.hBoxRasterLayout2.setAlignment(QtCore.Qt.AlignLeft)
        rasterStepLabel = QtWidgets.QLabel("Raster Step")
        rasterStepLabel.setFixedWidth(110)
        self.rasterStepEdit = QtWidgets.QLineEdit(str(self.rasterStepDefs["Coarse"]))
        self.rasterStepEdit.textChanged[str].connect(self.rasterStepChanged)
        self.rasterStepEdit.setFixedWidth(60)
        self.rasterStepEdit.setText("20")
        self.rasterGrainRadioGroup = QtWidgets.QButtonGroup()
        self.rasterGrainCoarseRadio = QtWidgets.QRadioButton("Coarse")
        self.rasterGrainCoarseRadio.setChecked(False)
        self.rasterGrainCoarseRadio.toggled.connect(
            functools.partial(self.rasterGrainToggledCB, "Coarse")
        )
        self.rasterGrainRadioGroup.addButton(self.rasterGrainCoarseRadio)
        self.rasterGrainFineRadio = QtWidgets.QRadioButton("Fine")
        self.rasterGrainFineRadio.setChecked(False)
        self.rasterGrainFineRadio.toggled.connect(
            functools.partial(self.rasterGrainToggledCB, "Fine")
        )
        self.rasterGrainRadioGroup.addButton(self.rasterGrainFineRadio)
        self.rasterGrainVFineRadio = QtWidgets.QRadioButton("VFine")
        self.rasterGrainVFineRadio.setChecked(False)
        self.rasterGrainVFineRadio.toggled.connect(
            functools.partial(self.rasterGrainToggledCB, "VFine")
        )
        self.rasterGrainRadioGroup.addButton(self.rasterGrainVFineRadio)
        self.rasterGrainCustomRadio = QtWidgets.QRadioButton("Custom")
        self.rasterGrainCustomRadio.setChecked(True)
        self.rasterGrainCustomRadio.toggled.connect(
            functools.partial(self.rasterGrainToggledCB, "Custom")
        )
        self.rasterGrainRadioGroup.addButton(self.rasterGrainCustomRadio)
        rasterEvalLabel = QtWidgets.QLabel("Raster\nEvaluate By:")
        rasterEvalOptionList = ["Spot Count", "Resolution", "Intensity"]
        self.rasterEvalComboBox = QtWidgets.QComboBox(self)
        self.rasterEvalComboBox.addItems(rasterEvalOptionList)
        self.rasterEvalComboBox.setCurrentIndex(
            db_lib.beamlineInfo(daq_utils.beamline, "rasterScoreFlag")["index"]
        )
        self.rasterEvalComboBox.activated[str].connect(self.rasterEvalComboActivatedCB)
        self.hBoxRasterLayout1.addWidget(rasterStepLabel)
        self.hBoxRasterLayout1.addWidget(self.rasterStepEdit)
        self.hBoxRasterLayout1.addWidget(self.rasterGrainCoarseRadio)
        self.hBoxRasterLayout1.addWidget(self.rasterGrainFineRadio)
        self.hBoxRasterLayout1.addWidget(self.rasterGrainVFineRadio)
        self.hBoxRasterLayout1.addWidget(self.rasterGrainCustomRadio)
        self.hBoxRasterLayout1.addWidget(rasterEvalLabel)
        self.hBoxRasterLayout1.addWidget(self.rasterEvalComboBox)
        self.vBoxRasterParams.addLayout(self.hBoxRasterLayout1)
        self.vBoxRasterParams.addLayout(self.hBoxRasterLayout2)
        self.rasterParamsFrame.setLayout(self.vBoxRasterParams)
        self.multiColParamsFrame = (
            QFrame()
        )  # something for criteria to decide on which hotspots to collect on for multi-xtal
        self.hBoxMultiColParamsLayout1 = QtWidgets.QHBoxLayout()
        self.hBoxMultiColParamsLayout1.setAlignment(QtCore.Qt.AlignLeft)
        multiColCutoffLabel = QtWidgets.QLabel("Diffraction Cutoff")
        multiColCutoffLabel.setFixedWidth(110)
        self.multiColCutoffEdit = QtWidgets.QLineEdit(
            "320"
        )  # may need to store this in DB at some point, it's a silly number for now
        self.multiColCutoffEdit.setFixedWidth(60)
        self.hBoxMultiColParamsLayout1.addWidget(multiColCutoffLabel)
        self.hBoxMultiColParamsLayout1.addWidget(self.multiColCutoffEdit)
        self.multiColParamsFrame.setLayout(self.hBoxMultiColParamsLayout1)
        self.characterizeParamsFrame = QFrame()
        vBoxCharacterizeParams1 = QtWidgets.QVBoxLayout()
        self.hBoxCharacterizeLayout1 = QtWidgets.QHBoxLayout()
        self.characterizeTargetLabel = QtWidgets.QLabel("Characterization Targets")
        characterizeResoLabel = QtWidgets.QLabel("Resolution")
        characterizeResoLabel.setAlignment(QtCore.Qt.AlignCenter)
        self.characterizeResoEdit = QtWidgets.QLineEdit("3.0")
        characterizeISIGLabel = QtWidgets.QLabel("I/Sigma")
        characterizeISIGLabel.setAlignment(QtCore.Qt.AlignCenter)
        self.characterizeISIGEdit = QtWidgets.QLineEdit("2.0")
        self.characterizeAnomCheckBox = QCheckBox("Anomolous")
        self.characterizeAnomCheckBox.setChecked(False)
        self.hBoxCharacterizeLayout2 = QtWidgets.QHBoxLayout()
        characterizeCompletenessLabel = QtWidgets.QLabel("Completeness")
        characterizeCompletenessLabel.setAlignment(QtCore.Qt.AlignCenter)
        self.characterizeCompletenessEdit = QtWidgets.QLineEdit("0.99")
        characterizeMultiplicityLabel = QtWidgets.QLabel("Multiplicity")
        characterizeMultiplicityLabel.setAlignment(QtCore.Qt.AlignCenter)
        self.characterizeMultiplicityEdit = QtWidgets.QLineEdit("auto")
        characterizeDoseLimitLabel = QtWidgets.QLabel("Dose Limit")
        characterizeDoseLimitLabel.setAlignment(QtCore.Qt.AlignCenter)
        self.characterizeDoseLimitEdit = QtWidgets.QLineEdit("100")
        characterizeSpaceGroupLabel = QtWidgets.QLabel("Space Group")
        characterizeSpaceGroupLabel.setAlignment(QtCore.Qt.AlignCenter)
        self.characterizeSpaceGroupEdit = QtWidgets.QLineEdit("P1")
        self.hBoxCharacterizeLayout1.addWidget(characterizeResoLabel)
        self.hBoxCharacterizeLayout1.addWidget(self.characterizeResoEdit)
        self.hBoxCharacterizeLayout1.addWidget(characterizeISIGLabel)
        self.hBoxCharacterizeLayout1.addWidget(self.characterizeISIGEdit)
        self.hBoxCharacterizeLayout1.addWidget(characterizeSpaceGroupLabel)
        self.hBoxCharacterizeLayout1.addWidget(self.characterizeSpaceGroupEdit)
        self.hBoxCharacterizeLayout1.addWidget(self.characterizeAnomCheckBox)
        self.hBoxCharacterizeLayout2.addWidget(characterizeCompletenessLabel)
        self.hBoxCharacterizeLayout2.addWidget(self.characterizeCompletenessEdit)
        self.hBoxCharacterizeLayout2.addWidget(characterizeMultiplicityLabel)
        self.hBoxCharacterizeLayout2.addWidget(self.characterizeMultiplicityEdit)
        self.hBoxCharacterizeLayout2.addWidget(characterizeDoseLimitLabel)
        self.hBoxCharacterizeLayout2.addWidget(self.characterizeDoseLimitEdit)
        vBoxCharacterizeParams1.addWidget(self.characterizeTargetLabel)
        vBoxCharacterizeParams1.addLayout(self.hBoxCharacterizeLayout1)
        vBoxCharacterizeParams1.addLayout(self.hBoxCharacterizeLayout2)
        self.characterizeParamsFrame.setLayout(vBoxCharacterizeParams1)
        self.vectorParamsFrame = QFrame()
        hBoxVectorLayout1 = QtWidgets.QHBoxLayout()
        setVectorStartButton = QtWidgets.QPushButton("Vector\nStart")
        setVectorStartButton.setStyleSheet("background-color: blue")
        setVectorStartButton.clicked.connect(
            lambda: self.setVectorPointCB("vectorStart")
        )
        setVectorEndButton = QtWidgets.QPushButton("Vector\nEnd")
        setVectorEndButton.setStyleSheet("background-color: red")
        setVectorEndButton.clicked.connect(lambda: self.setVectorPointCB("vectorEnd"))
        self.vecLine = None
        vectorFPPLabel = QtWidgets.QLabel("Number of Wedges")
        self.vectorFPP_ledit = QtWidgets.QLineEdit("1")
        self.vectorFPP_ledit.setValidator(QIntValidator(self))
        vecLenLabel = QtWidgets.QLabel("    Length(microns):")
        self.vecLenLabelOutput = QtWidgets.QLabel("---")
        vecSpeedLabel = QtWidgets.QLabel("    Speed(microns/s):")
        self.vecSpeedLabelOutput = QtWidgets.QLabel("---")
        hBoxVectorLayout1.addWidget(setVectorStartButton)
        hBoxVectorLayout1.addWidget(setVectorEndButton)
        hBoxVectorLayout1.addWidget(vectorFPPLabel)
        hBoxVectorLayout1.addWidget(self.vectorFPP_ledit)
        hBoxVectorLayout1.addWidget(vecLenLabel)
        hBoxVectorLayout1.addWidget(self.vecLenLabelOutput)
        hBoxVectorLayout1.addWidget(vecSpeedLabel)
        hBoxVectorLayout1.addWidget(self.vecSpeedLabelOutput)
        self.vectorParamsFrame.setLayout(hBoxVectorLayout1)
        vBoxColParams1.addLayout(hBoxColParams1)
        vBoxColParams1.addLayout(hBoxColParams2)
        vBoxColParams1.addLayout(hBoxColParams25)
        vBoxColParams1.addLayout(hBoxColParams22)
        vBoxColParams1.addLayout(hBoxColParams3)
        #vBoxColParams1.addLayout(hBoxColParams7)
        #vBoxColParams1.addLayout(hBoxColParams6)
        #vBoxColParams1.addWidget(self.rasterParamsFrame)
        #vBoxColParams1.addWidget(self.multiColParamsFrame)
        #vBoxColParams1.addWidget(self.vectorParamsFrame)
        #vBoxColParams1.addWidget(self.characterizeParamsFrame)
        #vBoxColParams1.addWidget(self.processingOptionsFrame)
        mikesGB = QtWidgets.QGroupBox()
        mikesGB.setTitle("Acquisition")
       
        paramSubspace = QtWidgets.QGridLayout()

        #paramSubspace.setColumnMinimumWidth(0, 140) 
        #paramSubspace.setColumnMinimumWidth(1, 90) 
        #paramSubspace.setColumnMinimumWidth(2, 140) 
        #paramSubspace.setColumnMinimumWidth(3, 90) 
        #paramSubspace.setColumnMinimumWidth(4, 90)
        #paramSubspace.setColumnStretch(1) learn about stretch factor and then update        
       
       
        # Parameter Collection Column 1, Labels
        colStartLabel.setAlignment(QtCore.Qt.AlignLeft)
        paramSubspace.addWidget(colStartLabel,1,0, alignment=QtCore.Qt.AlignLeft)
        self.colEndLabel.setAlignment(QtCore.Qt.AlignLeft)
        paramSubspace.addWidget(self.colEndLabel,2,0, alignment=QtCore.Qt.AlignLeft) 
        colRangeLabel.setAlignment(QtCore.Qt.AlignLeft)
        paramSubspace.addWidget(colRangeLabel,0,0, alignment=QtCore.Qt.AlignLeft)
        colExptimeLabel.setAlignment(QtCore.Qt.AlignLeft)
        paramSubspace.addWidget(colExptimeLabel,3,0, alignment=QtCore.Qt.AlignLeft)
        totalExptimeLabel.setAlignment(QtCore.Qt.AlignLeft)
        paramSubspace.addWidget(totalExptimeLabel,4,0, alignment=QtCore.Qt.AlignLeft)
        # Parameter Collection Column 2, Input Boxes  
        paramSubspace.addWidget(self.osc_start_ledit,1,1, alignment=QtCore.Qt.AlignLeft)
        paramSubspace.addWidget(self.osc_end_ledit,2,1, alignment=QtCore.Qt.AlignLeft)
        paramSubspace.addWidget(self.osc_range_ledit,0,1, alignment=QtCore.Qt.AlignLeft)
        paramSubspace.addWidget(self.exp_time_ledit,3,1, alignment=QtCore.Qt.AlignLeft)
        paramSubspace.addWidget(self.totalExptime_ledit,4,1, alignment=QtCore.Qt.AlignLeft)
        # Parameter Collection Column 3, Labels
        paramSubspace.addWidget(detDistLabel,0,2, alignment=QtCore.Qt.AlignLeft)
        paramSubspace.addWidget(colResoLabel,1,2, alignment=QtCore.Qt.AlignLeft)
        #paramSubspace.addWidget(detDistSPLabel,1,2, alignment=QtCore.Qt.AlignLeft)
        #hBoxColParams7.addWidget(colResoLabel)
        paramSubspace.addWidget(colEnergyLabel,2,2, alignment=QtCore.Qt.AlignLeft)
        #paramSubspace.addWidget(energySPLabel,3,2, alignment=QtCore.Qt.AlignLeft)
        colTransmissionLabel.setAlignment(QtCore.Qt.AlignLeft)
        paramSubspace.addWidget(colTransmissionLabel,3,2, alignment=QtCore.Qt.AlignLeft)
        transmisionSPLabel.setAlignment(QtCore.Qt.AlignLeft)
        #paramSubspace.addWidget(transmisionSPLabel,3,2, alignment=QtCore.Qt.AlignLeft)
        paramSubspace.addWidget(beamsizeLabel,4,2, alignment=QtCore.Qt.AlignLeft)
        # Parameter Collection Column 4, Input Boxes
        paramSubspace.addWidget(self.detDistMotorEntry.getEntry(),0,3, alignment=QtCore.Qt.AlignLeft)
        paramSubspace.addWidget(self.resolution_ledit,1,3, alignment=QtCore.Qt.AlignLeft)
        #hBoxColParams7.addWidget(self.resolution_ledit)
        paramSubspace.addWidget(self.energy_ledit,2,3, alignment=QtCore.Qt.AlignLeft)
        paramSubspace.addWidget(self.transmission_ledit,3,3, alignment=QtCore.Qt.AlignLeft)
        paramSubspace.addWidget(self.beamsizeComboBox,4,3, alignment=QtCore.Qt.AlignLeft)
        # Param Collection Column 5, RBV  
        paramSubspace.addWidget(self.energyReadback,2,4, alignment=QtCore.Qt.AlignLeft)
        paramSubspace.addWidget(self.detDistRBVLabel.getEntry(),0,4, alignment=QtCore.Qt.AlignLeft)
        paramSubspace.addWidget(self.transmissionReadback_ledit,3,4, alignment=QtCore.Qt.AlignLeft)

        improvedParamSpacing = QtWidgets.QVBoxLayout()
        improvedParamSpacing.addWidget(self.stillModeCheckBox)
        improvedParamSpacing.addLayout(paramSubspace)
        improvedParamSpacing.addLayout(hBoxColParams7)
        improvedParamSpacing.addLayout(hBoxColParams6)
        improvedParamSpacing.addWidget(self.rasterParamsFrame)
        improvedParamSpacing.addWidget(self.multiColParamsFrame)
        improvedParamSpacing.addWidget(self.vectorParamsFrame)
        improvedParamSpacing.addWidget(self.characterizeParamsFrame)
        improvedParamSpacing.addWidget(self.processingOptionsFrame)
        mikesGB.setLayout(improvedParamSpacing)

        self.rasterParamsFrame.hide()
        self.multiColParamsFrame.hide()
        self.characterizeParamsFrame.hide()
        colParamsGB.setLayout(vBoxColParams1)
        self.dataPathGB = DataLocInfo(self)
        hBoxDisplayOptionLayout= QtWidgets.QHBoxLayout()        
        self.albulaDispCheckBox = QCheckBox("Display Data (Albula)")
        self.albulaDispCheckBox.setChecked(False)
        hBoxDisplayOptionLayout.addWidget(self.albulaDispCheckBox)
        #vBoxMainColLayout.addWidget(colParamsGB)
        vBoxMainColLayout.addWidget(mikesGB)

        vBoxMainColLayout.addWidget(self.dataPathGB)
        self.mainColFrame.setLayout(vBoxMainColLayout)
        self.mainToolBox.addItem(self.mainColFrame, "Collection Parameters")
        editSampleButton = QtWidgets.QPushButton("Apply Changes")
        editSampleButton.clicked.connect(self.editSelectedRequestsCB)
        cloneRequestButton = QtWidgets.QPushButton("Clone Raster Request")
        cloneRequestButton.clicked.connect(self.cloneRequestCB)
        hBoxPriorityLayout1 = QtWidgets.QHBoxLayout()
        priorityEditLabel = QtWidgets.QLabel("Priority Edit")
        priorityTopButton = QtWidgets.QPushButton("   >>   ")
        priorityUpButton = QtWidgets.QPushButton("   >    ")
        priorityDownButton = QtWidgets.QPushButton("   <    ")
        priorityBottomButton = QtWidgets.QPushButton("   <<   ")
        priorityTopButton.clicked.connect(self.topPriorityCB)
        priorityBottomButton.clicked.connect(self.bottomPriorityCB)
        priorityUpButton.clicked.connect(self.upPriorityCB)
        priorityDownButton.clicked.connect(self.downPriorityCB)
        hBoxPriorityLayout1.addWidget(priorityEditLabel)
        hBoxPriorityLayout1.addWidget(priorityBottomButton)
        hBoxPriorityLayout1.addWidget(priorityDownButton)
        hBoxPriorityLayout1.addWidget(priorityUpButton)
        hBoxPriorityLayout1.addWidget(priorityTopButton)
        queueSampleButton = QtWidgets.QPushButton("Add Requests to Queue")
        queueSampleButton.clicked.connect(self.addRequestsToAllSelectedCB)
        deleteSampleButton = QtWidgets.QPushButton("Delete Requests")
        deleteSampleButton.clicked.connect(
            functools.partial(self.dewarTree.deleteSelectedCB, 0)
        )
        editScreenParamsButton = QtWidgets.QPushButton("Edit Raster Params...")
        editScreenParamsButton.clicked.connect(self.editScreenParamsCB)
        vBoxMainSetup.addWidget(self.mainToolBox)
        vBoxMainSetup.addLayout(hBoxPriorityLayout1)
        vBoxMainSetup.addWidget(queueSampleButton)
        vBoxMainSetup.addWidget(editSampleButton)
        vBoxMainSetup.addWidget(cloneRequestButton)

        vBoxMainSetup.addWidget(editScreenParamsButton)
        self.mainSetupFrame.setLayout(vBoxMainSetup)
        self.VidFrame = QFrame()
        self.VidFrame.setFixedWidth(680)
        vBoxVidLayout = QtWidgets.QVBoxLayout()
        self.captureLowMag = None
        self.captureHighMag = None
        self.captureHighMagZoom = None
        self.captureLowMagZoom = None
        if daq_utils.has_xtalview:
            if self.zoom3FrameRatePV.get() != 0:
                _thread.start_new_thread(self.initVideo2, (0.25,))  # highMag
            if self.zoom4FrameRatePV.get() != 0:
                _thread.start_new_thread(
                    self.initVideo4, (0.25,)
                )  # this sets up highMagDigiZoom
            if self.zoom2FrameRatePV.get() != 0:
                _thread.start_new_thread(
                    self.initVideo3, (0.25,)
                )  # this sets up lowMagDigiZoom
            if self.zoom1FrameRatePV.get() != 0:
                #self.captureLowMag = cv2.VideoCapture(daq_utils.lowMagCamURL)
                logger.debug('lowMagCamURL: "' + daq_utils.lowMagCamURL + '"')

        #self.captureLowMag = cv2.VideoCapture(daq_utils.lowMagCamURL)
        self.capture = self.captureLowMag
        #self.frame_queue = Queue()
        #self.active_camera_threads = []
        self.timerSample = QTimer()
        #self.timerSample.timeout.connect(self.sampleFrameCB)
        #self.timerSample.timeout.connect(self.timerSampleRefresh)
        #self.timerSample.start(SAMPLE_TIMER_DELAY)

        self.centeringMarksList = []
        self.rasterList = []
        self.rasterDefList = []
        self.polyPointItems = []
        self.threeClickLines = []
        self.rasterPoly = None
        self.measureLine = None
        self.scene = QtWidgets.QGraphicsScene(0, 0, 640, 512, self)
        hBoxHutchVidsLayout = QtWidgets.QHBoxLayout()
        self.sceneHutchCorner = QtWidgets.QGraphicsScene(0, 0, 320, 180, self)
        self.sceneHutchTop = QtWidgets.QGraphicsScene(0, 0, 320, 180, self)
        self.scene.keyPressEvent = self.sceneKey
        self.view = QtWidgets.QGraphicsView(self.scene)
        self.viewHutchCorner = QtWidgets.QGraphicsView(self.sceneHutchCorner)
        self.viewHutchTop = QtWidgets.QGraphicsView(self.sceneHutchTop)
        self.pixmap_item = QtWidgets.QGraphicsPixmapItem(None)
        self.scene.addItem(self.pixmap_item)
        self.pixmap_item_HutchCorner = QtWidgets.QGraphicsPixmapItem(None)
        self.sceneHutchCorner.addItem(self.pixmap_item_HutchCorner)
        self.pixmap_item_HutchTop = QtWidgets.QGraphicsPixmapItem(None)
        self.sceneHutchTop.addItem(self.pixmap_item_HutchTop)

        self.pixmap_item.mousePressEvent = self.pixelSelect
        try:
            if QtGui.QColor.isValidColor(getBlConfig("defaultOverlayColor")):
                centerMarkBrush = QtGui.QBrush(
                    QtGui.QColor(getBlConfig("defaultOverlayColor"))
                )
            else:
                centerMarkBrush = QtGui.QBrush(QtCore.Qt.blue)
        except KeyError as e:
            logger.warning("No value found for defaultOverlayColor")
            centerMarkBrush = QtGui.QBrush(QtCore.Qt.blue)
        centerMarkPen = QtGui.QPen(centerMarkBrush, 2.0)
        self.centerMarker = QtWidgets.QGraphicsSimpleTextItem("+")
        self.centerMarker.setZValue(10.0)
        self.centerMarker.setBrush(centerMarkBrush)
        font = QtGui.QFont("DejaVu Sans Light", self.centerMarkerCharSize, weight=0)
        self.centerMarker.setFont(font)
        self.scene.addItem(self.centerMarker)
        self.centerMarker.setPos(
            self.getMD2BeamCenterX() - self.centerMarkerCharOffsetX,
            self.getMD2BeamCenterY() - self.centerMarkerCharOffsetY,
        )
        self.zoomRadioGroup = QtWidgets.QButtonGroup()
        self.zoom1Radio = QtWidgets.QRadioButton("Mag1")
        self.zoom1Radio.setChecked(True)
        self.zoom1Radio.toggled.connect(
            functools.partial(self.zoomLevelToggledCB, "Zoom1")
        )
        self.zoomRadioGroup.addButton(self.zoom1Radio)
        self.zoom2Radio = QtWidgets.QRadioButton("Mag2")
        self.zoom2Radio.toggled.connect(
            functools.partial(self.zoomLevelToggledCB, "Zoom2")
        )
        self.zoom3Radio = QtWidgets.QRadioButton("Mag3")
        self.zoom3Radio.toggled.connect(
            functools.partial(self.zoomLevelToggledCB, "Zoom3")
        )
        self.zoom4Radio = QtWidgets.QRadioButton("Mag4")
        self.zoom4Radio.toggled.connect(
            functools.partial(self.zoomLevelToggledCB, "Zoom4")
        )
        if daq_utils.sampleCameraCount >= 2:
            self.zoomRadioGroup.addButton(self.zoom2Radio)
            if daq_utils.sampleCameraCount >= 3:
                self.zoomRadioGroup.addButton(self.zoom3Radio)
                if daq_utils.sampleCameraCount >= 4:
                    self.zoomRadioGroup.addButton(self.zoom4Radio)
        else:
            self.zoomLevelComboBox = QtWidgets.QComboBox(self)
            self.zoomLevelComboBox.addItems(["1","2","3","4","5","6","7"])
            self.zoomLevelComboBox.activated[str].connect(self.zoomLevelComboActivatedCB)
            self.zoom1Radio.hide()
            self.zoom2Radio.hide()
            self.zoom3Radio.hide()
            self.zoom4Radio.hide()
            hBoxZoomLevelLayout = QtWidgets.QHBoxLayout()
            hBoxZoomLevelLayout.addWidget(self.zoomLevelComboBox)
            

        beamOverlayPen = QtGui.QPen(QtCore.Qt.red)
        self.tempBeamSizeXMicrons = 30
        self.tempBeamSizeYMicrons = 30
        self.beamSizeXPixels = self.screenXmicrons2pixels(self.tempBeamSizeXMicrons)
        self.beamSizeYPixels = self.screenYmicrons2pixels(self.tempBeamSizeYMicrons)
        self.overlayPosOffsetX = self.centerMarkerCharOffsetX - 1
        self.overlayPosOffsetY = self.centerMarkerCharOffsetY - 1
        self.beamSizeOverlay = QtWidgets.QGraphicsRectItem(
            self.centerMarker.x() - self.overlayPosOffsetX,
            self.centerMarker.y() - self.overlayPosOffsetY,
            self.beamSizeXPixels,
            self.beamSizeYPixels,
        )
        self.beamSizeOverlay.setPen(beamOverlayPen)
        self.scene.addItem(self.beamSizeOverlay)
        self.beamSizeOverlay.setVisible(False)
        self.beamSizeOverlay.setRect(
            self.overlayPosOffsetX + self.centerMarker.x() - (self.beamSizeXPixels / 2),
            self.overlayPosOffsetY + self.centerMarker.y() - (self.beamSizeYPixels / 2),
            self.beamSizeXPixels,
            self.beamSizeYPixels,
        )
        try:
            if QtGui.QColor.isValidColor(getBlConfig("defaultOverlayColor")):
                scaleBrush = QtGui.QBrush(
                    QtGui.QColor(getBlConfig("defaultOverlayColor"))
                )
            else:
                scaleBrush = QtGui.QBrush(QtCore.Qt.blue)
        except KeyError as e:
            logger.warning("No value found for defaultOverlayColor")
            scaleBrush = QtGui.QBrush(QtCore.Qt.blue)
        scalePen = QtGui.QPen(scaleBrush, 2.0)
        scaleTextPen = QtGui.QPen(scaleBrush, 1.0)
        self.imageScaleLineLen = 50
        self.imageScale = self.scene.addLine(
            10,
            daq_utils.screenPixY - 30,
            10 + self.imageScaleLineLen,
            daq_utils.screenPixY - 30,
            scalePen,
        )
        self.imageScaleText = self.scene.addSimpleText(
            "50 microns", font=QtGui.QFont("Times", 13)
        )
        self.imageScaleText.setPen(scaleTextPen)
        self.imageScaleText.setPos(10, 450)
        self.click_positions = []
        hBoxHutchVidsLayout.addWidget(self.viewHutchTop)
        hBoxHutchVidsLayout.addWidget(self.viewHutchCorner)
        vBoxVidLayout.addLayout(hBoxHutchVidsLayout)
        vBoxVidLayout.addWidget(self.view)
        hBoxSampleOrientationLayout = QtWidgets.QHBoxLayout()
        setDC2CPButton = QtWidgets.QPushButton("SetStart")
        setDC2CPButton.setFixedWidth(50)
        setDC2CPButton.clicked.connect(self.setDCStartCB)
        omegaLabel = QtWidgets.QLabel("Omega:")
        #omegaMonitorPV = str(getBlConfig("omegaMonitorPV"))
        self.sampleOmegaRBVLedit = QtEpicsPVLabel(
            self.gon.omega.readback.pvname, self, 70
        )
        omegaSPLabel = QtWidgets.QLabel("SetPoint:")
        omegaSPLabel.setFixedWidth(70)
        self.sampleOmegaMoveLedit = QtEpicsPVEntry(
            self.gon.omega.setpoint.pvname, self, 70, 2
        )
        self.sampleOmegaMoveLedit.getEntry().returnPressed.connect(self.moveOmegaCB)
        moveOmegaButton = QtWidgets.QPushButton("Move")
        moveOmegaButton.clicked.connect(self.moveOmegaCB)
        omegaTweakNegButtonSuperFine = QtWidgets.QPushButton("-1")
        omegaTweakNegButtonFine = QtWidgets.QPushButton("-5")
        omegaTweakNegButton = QtWidgets.QPushButton("<")
        omegaTweakNegButton.clicked.connect(self.omegaTweakNegCB)
        omegaTweakNegButtonFine.clicked.connect(
            functools.partial(self.omegaTweakCB, -5)
        )
        omegaTweakNegButtonSuperFine.clicked.connect(
            functools.partial(self.omegaTweakCB, -1)
        )
        self.omegaTweakVal_ledit = QtWidgets.QLineEdit()
        self.omegaTweakVal_ledit.setFixedWidth(45)
        self.omegaTweakVal_ledit.setText("90")
        omegaTweakPosButtonSuperFine = QtWidgets.QPushButton("+1")
        omegaTweakPosButtonFine = QtWidgets.QPushButton("+5")
        omegaTweakPosButton = QtWidgets.QPushButton(">")
        omegaTweakPosButton.clicked.connect(self.omegaTweakPosCB)
        omegaTweakPosButtonFine.clicked.connect(functools.partial(self.omegaTweakCB, 5))
        omegaTweakPosButtonSuperFine.clicked.connect(
            functools.partial(self.omegaTweakCB, 1)
        )
        hBoxSampleOrientationLayout.addWidget(setDC2CPButton)
        hBoxSampleOrientationLayout.addWidget(omegaLabel)
        hBoxSampleOrientationLayout.addWidget(self.sampleOmegaRBVLedit.getEntry())
        hBoxSampleOrientationLayout.addWidget(omegaSPLabel)
        hBoxSampleOrientationLayout.addWidget(self.sampleOmegaMoveLedit.getEntry())
        spacerItem = QtWidgets.QSpacerItem(
            50, 1, QtWidgets.QSizePolicy.Expanding, QtWidgets.QSizePolicy.Minimum
        )
        hBoxSampleOrientationLayout.insertSpacing(5, 50)
        hBoxSampleOrientationLayout.addWidget(omegaTweakNegButtonSuperFine)
        hBoxSampleOrientationLayout.addWidget(omegaTweakNegButtonFine)
        hBoxSampleOrientationLayout.addWidget(omegaTweakNegButton)
        hBoxSampleOrientationLayout.addWidget(self.omegaTweakVal_ledit)
        hBoxSampleOrientationLayout.addWidget(omegaTweakPosButton)
        hBoxSampleOrientationLayout.addWidget(omegaTweakPosButtonFine)
        hBoxSampleOrientationLayout.addWidget(omegaTweakPosButtonSuperFine)
        hBoxSampleOrientationLayout.addStretch(1)
        hBoxVidControlLayout = QtWidgets.QHBoxLayout()
        lightLevelLabel = QtWidgets.QLabel("Light")
        lightLevelLabel.setAlignment(QtCore.Qt.AlignRight | Qt.AlignVCenter)
        sampleBrighterButton = QtWidgets.QPushButton("+")
        sampleBrighterButton.setFixedWidth(30)
        sampleBrighterButton.clicked.connect(self.lightUpCB)
        sampleBrighterButton.setEnabled(False)  # Disabling until PV is fixed
        sampleDimmerButton = QtWidgets.QPushButton("-")
        sampleDimmerButton.setFixedWidth(30)
        sampleDimmerButton.clicked.connect(self.lightDimCB)
        sampleDimmerButton.setEnabled(False)  # Disabling until PV is fixed
        focusLabel = QtWidgets.QLabel("Focus")
        focusLabel.setAlignment(QtCore.Qt.AlignRight | Qt.AlignVCenter)
        focusPlusButton = QtWidgets.QPushButton("+")
        focusPlusButton.setFixedWidth(30)
        focusPlusButton.clicked.connect(functools.partial(self.focusTweakCB, 5))
        focusMinusButton = QtWidgets.QPushButton("-")
        focusMinusButton.setFixedWidth(30)
        focusMinusButton.clicked.connect(functools.partial(self.focusTweakCB, -5))
        annealButton = QtWidgets.QPushButton("Anneal")
        annealButton.clicked.connect(self.annealButtonCB)
        annealTimeLabel = QtWidgets.QLabel("Time")
        self.annealTime_ledit = QtWidgets.QLineEdit()
        self.annealTime_ledit.setFixedWidth(40)
        self.annealTime_ledit.setText("0.5")
        magLevelLabel = QtWidgets.QLabel("Vid:")
        snapshotButton = QtWidgets.QPushButton("SnapShot")
        snapshotButton.clicked.connect(self.saveVidSnapshotButtonCB)
        self.hideRastersCheckBox = QCheckBox("Hide\nRasters")
        self.hideRastersCheckBox.setChecked(False)
        self.hideRastersCheckBox.stateChanged.connect(self.hideRastersCB)
        hBoxVidControlLayout.addWidget(self.zoom1Radio)
        if (
            daq_utils.sampleCameraCount >= 2
        ):  # Button naming assumes sequential camera ordering
            hBoxVidControlLayout.addWidget(self.zoom2Radio)
            if daq_utils.sampleCameraCount >= 3:
                hBoxVidControlLayout.addWidget(self.zoom3Radio)
                if daq_utils.sampleCameraCount >= 4:
                    hBoxVidControlLayout.addWidget(self.zoom4Radio)
        else:
            hBoxVidControlLayout.addLayout(hBoxZoomLevelLayout)
        hBoxVidControlLayout.addWidget(focusLabel)
        hBoxVidControlLayout.addWidget(focusPlusButton)
        hBoxVidControlLayout.addWidget(focusMinusButton)
        hBoxVidControlLayout.addWidget(lightLevelLabel)
        hBoxVidControlLayout.addWidget(sampleBrighterButton)
        hBoxVidControlLayout.addWidget(sampleDimmerButton)
        hBoxVidControlLayout.addWidget(annealButton)
        hBoxVidControlLayout.addWidget(annealTimeLabel)
        hBoxVidControlLayout.addWidget(self.annealTime_ledit)
        hBoxSampleAlignLayout = QtWidgets.QHBoxLayout()
        centerLoopButton = QtWidgets.QPushButton("Center\nLoop")
        centerLoopButton.clicked.connect(self.autoCenterLoopCB)
        measureButton = QtWidgets.QPushButton("Measure")
        measureButton.clicked.connect(self.measurePolyCB)
        loopShapeButton = QtWidgets.QPushButton("Add Raster\nto Queue")
        loopShapeButton.clicked.connect(self.drawInteractiveRasterCB)
        runRastersButton = QtWidgets.QPushButton("Run\nRaster")
        runRastersButton.clicked.connect(self.runRastersCB)
        clearGraphicsButton = QtWidgets.QPushButton("Clear")
        clearGraphicsButton.clicked.connect(self.eraseCB)
        self.click3Button = QtWidgets.QPushButton("3-Click\nCenter")
        self.click3Button.clicked.connect(self.center3LoopCB)
        
        self.threeClickCount = 0
        saveCenteringButton = QtWidgets.QPushButton("Save\nCenter")
        saveCenteringButton.clicked.connect(self.saveCenterCB)
        selectAllCenteringButton = QtWidgets.QPushButton("Select All\nCenterings")
        selectAllCenteringButton.clicked.connect(self.selectAllCenterCB)
        hBoxSampleAlignLayout.addWidget(centerLoopButton)
        hBoxSampleAlignLayout.addWidget(clearGraphicsButton)
        hBoxSampleAlignLayout.addWidget(saveCenteringButton)
        hBoxSampleAlignLayout.addWidget(selectAllCenteringButton)
        if daq_utils.beamline not in ["amx", "fmx"]:
            hBoxSampleAlignLayout.addWidget(self.click3Button)
        hBoxSampleAlignLayout.addWidget(snapshotButton)
        hBoxSampleAlignLayout.addWidget(self.hideRastersCheckBox)
        self.click3Button.setMaximumSize(self.click3Button.sizeHint())
        hBoxRadioLayout100 = QtWidgets.QHBoxLayout()
        vidActionLabel = QtWidgets.QLabel("Video Click Mode:")
        self.vidActionRadioGroup = QtWidgets.QButtonGroup()
        self.vidActionC2CRadio = QtWidgets.QRadioButton("C2C")
        self.vidActionC2CRadio.setChecked(True)
        self.vidActionC2CRadio.toggled.connect(self.vidActionToggledCB)
        self.vidActionRadioGroup.addButton(self.vidActionC2CRadio)
        self.vidActionDefineCenterRadio = QtWidgets.QRadioButton("Define Center")
        self.vidActionDefineCenterRadio.setChecked(False)
        self.vidActionDefineCenterRadio.setEnabled(False)
        self.vidActionDefineCenterRadio.toggled.connect(self.vidActionToggledCB)
        self.vidActionRadioGroup.addButton(self.vidActionDefineCenterRadio)
        self.vidActionRasterExploreRadio = QtWidgets.QRadioButton("Raster Explore")
        self.vidActionRasterExploreRadio.setChecked(False)
        self.vidActionRasterExploreRadio.toggled.connect(self.vidActionToggledCB)
        self.vidActionRadioGroup.addButton(self.vidActionRasterExploreRadio)
        self.vidActionRasterSelectRadio = QtWidgets.QRadioButton("Raster Select")
        self.vidActionRasterSelectRadio.setChecked(False)
        self.vidActionRasterSelectRadio.toggled.connect(self.vidActionToggledCB)
        self.vidActionRadioGroup.addButton(self.vidActionRasterSelectRadio)
        self.vidActionRasterDefRadio = QtWidgets.QRadioButton("Define Raster")
        self.vidActionRasterDefRadio.setChecked(False)
        self.vidActionRasterDefRadio.setEnabled(False)
        self.vidActionRasterDefRadio.toggled.connect(self.vidActionToggledCB)
        self.vidActionRadioGroup.addButton(self.vidActionRasterDefRadio)
        hBoxRadioLayout100.addWidget(vidActionLabel)
        hBoxRadioLayout100.addWidget(self.vidActionC2CRadio)
        hBoxRadioLayout100.addWidget(self.vidActionRasterExploreRadio)
        hBoxRadioLayout100.addWidget(self.vidActionRasterDefRadio)
        hBoxRadioLayout100.addWidget(self.vidActionDefineCenterRadio)
        vBoxVidLayout.addLayout(hBoxSampleOrientationLayout)
        vBoxVidLayout.addLayout(hBoxVidControlLayout)
        vBoxVidLayout.addLayout(hBoxSampleAlignLayout)
        vBoxVidLayout.addLayout(hBoxRadioLayout100)
        self.VidFrame.setLayout(vBoxVidLayout)
        splitter11.addWidget(self.mainSetupFrame)
        self.colTabs = QtWidgets.QTabWidget()
        self.energyFrame = QFrame()
        vBoxEScanFull = QtWidgets.QVBoxLayout()
        hBoxEScan = QtWidgets.QHBoxLayout()
        vBoxEScan = QtWidgets.QVBoxLayout()
        self.periodicTable = QPeriodicTable(butSize=20)
        self.periodicTable.elementClicked("Se")
        vBoxEScan.addWidget(self.periodicTable)
        self.EScanDataPathGB = DataLocInfo(self)
        vBoxEScan.addWidget(self.EScanDataPathGB)
        hBoxEScanParams = QtWidgets.QHBoxLayout()
        hBoxEScanButtons = QtWidgets.QHBoxLayout()
        tempPlotButton = QtWidgets.QPushButton("Queue Requests")
        tempPlotButton.clicked.connect(self.queueEnScanCB)
        clearEnscanPlotButton = QtWidgets.QPushButton("Clear")
        clearEnscanPlotButton.clicked.connect(self.clearEnScanPlotCB)
        hBoxEScanButtons.addWidget(clearEnscanPlotButton)
        hBoxEScanButtons.addWidget(tempPlotButton)
        escanStepsLabel = QtWidgets.QLabel("Steps")
        self.escan_steps_ledit = QtWidgets.QLineEdit()
        self.escan_steps_ledit.setText("41")
        escanStepsizeLabel = QtWidgets.QLabel("Stepsize (EVs)")
        self.escan_stepsize_ledit = QtWidgets.QLineEdit()
        self.escan_stepsize_ledit.setText("1")
        hBoxEScanParams.addWidget(escanStepsLabel)
        hBoxEScanParams.addWidget(self.escan_steps_ledit)
        hBoxEScanParams.addWidget(escanStepsizeLabel)
        hBoxEScanParams.addWidget(self.escan_stepsize_ledit)
        hBoxChoochResults = QtWidgets.QHBoxLayout()
        hBoxChoochResults2 = QtWidgets.QHBoxLayout()
        choochResultsLabel = QtWidgets.QLabel("Chooch Results")
        choochInflLabel = QtWidgets.QLabel("Infl")
        self.choochInfl = QtWidgets.QLabel("")
        self.choochInfl.setFixedWidth(70)
        choochPeakLabel = QtWidgets.QLabel("Peak")
        self.choochPeak = QtWidgets.QLabel("")
        self.choochPeak.setFixedWidth(70)
        choochInflFPrimeLabel = QtWidgets.QLabel("fPrimeInfl")
        self.choochFPrimeInfl = QtWidgets.QLabel("")
        self.choochFPrimeInfl.setFixedWidth(70)
        choochInflF2PrimeLabel = QtWidgets.QLabel("f2PrimeInfl")
        self.choochF2PrimeInfl = QtWidgets.QLabel("")
        self.choochF2PrimeInfl.setFixedWidth(70)
        choochPeakFPrimeLabel = QtWidgets.QLabel("fPrimePeak")
        self.choochFPrimePeak = QtWidgets.QLabel("")
        self.choochFPrimePeak.setFixedWidth(70)
        choochPeakF2PrimeLabel = QtWidgets.QLabel("f2PrimePeak")
        self.choochF2PrimePeak = QtWidgets.QLabel("")
        self.choochF2PrimePeak.setFixedWidth(70)
        hBoxChoochResults.addWidget(choochResultsLabel)
        hBoxChoochResults.addWidget(choochInflLabel)
        hBoxChoochResults.addWidget(self.choochInfl)
        hBoxChoochResults.addWidget(choochPeakLabel)
        hBoxChoochResults.addWidget(self.choochPeak)
        hBoxChoochResults2.addWidget(choochInflFPrimeLabel)
        hBoxChoochResults2.addWidget(self.choochFPrimeInfl)
        hBoxChoochResults2.addWidget(choochInflF2PrimeLabel)
        hBoxChoochResults2.addWidget(self.choochF2PrimeInfl)
        hBoxChoochResults2.addWidget(choochPeakFPrimeLabel)
        hBoxChoochResults2.addWidget(self.choochFPrimePeak)
        hBoxChoochResults2.addWidget(choochPeakF2PrimeLabel)
        hBoxChoochResults2.addWidget(self.choochF2PrimePeak)
        vBoxEScan.addLayout(hBoxEScanParams)
        vBoxEScan.addLayout(hBoxEScanButtons)
        vBoxEScan.addLayout(hBoxChoochResults)
        vBoxEScan.addLayout(hBoxChoochResults2)
        hBoxEScan.addLayout(vBoxEScan)
        verticalLine = QFrame()
        verticalLine.setFrameStyle(QFrame.VLine)
        self.EScanGraph = ScanWindow(self.energyFrame)
        hBoxEScan.addWidget(verticalLine)
        hBoxEScan.addWidget(self.EScanGraph)
        vBoxEScanFull.addLayout(hBoxEScan)
        self.choochGraph = ScanWindow(
            self.energyFrame
        )  # TODO should be another type? need to be able to add curves
        vBoxEScanFull.addWidget(self.choochGraph)
        self.energyFrame.setLayout(vBoxEScanFull)
        splitter11.addWidget(self.VidFrame)
        self.colTabs.addTab(splitter11, "Sample Control")
        self.colTabs.addTab(self.energyFrame, "Energy Scan")
        splitter1.addWidget(self.colTabs)
        vBoxlayout.addWidget(splitter1)
        self.lastFileLabel2 = QtWidgets.QLabel("File:")
        self.lastFileLabel2.setFixedWidth(60)
        if daq_utils.beamline == "amx":
            self.lastFileRBV2 = QtEpicsPVLabel(
                "XF:17IDB-ES:AMX{Det:Eig9M}cam1:FullFileName_RBV", self, 0
            )
        else:
            self.lastFileRBV2 = QtEpicsPVLabel(
                "XF:17IDC-ES:FMX{Det:Eig16M}cam1:FullFileName_RBV", self, 0
            )
        fileHBoxLayout = QtWidgets.QHBoxLayout()
        fileHBoxLayout2 = QtWidgets.QHBoxLayout()
        self.controlMasterCheckBox = QCheckBox("Control Master")
        self.controlMasterCheckBox.stateChanged.connect(self.changeControlMasterCB)
        self.controlMasterCheckBox.setChecked(False)
        fileHBoxLayout.addWidget(self.controlMasterCheckBox)
        self.statusLabel = QtEpicsPVLabel(
            daq_utils.beamlineComm + "program_state",
            self,
            150,
            highlight_on_change=False,
        )
        fileHBoxLayout.addWidget(self.statusLabel.getEntry())
        self.shutterStateLabel = QtWidgets.QLabel("Shutter State:")
        governorMessageLabel = QtWidgets.QLabel("Governor Message:")
        self.governorMessage = QtEpicsPVLabel(
            daq_utils.pvLookupDict["governorMessage"],
            self,
            140,
            highlight_on_change=False,
        )
        ringCurrentMessageLabel = QtWidgets.QLabel("Ring (mA):")
        self.ringCurrentMessage = QtWidgets.QLabel(str(self.ringCurrent_pv.get()))
        beamAvailable = self.beamAvailable_pv.get()

        '''
        changing beam available label


        
        '''


        if beamAvailable:
            self.beamAvailLabel = QtWidgets.QLabel("Beam Available")
            self.beamAvailLabel.setStyleSheet("background-color: #99FF66;")
        else:
            self.beamAvailLabel = QtWidgets.QLabel("No Beam")
            self.beamAvailLabel.setStyleSheet("background-color: red;")
        sampleExposed = self.sampleExposed_pv.get()
        if sampleExposed:
            self.sampleExposedLabel = QtWidgets.QLabel("Sample Exposed")
            self.sampleExposedLabel.setStyleSheet("background-color: red;")
        else:
            self.sampleExposedLabel = QtWidgets.QLabel("Sample Not Exposed")
            self.sampleExposedLabel.setStyleSheet("background-color: #99FF66;")
        gripperLabel = QtWidgets.QLabel("Gripper Temp (K):")
        if daq_utils.beamline == "nyx":
            self.gripperTempLabel = QtWidgets.QLabel("N/A")
        else:
            self.gripperTempLabel = QtWidgets.QLabel("%.1f" % self.gripTemp_pv.get())
        cryostreamLabel = QtWidgets.QLabel("Cryostream Temp (K):")
        if getBlConfig(CRYOSTREAM_ONLINE):
            self.cryostreamTempLabel = QtWidgets.QLabel(
                str(self.cryostreamTemp_pv.get())
            )
        else:
            self.cryostreamTempLabel = QtWidgets.QLabel("N/A")




        '''
        Adding bottom labels to gui
        
        '''
        fileHBoxLayout.addWidget(gripperLabel)
        fileHBoxLayout.addWidget(self.gripperTempLabel)
        fileHBoxLayout.addWidget(cryostreamLabel)
        fileHBoxLayout.addWidget(self.cryostreamTempLabel)
        fileHBoxLayout.addWidget(ringCurrentMessageLabel)
        fileHBoxLayout.addWidget(self.ringCurrentMessage)
        fileHBoxLayout.addWidget(self.beamAvailLabel)
        fileHBoxLayout.addWidget(self.sampleExposedLabel)
        fileHBoxLayout.addWidget(governorMessageLabel)
        fileHBoxLayout.addWidget(self.governorMessage.getEntry())
        fileHBoxLayout2.addWidget(self.lastFileLabel2)
        fileHBoxLayout2.addWidget(self.lastFileRBV2.getEntry())
        vBoxlayout.addLayout(fileHBoxLayout)
        vBoxlayout.addLayout(fileHBoxLayout2)
        sampleTab.setLayout(vBoxlayout)
        self.tabs.addTab(sampleTab, "Collect")
        # 12/19 - uncomment this to expose the PyMCA XRF interface. It's not connected to anything.
        self.zoomLevelToggledCB("Zoom1")

        if daq_utils.beamline == "nyx":  # hiding unused GUI elements
            self.protoRasterRadio.setVisible(False)
            self.protoStandardRadio.setVisible(False)
            self.protoVectorRadio.setVisible(False)
            self.protoOtherRadio.setVisible(False)
            self.autoProcessingCheckBox.setVisible(False)
            self.fastEPCheckBox.setVisible(False)
            self.dimpleCheckBox.setVisible(False)
            self.centeringComboBox.setVisible(False)
            annealButton.setVisible(False)
            centerLoopButton.setVisible(False)
            clearGraphicsButton.setVisible(False)
            saveCenteringButton.setVisible(False)
            selectAllCenteringButton.setVisible(False)
            snapshotButton.setVisible(False)
            annealTimeLabel.setVisible(False)
            self.annealTime_ledit.setVisible(False)
            self.vidActionDefineCenterRadio.setVisible(False)
            self.hideRastersCheckBox.setEnabled(True)
            self.vidActionC2CRadio.setEnabled(True)
            self.vidActionRasterExploreRadio.setEnabled(True)
            self.vidActionRasterDefRadio.setEnabled(True)
            

        
        #self.captureLowMag = cv2.VideoCapture(daq_utils.lowMagCamURL)
        #self.captureLowMag.set(cv2.CAP_PROP_BUFFERSIZE, 1)
        self.captureLowMag = daq_utils.lowMagCamURL
        self.capture = self.captureLowMag
        
        #self.sampleCameraThread = VideoThread(
        #    parent=self, delay=SAMPLE_TIMER_DELAY, camera_object=self.capture
        #)
        self.sampleCameraThread = VideoThread(
            parent=self, delay=HUTCH_TIMER_DELAY, url=daq_utils.highMagCamURL
        )
        self.sampleCameraThread.frame_ready.connect(
            lambda frame: self.updateCam(self.pixmap_item, frame)
        )
        self.sampleCameraThread.start()
        
        

        self.hutchCornerCamThread = VideoThread(
            parent=self, delay=HUTCH_TIMER_DELAY, url=getBlConfig("hutchCornerCamURL")
        )
        self.hutchCornerCamThread.frame_ready.connect(
            lambda frame: self.updateCam(self.pixmap_item_HutchCorner, frame)
        )
        self.hutchCornerCamThread.start()

        self.hutchTopCamThread = VideoThread(
            parent=self, delay=HUTCH_TIMER_DELAY, url=getBlConfig("hutchTopCamURL")
        )
        self.hutchTopCamThread.frame_ready.connect(
            lambda frame: self.updateCam(self.pixmap_item_HutchTop, frame)
        )
        self.hutchTopCamThread.start()
        serverCheckThread = ServerCheckThread(parent=self, delay=SERVER_CHECK_DELAY)
        serverCheckThread.visit_dir_changed.connect(QApplication.instance().quit)
        serverCheckThread.start()

    def updateCam(self, pixmapItem: "QGraphicsPixmapItem", frame):
        pixmapItem.setPixmap(frame)

    def annealButtonCB(self):
        try:
            ftime = float(self.annealTime_ledit.text())
            if ftime >= 0.1 and ftime <= 5.0:
                self.send_to_server("anneal", [ftime])
            else:
                self.popupServerMessage(
                    "Anneal time must be between 0.1 and 5.0 seconds."
                )
        except:
            pass

    def hideRastersCB(self, state):
        if state == QtCore.Qt.Checked:
            self.eraseRastersCB()
        else:
            self.refreshCollectionParams(self.selectedSampleRequest)

    def stillModeUserPushCB(self, state):
        logger.info("still checkbox state " + str(state))
        if self.controlEnabled():
            if state:
                self.stillMode_pv.put(1)
                self.setGuiValues({"osc_range": "0.0"})
            else:
                self.standardMode_pv.put(1)
        else:
            self.popupServerMessage("You don't have control")
            if self.stillModeStatePV.get():
                self.stillModeCheckBox.setChecked(True)
            else:
                self.stillModeCheckBox.setChecked(False)

    def autoProcessingCheckCB(self, state):
        if state == QtCore.Qt.Checked:
            self.dimpleCheckBox.setEnabled(True)
            self.xia2CheckBox.setEnabled(True)
        else:
            self.fastEPCheckBox.setEnabled(False)
            self.dimpleCheckBox.setEnabled(False)
            self.xia2CheckBox.setEnabled(False)

    def rasterGrainToggledCB(self, identifier):
        if identifier == "Coarse" or identifier == "Fine" or identifier == "VFine":
            cellSize = self.rasterStepDefs[identifier]
            self.rasterStepEdit.setText(str(cellSize))
            self.beamWidth_ledit.setText(str(cellSize))
            self.beamHeight_ledit.setText(str(cellSize))

    def vidActionToggledCB(self):
        if len(self.rasterList) > 0:
            if self.vidActionRasterSelectRadio.isChecked():
                for i in range(len(self.rasterList)):
                    if self.rasterList[i] != None:
                        self.rasterList[i]["graphicsItem"].setFlag(
                            QtWidgets.QGraphicsItem.ItemIsSelectable, True
                        )
            else:
                for i in range(len(self.rasterList)):
                    if self.rasterList[i] != None:
                        self.rasterList[i]["graphicsItem"].setFlag(
                            QtWidgets.QGraphicsItem.ItemIsMovable, False
                        )
                        self.rasterList[i]["graphicsItem"].setFlag(
                            QtWidgets.QGraphicsItem.ItemIsSelectable, False
                        )
        if self.vidActionRasterDefRadio.isChecked():
            self.click_positions = []
            self.showProtParams()
        if self.vidActionC2CRadio.isChecked():
            self.click_positions = []
            if (
                self.protoComboBox.findText(str("raster"))
                == self.protoComboBox.currentIndex()
                or self.protoComboBox.findText(str("stepRaster"))
                == self.protoComboBox.currentIndex()
            ):
                self.protoComboBox.setCurrentIndex(
                    self.protoComboBox.findText(str("standard"))
                )
                self.protoComboActivatedCB("standard")
            self.showProtParams()

    def adjustGraphics4ZoomChange(self, fov):
        imageScaleMicrons = (
            int(round(self.imageScaleLineLen * (fov["x"] / daq_utils.screenPixX)))
            * daq_utils.unitScaling
        )
        self.imageScaleText.setText(str(imageScaleMicrons) + " microns")
        if self.rasterList != []:
            saveRasterList = self.rasterList
            self.eraseDisplayCB()
            for i in range(len(saveRasterList)):
                if saveRasterList[i] == None:
                    self.rasterList.append(None)
                else:
                    rasterXPixels = float(saveRasterList[i]["graphicsItem"].x())
                    rasterYPixels = float(saveRasterList[i]["graphicsItem"].y())
                    self.rasterXmicrons = rasterXPixels * (
                        fov["x"] / daq_utils.screenPixX
                    )
                    self.rasterYmicrons = rasterYPixels * (
                        fov["y"] / daq_utils.screenPixY
                    )
                    if not self.hideRastersCheckBox.isChecked():
                        self.drawPolyRaster(
                            db_lib.getRequestByID(saveRasterList[i]["uid"]),
                            saveRasterList[i]["coords"]["x"],
                            saveRasterList[i]["coords"]["y"],
                            saveRasterList[i]["coords"]["z"],
                        )
                        self.fillPolyRaster(
                            db_lib.getRequestByID(saveRasterList[i]["uid"])
                        )
                    self.processSampMove(self.gon.x.val(), "x")
                    self.processSampMove(self.gon.y.val(), "y")
                    self.processSampMove(self.gon.z.val(), "z")
        if self.vectorStart != None:
            self.processSampMove(self.gon.x.val(), "x")
            self.processSampMove(self.gon.y.val(), "y")
            self.processSampMove(self.gon.z.val(), "z")
        if self.centeringMarksList != []:
            self.processSampMove(self.gon.x.val(), "x")
            self.processSampMove(self.gon.y.val(), "y")
            self.processSampMove(self.gon.z.val(), "z")

    def flushBuffer(self, vidStream):
        if vidStream == None:
            return
        for i in range(0, 1000):
            stime = time.time()
            vidStream.grab()
            etime = time.time()
            commTime = etime - stime
            if commTime > 0.01:
                return

    def zoomLevelComboActivatedCB(self, identifier):
        self.camera.zoom.put(identifier)
        self.centerMarker.setPos(self.getMD2BeamCenterX()-self.centerMarkerCharOffsetX, self.getMD2BeamCenterY()-self.centerMarkerCharOffsetY)
        #self.flushBuffer(self.capture)
        #self.capture.release()
        #self.capture = cv2.VideoCapture(daq_utils.lowMagZoomCamURL)

    def zoomLevelToggledCB(self, identifier):
        fov = {}
        zoomedCursorX = self.getMD2BeamCenterX() - self.centerMarkerCharOffsetX
        zoomedCursorY = self.getMD2BeamCenterY() - self.centerMarkerCharOffsetY
        if self.zoom2Radio.isChecked():
            self.flushBuffer(self.captureLowMagZoom)
            self.capture = self.captureLowMagZoom
            fov["x"] = daq_utils.lowMagFOVx / 2.0
            fov["y"] = daq_utils.lowMagFOVy / 2.0
            unzoomedCursorX = self.lowMagCursorX_pv.get() - self.centerMarkerCharOffsetX
            unzoomedCursorY = self.lowMagCursorY_pv.get() - self.centerMarkerCharOffsetY
            if unzoomedCursorX * 2.0 < self.getMD2BeamCenterX():
                zoomedCursorX = unzoomedCursorX * 2.0
            if unzoomedCursorY * 2.0 < self.getMD2BeamCenterY():
                zoomedCursorY = unzoomedCursorY * 2.0
            if (
                unzoomedCursorX - self.getMD2BeamCenterX()
                > self.getMD2BeamCenterX() / 2
            ):
                zoomedCursorX = (unzoomedCursorX * 2.0) - daq_utils.screenPixX
            if (
                unzoomedCursorY - self.getMD2BeamCenterY()
                > self.getMD2BeamCenterY() / 2
            ):
                zoomedCursorY = (unzoomedCursorY * 2.0) - daq_utils.screenPixY
            self.centerMarker.setPos(zoomedCursorX, zoomedCursorY)
            self.beamSizeXPixels = self.screenXmicrons2pixels(self.tempBeamSizeXMicrons)
            self.beamSizeYPixels = self.screenYmicrons2pixels(self.tempBeamSizeYMicrons)
            self.beamSizeOverlay.setRect(
                self.overlayPosOffsetX
                + self.centerMarker.x()
                - (self.beamSizeXPixels / 2),
                self.overlayPosOffsetY
                + self.centerMarker.y()
                - (self.beamSizeYPixels / 2),
                self.beamSizeXPixels,
                self.beamSizeYPixels,
            )
        elif self.zoom1Radio.isChecked():
            self.flushBuffer(self.captureLowMag)
            self.capture = self.captureLowMag
            fov["x"] = daq_utils.lowMagFOVx
            fov["y"] = daq_utils.lowMagFOVy
            self.centerMarker.setPos(
                self.lowMagCursorX_pv.get() - self.centerMarkerCharOffsetX,
                self.lowMagCursorY_pv.get() - self.centerMarkerCharOffsetY,
            )
            self.beamSizeXPixels = self.screenXmicrons2pixels(self.tempBeamSizeXMicrons)
            self.beamSizeYPixels = self.screenYmicrons2pixels(self.tempBeamSizeYMicrons)
            self.beamSizeOverlay.setRect(
                self.overlayPosOffsetX
                + self.centerMarker.x()
                - (self.beamSizeXPixels / 2),
                self.overlayPosOffsetY
                + self.centerMarker.y()
                - (self.beamSizeYPixels / 2),
                self.beamSizeXPixels,
                self.beamSizeYPixels,
            )
        elif self.zoom4Radio.isChecked():
            self.flushBuffer(self.captureHighMagZoom)
            self.capture = self.captureHighMagZoom
            fov["x"] = daq_utils.highMagFOVx / 2.0
            fov["y"] = daq_utils.highMagFOVy / 2.0
            unzoomedCursorX = (
                self.highMagCursorX_pv.get() - self.centerMarkerCharOffsetX
            )
            unzoomedCursorY = (
                self.highMagCursorY_pv.get() - self.centerMarkerCharOffsetY
            )
            if unzoomedCursorX * 2.0 < self.getMD2BeamCenterX():
                zoomedCursorX = unzoomedCursorX * 2.0
            if unzoomedCursorY * 2.0 < self.getMD2BeamCenterY():
                zoomedCursorY = unzoomedCursorY * 2.0
            if (
                unzoomedCursorX - self.getMD2BeamCenterX()
                > self.getMD2BeamCenterX() / 2
            ):
                zoomedCursorX = (unzoomedCursorX * 2.0) - daq_utils.screenPixX
            if (
                unzoomedCursorY - self.getMD2BeamCenterY()
                > self.getMD2BeamCenterY() / 2
            ):
                zoomedCursorY = (unzoomedCursorY * 2.0) - daq_utils.screenPixY
            self.centerMarker.setPos(zoomedCursorX, zoomedCursorY)
            self.beamSizeXPixels = self.screenXmicrons2pixels(self.tempBeamSizeXMicrons)
            self.beamSizeYPixels = self.screenYmicrons2pixels(self.tempBeamSizeYMicrons)
            self.beamSizeOverlay.setRect(
                self.overlayPosOffsetX
                + self.centerMarker.x()
                - (self.beamSizeXPixels / 2),
                self.overlayPosOffsetY
                + self.centerMarker.y()
                - (self.beamSizeYPixels / 2),
                self.beamSizeXPixels,
                self.beamSizeYPixels,
            )
        elif self.zoom3Radio.isChecked():
            self.flushBuffer(self.captureHighMag)
            self.capture = self.captureHighMag
            fov["x"] = daq_utils.highMagFOVx
            fov["y"] = daq_utils.highMagFOVy
            self.centerMarker.setPos(
                self.highMagCursorX_pv.get() - self.centerMarkerCharOffsetX,
                self.highMagCursorY_pv.get() - self.centerMarkerCharOffsetY,
            )
            self.beamSizeXPixels = self.screenXmicrons2pixels(self.tempBeamSizeXMicrons)
            self.beamSizeYPixels = self.screenYmicrons2pixels(self.tempBeamSizeYMicrons)
            self.beamSizeOverlay.setRect(
                self.overlayPosOffsetX
                + self.centerMarker.x()
                - (self.beamSizeXPixels / 2),
                self.overlayPosOffsetY
                + self.centerMarker.y()
                - (self.beamSizeYPixels / 2),
                self.beamSizeXPixels,
                self.beamSizeYPixels,
            )
        self.adjustGraphics4ZoomChange(fov)
        self.sampleZoomChangeSignal.emit(self.capture)

    def saveVidSnapshotButtonCB(self):
        comment, useOlog, ok = SnapCommentDialog.getComment()
        if ok:
            self.saveVidSnapshotCB(comment, useOlog)

    def saveVidSnapshotCB(
        self, comment="", useOlog=False, reqID=None, rasterHeatJpeg=None
    ):
        if not os.path.exists("snapshots"):
            os.system("mkdir snapshots")
        width = 640
        height = 512
        targetrect = QRectF(0, 0, width, height)
        sourcerect = QRectF(0, 0, width, height)
        pix = QtGui.QPixmap(width, height)
        painter = QtGui.QPainter(pix)
        self.scene.render(painter, targetrect, sourcerect)
        painter.end()
        now = time.time()
        if rasterHeatJpeg == None:
            if reqID != None:
                filePrefix = db_lib.getRequestByID(reqID)["request_obj"]["file_prefix"]
                imagePath = f"{getBlConfig('visitDirectory')}/snapshots/{filePrefix}{int(now)}.jpg"
            else:
                if self.dataPathGB.prefix_ledit.text() != "":
                    imagePath = f"{getBlConfig('visitDirectory')}/snapshots/{self.dataPathGB.prefix_ledit.text()}{int(now)}.jpg"
                else:
                    imagePath = f"{getBlConfig('visitDirectory')}/snapshots/capture{int(now)}.jpg"
        else:
            imagePath = rasterHeatJpeg
        logger.info("saving " + imagePath)
        pix.save(imagePath, "JPG")
        if useOlog:
            lsdcOlog.toOlogPicture(imagePath, str(comment))
        resultObj = {}
        imgRef = imagePath  # for now, just the path, might want to use filestore later, if they really do facilitate moving files
        resultObj["data"] = imgRef
        resultObj["comment"] = str(comment)
        if (
            reqID != None
        ):  # assuming raster here, but will probably need to check the type
            db_lib.addResultforRequest(
                "rasterJpeg",
                reqID,
                owner=daq_utils.owner,
                result_obj=resultObj,
                proposalID=daq_utils.getProposalID(),
                beamline=daq_utils.beamline,
            )
        else:  # the user pushed the snapshot button on the gui
            mountedSampleID = self.mountedPin_pv.get()
            if mountedSampleID != "":
                db_lib.addResulttoSample(
                    "snapshotResult",
                    mountedSampleID,
                    owner=daq_utils.owner,
                    result_obj=resultObj,
                    proposalID=daq_utils.getProposalID(),
                    beamline=daq_utils.beamline,
                )
            else:  # beamline result, no sample mounted
                db_lib.addResulttoBL(
                    "snapshotResult",
                    daq_utils.beamline,
                    owner=daq_utils.owner,
                    result_obj=resultObj,
                    proposalID=daq_utils.getProposalID(),
                )

    def changeControlMasterCB(
        self, state, processID=os.getpid()
    ):  # when someone touches checkbox, either through interaction or code
        logger.info("change control master")
        logger.info(processID)
        currentMaster = self.controlMaster_pv.get()
        if currentMaster < 0:
            self.controlMaster_pv.put(
                currentMaster
            )  # this makes sure if things are locked, and someone tries to get control, their checkbox will uncheck itself
            self.popupServerMessage("Control is locked by staff. Please stand by.")
            return
        if state == QtCore.Qt.Checked:
            self.controlMaster_pv.put(processID)
            if (
                len(self.osc_range_ledit.text()) == 0
                or abs(float(self.osc_range_ledit.text())) > 0
            ):
                self.standardMode_pv.put(1)
            elif float(self.osc_range_ledit.text()) == 0:
                self.stillMode_pv.put(1)
        else:
            self.userScreenDialog.hide()
            if self.staffScreenDialog != None:
                self.staffScreenDialog.hide()

    def calculateNewYCoordPos(self, startYX, startYY):
        startY_pixels = 0
        zMotRBV = self.motPos["y"]
        yMotRBV = self.motPos["z"]
        if self.scannerType == "PI":
            fineYRBV = self.motPos["fineY"]
            fineZRBV = self.motPos["fineZ"]
            deltaYX = startYX - zMotRBV - fineZRBV
            deltaYY = startYY - yMotRBV - fineYRBV
        else:
            deltaYX = startYX - zMotRBV
            deltaYY = startYY - yMotRBV
        omegaRad = math.radians(self.motPos["omega"])
        newYY = (
            float(startY_pixels - (self.screenYmicrons2pixels(deltaYY)))
        ) * math.sin(omegaRad)
        newYX = (
            float(startY_pixels - (self.screenYmicrons2pixels(deltaYX)))
        ) * math.cos(omegaRad)
        newY = newYX + newYY
        return newY

    def processROIChange(self, posRBV, ID):
        pass

    def processLowMagCursorChange(self, posRBV, ID):
        zoomedCursorX = self.getMD2BeamCenterX() - self.centerMarkerCharOffsetX
        zoomedCursorY = self.getMD2BeamCenterY() - self.centerMarkerCharOffsetY
        if self.zoom2Radio.isChecked():  # lowmagzoom
            unzoomedCursorX = self.lowMagCursorX_pv.get() - self.centerMarkerCharOffsetX
            unzoomedCursorY = self.lowMagCursorY_pv.get() - self.centerMarkerCharOffsetY
            if unzoomedCursorX * 2.0 < self.getMD2BeamCenterX():
                zoomedCursorX = unzoomedCursorX * 2.0
            if unzoomedCursorY * 2.0 < self.getMD2BeamCenterY():
                zoomedCursorY = unzoomedCursorY * 2.0
            if (
                unzoomedCursorX - self.getMD2BeamCenterX()
                > self.getMD2BeamCenterX() / 2
            ):
                zoomedCursorX = (unzoomedCursorX * 2.0) - daq_utils.screenPixX
            if (
                unzoomedCursorY - self.getMD2BeamCenterY()
                > self.getMD2BeamCenterY() / 2
            ):
                zoomedCursorY = (unzoomedCursorY * 2.0) - daq_utils.screenPixY
            self.centerMarker.setPos(zoomedCursorX, zoomedCursorY)
            self.beamSizeXPixels = self.screenXmicrons2pixels(self.tempBeamSizeXMicrons)
            self.beamSizeYPixels = self.screenYmicrons2pixels(self.tempBeamSizeYMicrons)
            self.beamSizeOverlay.setRect(
                self.overlayPosOffsetX
                + self.centerMarker.x()
                - (self.beamSizeXPixels / 2),
                self.overlayPosOffsetY
                + self.centerMarker.y()
                - (self.beamSizeYPixels / 2),
                self.beamSizeXPixels,
                self.beamSizeYPixels,
            )
        else:
            self.centerMarker.setPos(
                self.lowMagCursorX_pv.get() - self.centerMarkerCharOffsetX,
                self.lowMagCursorY_pv.get() - self.centerMarkerCharOffsetY,
            )
            self.beamSizeXPixels = self.screenXmicrons2pixels(self.tempBeamSizeXMicrons)
            self.beamSizeYPixels = self.screenYmicrons2pixels(self.tempBeamSizeYMicrons)
            self.beamSizeOverlay.setRect(
                self.overlayPosOffsetX
                + self.centerMarker.x()
                - (self.beamSizeXPixels / 2),
                self.overlayPosOffsetY
                + self.centerMarker.y()
                - (self.beamSizeYPixels / 2),
                self.beamSizeXPixels,
                self.beamSizeYPixels,
            )

    def processHighMagCursorChange(self, posRBV, ID):
        zoomedCursorX = self.getMD2BeamCenterX() - self.centerMarkerCharOffsetX
        zoomedCursorY = self.getMD2BeamCenterY() - self.centerMarkerCharOffsetY
        if self.zoom4Radio.isChecked():  # highmagzoom
            unzoomedCursorX = (
                self.highMagCursorX_pv.get() - self.centerMarkerCharOffsetX
            )
            unzoomedCursorY = (
                self.highMagCursorY_pv.get() - self.centerMarkerCharOffsetY
            )
            if unzoomedCursorX * 2.0 < self.getMD2BeamCenterX():
                zoomedCursorX = unzoomedCursorX * 2.0
            if unzoomedCursorY * 2.0 < self.getMD2BeamCenterY():
                zoomedCursorY = unzoomedCursorY * 2.0
            if (
                unzoomedCursorX - self.getMD2BeamCenterX()
                > self.getMD2BeamCenterX() / 2
            ):
                zoomedCursorX = (unzoomedCursorX * 2.0) - daq_utils.screenPixX
            if (
                unzoomedCursorY - self.getMD2BeamCenterY()
                > self.getMD2BeamCenterY() / 2
            ):
                zoomedCursorY = (unzoomedCursorY * 2.0) - daq_utils.screenPixY
            self.centerMarker.setPos(zoomedCursorX, zoomedCursorY)
            self.beamSizeXPixels = self.screenXmicrons2pixels(self.tempBeamSizeXMicrons)
            self.beamSizeYPixels = self.screenYmicrons2pixels(self.tempBeamSizeYMicrons)
            self.beamSizeOverlay.setRect(
                self.overlayPosOffsetX
                + self.centerMarker.x()
                - (self.beamSizeXPixels / 2),
                self.overlayPosOffsetY
                + self.centerMarker.y()
                - (self.beamSizeYPixels / 2),
                self.beamSizeXPixels,
                self.beamSizeYPixels,
            )
        else:
            self.centerMarker.setPos(
                self.highMagCursorX_pv.get() - self.centerMarkerCharOffsetX,
                self.highMagCursorY_pv.get() - self.centerMarkerCharOffsetY,
            )
            self.beamSizeXPixels = self.screenXmicrons2pixels(self.tempBeamSizeXMicrons)
            self.beamSizeYPixels = self.screenYmicrons2pixels(self.tempBeamSizeYMicrons)
            self.beamSizeOverlay.setRect(
                self.overlayPosOffsetX
                + self.centerMarker.x()
                - (self.beamSizeXPixels / 2),
                self.overlayPosOffsetY
                + self.centerMarker.y()
                - (self.beamSizeYPixels / 2),
                self.beamSizeXPixels,
                self.beamSizeYPixels,
            )

    def processSampMove(self, posRBV, motID):
        #      print "new " + motID + " pos=" + str(posRBV)
        self.motPos[motID] = posRBV
        if self.centeringMarksList:
            for mark in self.centeringMarksList:
                if mark is None:
                    continue
                centerMarkerOffsetX = mark["centerCursorX"] - self.centerMarker.x()
                centerMarkerOffsetY = mark["centerCursorY"] - self.centerMarker.y()
                if motID == "x":
                    startX = mark["sampCoords"]["x"]
                    delta = startX - posRBV
                    newX = float(self.screenXmicrons2pixels(delta))
                    mark["graphicsItem"].setPos(
                        newX - centerMarkerOffsetX, mark["graphicsItem"].y()
                    )
                if motID == "y" or motID == "z" or motID == "omega":
                    startYY = mark["sampCoords"]["z"]
                    startYX = mark["sampCoords"]["y"]
                    newY = self.calculateNewYCoordPos(startYX, startYY)
                    mark["graphicsItem"].setPos(
                        mark["graphicsItem"].x(), newY - centerMarkerOffsetY
                    )
        if self.rasterList:
            for raster in self.rasterList:
                if raster is None:
                    continue
                startX = raster["coords"]["x"]
                startYY = raster["coords"]["z"]
                startYX = raster["coords"]["y"]
                if motID == "x":
                    delta = startX - posRBV
                    newX = float(self.screenXmicrons2pixels(delta))
                    raster["graphicsItem"].setPos(newX, raster["graphicsItem"].y())
                if motID == "y" or motID == "z":
                    newY = self.calculateNewYCoordPos(startYX, startYY)
                    raster["graphicsItem"].setPos(raster["graphicsItem"].x(), newY)
                if motID == "fineX":
                    delta = startX - posRBV - self.motPos["x"]
                    newX = float(self.screenXmicrons2pixels(delta))
                    raster["graphicsItem"].setPos(newX, raster["graphicsItem"].y())
                if motID == "fineY" or motID == "fineZ":
                    newY = self.calculateNewYCoordPos(startYX, startYY)
                    raster["graphicsItem"].setPos(raster["graphicsItem"].x(), newY)
                if motID == "omega":
                    if abs(posRBV - raster["coords"]["omega"]) % 360.0 > 5.0:
                        raster["graphicsItem"].setVisible(False)
                    else:
                        raster["graphicsItem"].setVisible(True)
                        if raster["graphicsItem"].scene() is None:
                            # Sometimes the item is removed from scene somewhere else
                            self.scene.addItem(raster["graphicsItem"])
                    newY = self.calculateNewYCoordPos(startYX, startYY)
                    raster["graphicsItem"].setPos(raster["graphicsItem"].x(), newY)

        self.vectorStart = self.updatePoint(self.vectorStart, posRBV, motID)
        self.vectorEnd = self.updatePoint(self.vectorEnd, posRBV, motID)
        if self.vectorStart != None and self.vectorEnd != None:
            self.vecLine.setLine(
                self.vectorStart["graphicsitem"].x()
                + self.vectorStart["centerCursorX"]
                + self.centerMarkerCharOffsetX,
                self.vectorStart["graphicsitem"].y()
                + self.vectorStart["centerCursorY"]
                + self.centerMarkerCharOffsetY,
                self.vectorEnd["graphicsitem"].x()
                + self.vectorStart["centerCursorX"]
                + self.centerMarkerCharOffsetX,
                self.vectorEnd["graphicsitem"].y()
                + self.vectorStart["centerCursorY"]
                + self.centerMarkerCharOffsetY,
            )

    def updatePoint(self, point, posRBV, motID):
        """Updates a point on the screen

        Updates the position of a point (e.g. self.vectorStart) drawn on the screen based on
        which motor was moved (motID) using gonio position (posRBV)
        """
        if point is None:
            return point
        centerMarkerOffsetX = point["centerCursorX"] - self.centerMarker.x()
        centerMarkerOffsetY = point["centerCursorY"] - self.centerMarker.y()
        startYY = point["coords"]["z"]
        startYX = point["coords"]["y"]
        startX = point["coords"]["x"]

        if motID == "omega":
            newY = self.calculateNewYCoordPos(startYX, startYY)
            point["graphicsitem"].setPos(
                point["graphicsitem"].x(), newY - centerMarkerOffsetY
            )
        if motID == "x":
            delta = startX - posRBV
            newX = float(self.screenXmicrons2pixels(delta))
            point["graphicsitem"].setPos(
                newX - centerMarkerOffsetX, point["graphicsitem"].y()
            )
        if motID == "y" or motID == "z":
            newY = self.calculateNewYCoordPos(startYX, startYY)
            point["graphicsitem"].setPos(
                point["graphicsitem"].x(), newY - centerMarkerOffsetY
            )
        return point

    def queueEnScanCB(self):
        self.protoComboBox.setCurrentIndex(self.protoComboBox.findText(str("eScan")))
        self.addRequestsToAllSelectedCB()
        self.treeChanged_pv.put(1)

    def clearEnScanPlotCB(self):
        self.EScanGraph.removeCurves()  # get list of all curves to provide to method?
        self.choochGraph.removeCurves()

    def displayXrecRaster(self, xrecRasterFlag):
        self.xrecRasterFlag_pv.put("0")
        if xrecRasterFlag == "100":
            for i in range(len(self.rasterList)):
                if self.rasterList[i] != None:
                    self.scene.removeItem(self.rasterList[i]["graphicsItem"])
        else:
            logger.info("xrecrasterflag = %s" % xrecRasterFlag)
            try:
                rasterReq = db_lib.getRequestByID(xrecRasterFlag)
            except IndexError:
                logger.error("bad xrecRasterFlag: %s" % xrecRasterFlag)
                return
            rasterDef = rasterReq["request_obj"]["rasterDef"]
            if rasterDef["status"] == RasterStatus.DRAWN.value:
                self.drawPolyRaster(rasterReq)
            elif rasterDef["status"] == RasterStatus.READY_FOR_FILL.value:
                self.fillPolyRaster(
                    rasterReq, waitTime=getBlConfig(RASTER_GUI_XREC_FILL_DELAY)
                )
                logger.info("polyraster filled by displayXrecRaster")
            elif rasterDef["status"] == RasterStatus.READY_FOR_SNAPSHOT.value:
                if self.controlEnabled():
                    self.takeRasterSnapshot(rasterReq)
                    logger.info("raster snapshot taken")
                self.vidActionRasterExploreRadio.setChecked(True)
                self.selectedSampleID = rasterReq["sample"]
                self.treeChanged_pv.put(1)  # not sure about this
            elif rasterDef["status"] == RasterStatus.READY_FOR_REPROCESS.value:
                self.fillPolyRaster(rasterReq)
                logger.info("reprocessed polyraster filled by displayXrecraster")
                if self.controlEnabled():
                    self.takeRasterSnapshot(rasterReq)
                    logger.info("reprocessed raster snapshot taken")
                self.vidActionRasterExploreRadio.setChecked(True)
                self.selectedSampleID = rasterReq["sample"]
                self.treeChanged_pv.put(1)  # not sure about this
            else:
                pass

    def processMountedPin(self, mountedPinPos):
        self.eraseCB()
        self.treeChanged_pv.put(1)


    '''
    functions to bottom status variables
    
    '''

    def processFastShutter(self, shutterVal):
        if round(shutterVal) == round(self.fastShutterOpenPos_pv.get()):
            self.shutterStateLabel.setText("Shutter State:Open")
            self.shutterStateLabel.setStyleSheet("background-color: red;")
        else:
            self.shutterStateLabel.setText("Shutter State:Closed")
            self.shutterStateLabel.setStyleSheet("background-color: #99FF66;")

    def processGripTemp(self, gripVal):
        gripValKelvin = gripVal + 273.15
        gripValMaxKelvin = 103.15 # -170 in degC
        self.gripperTempLabel.setText("%.1f" % gripValKelvin)
        if gripValKelvin > gripValMaxKelvin:
            self.gripperTempLabel.setStyleSheet("background-color: red;")
        else:
            self.gripperTempLabel.setStyleSheet("background-color: #99FF66;")

    def processCryostreamTemp(self, cryostreamVal):
        self.cryostreamTempLabel.setText(f"{cryostreamVal:.2f}")
        if cryostreamVal is not None:
            if 99 < cryostreamVal < 102:
                self.cryostreamTempLabel.setStyleSheet("background-color: #99FF66;")
            else:
                self.cryostreamTempLabel.setStyleSheet("background-color: red;")

    def processRingCurrent(self, ringCurrentVal):
        self.ringCurrentMessage.setText(str(int(ringCurrentVal)))
        if int(ringCurrentVal) < 390:
            self.ringCurrentMessage.setStyleSheet("background-color: red;")
        else:
            self.ringCurrentMessage.setStyleSheet("background-color: #99FF66;")

    '''
    change beam abailable set text depending on input

    function is processThreClickCentering
    '''
    def processThreeClickCentering(self, beamAvailVal):
        if beamAvailVal == '0':
            self.beamAvailLabel.setText("Beam Available")
            self.beamAvailLabel.setStyleSheet("background-color: #99FF66;")
        else:
            self.beamAvailLabel.setText(beamAvailVal)
            self.beamAvailLabel.setStyleSheet("background-color: yellow")

    def processSampleExposed(self, sampleExposedVal):
        if int(sampleExposedVal) == 1:
            self.sampleExposedLabel.setText("Sample Exposed")
            self.sampleExposedLabel.setStyleSheet("background-color: red;")
        else:
            self.sampleExposedLabel.setText("Sample Not Exposed")
            self.sampleExposedLabel.setStyleSheet("background-color: #99FF66;")

    def processBeamSize(self, beamSizeFlag):
        self.beamsizeComboBox.setCurrentIndex(beamSizeFlag)

    def processEnergyChange(self, energyVal):
        if daq_utils.beamline != "amx":
            if energyVal < 9000:
                self.beamsizeComboBox.setEnabled(False)
            else:
                self.beamsizeComboBox.setEnabled(True)

    def processControlMaster(self, controlPID):
        logger.info("in callback controlPID = " + str(controlPID))
        if abs(int(controlPID)) == self.processID:
            self.controlMasterCheckBox.setChecked(True)
        else:
            self.controlMasterCheckBox.setChecked(False)

    def processZebraArmState(self, state):
        if int(state):
            self.userScreenDialog.zebraArmCheckBox.setChecked(True)
        else:
            self.userScreenDialog.zebraArmCheckBox.setChecked(False)

    def processGovRobotSeReach(self, state):
        if int(state):
            self.userScreenDialog.SEbutton.setEnabled(True)
        else:
            self.userScreenDialog.SEbutton.setEnabled(False)

    def processGovRobotSaReach(self, state):
        if int(state):
            self.userScreenDialog.SAbutton.setEnabled(True)
        else:
            self.userScreenDialog.SAbutton.setEnabled(False)

    def processGovRobotDaReach(self, state):
        if int(state):
            self.userScreenDialog.DAbutton.setEnabled(True)
        else:
            self.userScreenDialog.DAbutton.setEnabled(False)

    def processGovRobotBlReach(self, state):
        if int(state):
            self.userScreenDialog.BLbutton.setEnabled(True)
        else:
            self.userScreenDialog.BLbutton.setEnabled(False)

    def processDetMessage(self, state):
        self.userScreenDialog.detMessage_ledit.setText(str(state))

    def processSampleFlux(self, state):
        self.userScreenDialog.sampleFluxLabel.setText("%E" % state)

    def processZebraPulseState(self, state):
        if int(state):
            self.userScreenDialog.zebraPulseCheckBox.setChecked(True)
        else:
            self.userScreenDialog.zebraPulseCheckBox.setChecked(False)

    def processStillModeState(self, state):
        if int(state):
            self.stillModeCheckBox.setChecked(True)
        else:
            self.stillModeCheckBox.setChecked(False)

    def processZebraDownloadState(self, state):
        if int(state):
            self.userScreenDialog.zebraDownloadCheckBox.setChecked(True)
        else:
            self.userScreenDialog.zebraDownloadCheckBox.setChecked(False)

    def processZebraSentTriggerState(self, state):
        if int(state):
            self.userScreenDialog.zebraSentTriggerCheckBox.setChecked(True)
        else:
            self.userScreenDialog.zebraSentTriggerCheckBox.setChecked(False)

    def processZebraReturnedTriggerState(self, state):
        if int(state):
            self.userScreenDialog.zebraReturnedTriggerCheckBox.setChecked(True)
        else:
            self.userScreenDialog.zebraReturnedTriggerCheckBox.setChecked(False)

    def processControlMasterNew(self, controlPID):
        logger.info("in callback controlPID = " + str(controlPID))
        if abs(int(controlPID)) != self.processID:
            self.controlMasterCheckBox.setChecked(False)

    def processChoochResult(self, choochResultFlag):
        if choochResultFlag == "0":
            return
        try:
            choochResult = db_lib.getResult(choochResultFlag)
        except IndexError:  # if no result, just return as if no result
            logger.info(
                f"Exception while retrieving result for chooch result so not plotting but continuing GUI: {choochResultFlag}"
            )
            return
        choochResultObj = choochResult["result_obj"]
        graph_x = choochResultObj["choochInXAxis"]
        graph_y = choochResultObj["choochInYAxis"]
        self.EScanGraph.name = "Chooch PLot"
        try:
            self.EScanGraph.addCurve(graph_x, graph_y, "Raw counts vs. energy")
            self.EScanGraph.replot()
        except TypeError as e:
            logger.error(
                "Problems with data type going into energy scan plot: %s" % (e)
            )
        chooch_graph_x = choochResultObj["choochOutXAxis"]
        chooch_graph_y1 = choochResultObj["choochOutY1Axis"]
        chooch_graph_y2 = choochResultObj["choochOutY2Axis"]
        self.choochGraph.name = "Chooch PLot"
        try:
            self.choochGraph.addCurve(chooch_graph_x, chooch_graph_y1, legend="spline")
            self.choochGraph.addCurve(chooch_graph_x, chooch_graph_y2, legend="fp")
            self.choochGraph.replot()
            self.choochInfl.setText(str(choochResultObj["infl"]))
            self.choochPeak.setText(str(choochResultObj["peak"]))
            self.choochFPrimeInfl.setText(str(choochResultObj["fprime_infl"]))
            self.choochFPrimePeak.setText(str(choochResultObj["fprime_peak"]))
            self.choochF2PrimeInfl.setText(str(choochResultObj["f2prime_infl"]))
            self.choochF2PrimePeak.setText(str(choochResultObj["f2prime_peak"]))
            self.choochResultFlag_pv.put("0")
            self.protoComboBox.setCurrentIndex(
                self.protoComboBox.findText(str("standard"))
            )
            self.protoComboActivatedCB("standard")
        except TypeError as e:
            logger.error(
                "Chooch plotting failed - check whether scan had a strong signal or not: %s"
                % (e)
            )

    # seems like we should be able to do an aggregate query to mongo for max/min :(
    def getMaxPriority(self):
        orderedRequests = db_lib.getOrderedRequestList(daq_utils.beamline)
        priorityMax = 0
        for i in range(len(orderedRequests)):
            if orderedRequests[i]["priority"] > priorityMax:
                priorityMax = orderedRequests[i]["priority"]
        return priorityMax

    def getMinPriority(self):
        orderedRequests = db_lib.getOrderedRequestList(daq_utils.beamline)
        priorityMin = 10000000
        for i in range(len(orderedRequests)):
            if (orderedRequests[i]["priority"] < priorityMin) and orderedRequests[i][
                "priority"
            ] > 0:
                priorityMin = orderedRequests[i]["priority"]
        return priorityMin

    def showProtParams(self):
        protocol = str(self.protoComboBox.currentText())
        self.rasterParamsFrame.hide()
        self.characterizeParamsFrame.hide()
        self.processingOptionsFrame.hide()
        self.multiColParamsFrame.hide()
        self.osc_start_ledit.setEnabled(True)
        self.osc_end_ledit.setEnabled(True)
        if protocol == "raster" or protocol == "rasterScreen":
            self.rasterParamsFrame.show()
            self.osc_start_ledit.setEnabled(False)
            self.osc_end_ledit.setEnabled(False)

        elif protocol == "stepRaster":
            self.rasterParamsFrame.show()
            self.processingOptionsFrame.show()
        elif protocol == "multiCol" or protocol == "multiColQ":
            self.rasterParamsFrame.show()
            self.osc_start_ledit.setEnabled(False)
            self.osc_end_ledit.setEnabled(False)
            self.multiColParamsFrame.show()
        elif protocol == "vector" or protocol == "stepVector":
            self.vectorParamsFrame.show()
            self.processingOptionsFrame.show()
        elif protocol == "characterize" or protocol == "ednaCol":
            self.characterizeParamsFrame.show()
            self.processingOptionsFrame.show()
        elif protocol == "standard" or protocol == "burn":
            self.processingOptionsFrame.show()
        else:
            pass

    def rasterStepChanged(self, text):
        self.beamWidth_ledit.setText(text)
        self.beamHeight_ledit.setText(text)

    def updateVectorLengthAndSpeed(self):
        x_vec_end = self.vectorEnd["coords"]["x"]
        y_vec_end = self.vectorEnd["coords"]["y"]
        z_vec_end = self.vectorEnd["coords"]["z"]
        x_vec_start = self.vectorStart["coords"]["x"]
        y_vec_start = self.vectorStart["coords"]["y"]
        z_vec_start = self.vectorStart["coords"]["z"]
        x_vec = x_vec_end - x_vec_start
        y_vec = y_vec_end - y_vec_start
        z_vec = z_vec_end - z_vec_start
        trans_total = math.sqrt(x_vec**2 + y_vec**2 + z_vec**2)
        if daq_utils.beamline == "nyx":
            trans_total *= 1000
        self.vecLenLabelOutput.setText(str(int(trans_total)))
        totalExpTime = (
            float(self.osc_end_ledit.text()) / float(self.osc_range_ledit.text())
        ) * float(
            self.exp_time_ledit.text()
        )  # (range/inc)*exptime
        speed = trans_total / totalExpTime
        self.vecSpeedLabelOutput.setText(str(int(speed)))
        return x_vec, y_vec, z_vec, trans_total

    def totalExpChanged(self, text):
        if text == "oscEnd" and daq_utils.beamline == "fmx":
            self.sampleLifetimeReadback_ledit.setStyleSheet("color : gray")
        try:
            if float(str(self.osc_range_ledit.text())) == 0:
                if text == "oscRange":
                    if self.controlEnabled():
                        self.stillMode_pv.put(1)
                self.colEndLabel.setText("Number of Images: ")
                if (
                    str(self.protoComboBox.currentText()) != "standard"
                    and str(self.protoComboBox.currentText()) != "vector"
                ):
                    self.totalExptime_ledit.setText("----")
                else:
                    try:
                        totalExptime = float(self.osc_end_ledit.text()) * float(
                            self.exp_time_ledit.text()
                        )
                    except ValueError:
                        totalExptime = 0.0
                    except TypeError:
                        totalExptime = 0.0
                    except ZeroDivisionError:
                        totalExptime = 0.0
                    self.totalExptime_ledit.setText("%.3f" % totalExptime)
                return
            else:
                if text == "oscRange":
                    if self.controlEnabled():
                        self.standardMode_pv.put(1)
                self.colEndLabel.setText("Oscillation Range:")
        except ValueError:
            return

        if (
            str(self.protoComboBox.currentText()) != "standard"
            and str(self.protoComboBox.currentText()) != "vector"
        ):
            self.totalExptime_ledit.setText("----")
        else:
            try:
                totalExptime = (
                    float(self.osc_end_ledit.text())
                    / (float(self.osc_range_ledit.text()))
                ) * float(self.exp_time_ledit.text())
            except ValueError:
                totalExptime = 0.0
            except TypeError:
                totalExptime = 0.0
            except ZeroDivisionError:
                totalExptime = 0.0
            self.totalExptime_ledit.setText("%.3f" % totalExptime)
            if str(self.protoComboBox.currentText()) == "vector":
                try:
                    self.updateVectorLengthAndSpeed()
                except:
                    pass

            try:
                if float(self.osc_end_ledit.text()) >= 5.0:
                    self.staffScreenDialog.fastDPCheckBox.setChecked(True)
                else:
                    self.staffScreenDialog.fastDPCheckBox.setChecked(False)
            except:
                pass

    def resoTextChanged(self, text):
        try:
            dist_s = "%.2f" % (
                daq_utils.distance_from_reso(
                    daq_utils.det_radius,
                    float(text),
                    daq_utils.energy2wave(float(self.energy_ledit.text())),
                    0,
                )
            )
        except ValueError:
            dist_s = self.detDistRBVLabel.getEntry().text()
        self.detDistMotorEntry.getEntry().setText(dist_s)

    def detDistTextChanged(self, text):
        try:
            reso_s = "%.2f" % (
                daq_utils.calc_reso(
                    daq_utils.det_radius,
                    float(text),
                    daq_utils.energy2wave(float(self.energy_ledit.text())),
                    0,
                )
            )
        except ValueError:
            reso_s = "50.0"
        except TypeError:
            reso_s = "50.0"
        self.setGuiValues({"resolution": reso_s})

    def energyTextChanged(self, text):
        dist_s = "%.2f" % (
            daq_utils.distance_from_reso(
                daq_utils.det_radius,
                float(self.resolution_ledit.text()),
                float(text),
                0,
            )
        )
        self.detDistMotorEntry.getEntry().setText(dist_s)

    # code below and its application from: https://snorfalorpagus.net/blog/2014/08/09/validating-user-input-in-pyqt4-using-qvalidator/
    def checkEntryState(self, *args, **kwargs):
        sender = self.sender()
        validator = sender.validator()
        state = validator.validate(sender.text(), 0)[0]
        if state == QtGui.QValidator.Intermediate:
            color = "#fff79a"  # yellow
        elif state == QtGui.QValidator.Invalid:
            color = "#f6989d"  # red
        else:
            color = "#ffffff"  # white
        sender.setStyleSheet("QLineEdit { background-color: %s }" % color)

    def validateAllFields(self):
        fields_dict = {
            self.exp_time_ledit: {"name": "exposure time", "minmax": VALID_EXP_TIMES},
            self.detDistMotorEntry.getEntry(): {
                "name": "detector distance",
                "minmax": VALID_DET_DIST,
            },
            self.totalExptime_ledit: {
                "name": "total exposure time",
                "minmax": VALID_TOTAL_EXP_TIMES,
            },
        }

        return self.validateFields(fields_dict)

    def validateFields(self, field_values_dict):
        for field, value in field_values_dict.items():
            values = value["minmax"]
            field_name = value["name"]
            logger.info("validateFields: %s %s %s" % (field_name, field.text(), values))
            try:
                val = float(field.text())
                logger.info(
                    ">= min: %s <= max: %s"
                    % (val >= values["fmx"]["min"], val <= values["fmx"]["max"])
                )
            except:  # total exposure time is '----' for rasters, so just ignore
                pass
            if (
                field.text() == "----"
            ):  # special case: total exp time not calculated for non-standard, non-vector experiments
                continue
            if (
                field.validator().validate(field.text(), 0)[0]
                != QtGui.QValidator.Acceptable
            ):
                self.popupServerMessage(
                    "Invalid value for field %s! must be between %s and %s"
                    % (
                        field_name,
                        values[daq_utils.beamline]["min"],
                        values[daq_utils.beamline]["max"],
                    )
                )
                return False
        return True

    def protoRadioToggledCB(self, text):
        if self.protoStandardRadio.isChecked():
            self.protoComboBox.setCurrentIndex(self.protoComboBox.findText("standard"))
            self.protoComboActivatedCB(text)
        elif self.protoRasterRadio.isChecked():
            self.protoComboBox.setCurrentIndex(self.protoComboBox.findText("raster"))
            self.protoComboActivatedCB(text)
        elif self.protoVectorRadio.isChecked():
            self.protoComboBox.setCurrentIndex(self.protoComboBox.findText("vector"))
            self.protoComboActivatedCB(text)
        else:
            pass

    def beamsizeComboActivatedCB(self, text):
        if daq_utils.beamline == "nyx":
            index = self.beamsizeComboBox.findText(str(text))
            self.aperture.current_index.put(index)
        else:
            self.send_to_server("set_beamsize", [text[0:2], text[2:4]])

    def protoComboActivatedCB(self, text):
        self.showProtParams()
        protocol = str(self.protoComboBox.currentText())
        if protocol in ("raster", "stepRaster", "rasterScreen", "multiCol"):
            self.vidActionRasterDefRadio.setChecked(True)
        else:
            self.vidActionC2CRadio.setChecked(True)
        if protocol == "burn":
            self.staffScreenDialog.fastDPCheckBox.setChecked(False)
        else:
            self.staffScreenDialog.fastDPCheckBox.setChecked(True)
        if protocol == "raster":
            self.protoRasterRadio.setChecked(True)
            self.osc_start_ledit.setEnabled(False)
            self.osc_end_ledit.setEnabled(False)
            self.setGuiValues(
                {
                    "osc_range": getBlConfig("rasterDefaultWidth"),
                    "exp_time": getBlConfig("rasterDefaultTime"),
                    "transmission": getBlConfig("rasterDefaultTrans"),
                }
            )
        elif protocol == "rasterScreen":
            self.osc_start_ledit.setEnabled(False)
            self.osc_end_ledit.setEnabled(False)
            self.setGuiValues(
                {
                    "osc_range": getBlConfig("rasterDefaultWidth"),
                    "exp_time": getBlConfig("rasterDefaultTime"),
                    "transmission": getBlConfig("rasterDefaultTrans"),
                }
            )
            self.protoOtherRadio.setChecked(True)
        elif protocol == "standard":
            self.protoStandardRadio.setChecked(True)
            self.setGuiValues(
                {
                    "osc_range": getBlConfig("screen_default_width"),
                    "exp_time": getBlConfig("screen_default_time"),
                    "transmission": getBlConfig("stdTrans"),
                }
            )
            self.osc_start_ledit.setEnabled(True)
            self.osc_end_ledit.setEnabled(True)
            if daq_utils.beamline == "fmx":
                self.calcLifetimeCB()
        elif protocol == "burn":
            self.setGuiValues(
                {
                    "osc_range": "0.0",
                    "exp_time": getBlConfig("burnDefaultTime"),
                    "transmission": getBlConfig("burnDefaultTrans"),
                }
            )
            screenWidth = float(getBlConfig("burnDefaultNumFrames"))
            self.setGuiValues({"osc_end": screenWidth})
            self.osc_start_ledit.setEnabled(True)
            self.osc_end_ledit.setEnabled(True)

        elif protocol == "vector":
            self.setGuiValues(
                {
                    "osc_range": getBlConfig("screen_default_width"),
                    "exp_time": getBlConfig("screen_default_time"),
                    "transmission": getBlConfig("stdTrans"),
                }
            )
            self.osc_start_ledit.setEnabled(True)
            self.osc_end_ledit.setEnabled(True)
            self.protoVectorRadio.setChecked(True)
            if daq_utils.beamline == "fmx":
                self.calcLifetimeCB()
        else:
            self.protoOtherRadio.setChecked(True)
        self.totalExpChanged("")

    def rasterEvalComboActivatedCB(self, text):
        db_lib.beamlineInfo(
            daq_utils.beamline,
            "rasterScoreFlag",
            info_dict={"index": self.rasterEvalComboBox.findText(str(text))},
        )
        if self.currentRasterCellList != []:
            self.reFillPolyRaster()

    def popBaseDirectoryDialogCB(self):
        fname = QtWidgets.QFileDialog.getExistingDirectory(
            self, "Choose Directory", "", QtWidgets.QFileDialog.DontUseNativeDialog
        )
        if fname != "":
            self.dataPathGB.setBasePath_ledit(fname)
    '''
    Creating function to for Actions under file drop down
    
    '''

    def popImportDialogCB(self):
        #self.timerSample.stop()
        fname = QtWidgets.QFileDialog.getOpenFileName(
            self,
            "Choose Spreadsheet File",
            "",
            filter="*.xls *.xlsx",
            options=QtWidgets.QFileDialog.DontUseNativeDialog,
        )
        #self.timerSample.start(SAMPLE_TIMER_DELAY)
        if fname != "":
            self.send_to_server("importSpreadsheet", [fname[0], daq_utils.owner])

    def setUserModeCB(self):
        self.vidActionDefineCenterRadio.setEnabled(False)

    def setExpertModeCB(self):
        self.vidActionDefineCenterRadio.setEnabled(True)
    

    def openResolution(self):
        self.sub = CalculatorWindow(self)
        self.sub.show()  




    def upPriorityCB(
        self,
    ):  # neither of these are very elegant, and might even be glitchy if overused
        currentPriority = self.selectedSampleRequest["priority"]
        if currentPriority < 1:
            return
        orderedRequests = db_lib.getOrderedRequestList(daq_utils.beamline)
        for i in range(len(orderedRequests)):
            if orderedRequests[i]["sample"] == self.selectedSampleRequest["sample"]:
                if i < 2:
                    self.topPriorityCB()
                else:
                    priority = (
                        orderedRequests[i - 2]["priority"]
                        + orderedRequests[i - 1]["priority"]
                    ) / 2
                    if currentPriority == priority:
                        priority = priority + 20
                    db_lib.updatePriority(self.selectedSampleRequest["uid"], priority)
        self.treeChanged_pv.put(1)

    def downPriorityCB(self):
        currentPriority = self.selectedSampleRequest["priority"]
        if currentPriority < 1:
            return
        orderedRequests = db_lib.getOrderedRequestList(daq_utils.beamline)
        for i in range(len(orderedRequests)):
            if orderedRequests[i]["sample"] == self.selectedSampleRequest["sample"]:
                if (len(orderedRequests) - i) < 3:
                    self.bottomPriorityCB()
                else:
                    priority = (
                        orderedRequests[i + 1]["priority"]
                        + orderedRequests[i + 2]["priority"]
                    ) / 2
                    if currentPriority == priority:
                        priority = priority - 20
                    db_lib.updatePriority(self.selectedSampleRequest["uid"], priority)
        self.treeChanged_pv.put(1)

    def topPriorityCB(self):
        currentPriority = self.selectedSampleRequest["priority"]
        if currentPriority < 1:
            return
        priority = int(self.getMaxPriority())
        priority = priority + 100
        db_lib.updatePriority(self.selectedSampleRequest["uid"], priority)
        self.treeChanged_pv.put(1)

    def bottomPriorityCB(self):
        currentPriority = self.selectedSampleRequest["priority"]
        if currentPriority < 1:
            return
        priority = int(self.getMinPriority())
        priority = priority - 100
        db_lib.updatePriority(self.selectedSampleRequest["uid"], priority)
        self.treeChanged_pv.put(1)

    def dewarViewToggledCB(self, identifier):
        self.selectedSampleRequest = {}
        # should probably clear textfields here too
        if identifier == "dewarView":
            if self.dewarViewRadio.isChecked():
                self.dewarTree.refreshTreeDewarView()
        else:
            if self.priorityViewRadio.isChecked():
                self.dewarTree.refreshTreePriorityView()

    def dewarViewToggleCheckCB(self):
        if self.dewarViewRadio.isChecked():
            self.dewarTree.refreshTreeDewarView()
        else:
            self.dewarTree.refreshTreePriorityView()

    def moveOmegaCB(self):
        if daq_utils.beamline == "nyx":
            comm_s = (
                'omegaMoveAbs('
                + str(self.sampleOmegaMoveLedit.getEntry().text())
                + ")")
            self.send_to_server(comm_s)
        else:
            self.send_to_server(
                "move_omega",
                [float(self.sampleOmegaMoveLedit.getEntry().text())],
                {"relative": False}
            )

    def moveEnergyMaxDeltaCB(self, max_delta=10.0):
        energyRequest = float(str(self.energy_ledit.text()))
        if self.controlEnabled():
            if abs(energyRequest - self.energy_pv.get()) > max_delta:
                self.popupServerMessage(f"Energy change must be less than or equal to {max_delta:.2f} ev")
                return
            else:
                self.send_to_server("mvaDescriptor", ["energy", float(self.energy_ledit.text())])
                comm_s = 'mvaDescriptor("energy",' + str(self.energy_ledit.text()) + ")"
                logger.info(comm_s)
        else:
            self.popupServerMessage("You don't have control")

    def moveEnergyCB(self):
        if self.controlEnabled():
            set_energy = SetEnergyDialog(parent=self)
        else:
            self.popupServerMessage("You don't have control")

    def setLifetimeCB(self, lifetime):
        if hasattr(self, "sampleLifetimeReadback_ledit"):
            self.sampleLifetimeReadback_ledit.setText(f"{lifetime:.2f}")
            self.sampleLifetimeReadback_ledit.setStyleSheet("color : black")

    def calcLifetimeCB(self):
        self.raddoseTimer.start()
        if hasattr(self, "sampleLifetimeReadback_ledit"):
            self.sampleLifetimeReadback_ledit.setStyleSheet("color : gray")

    def spawnRaddoseThread(self):
        if not os.path.exists("2vb1.pdb"):
            os.system("cp -a $CONFIGDIR/2vb1.pdb .")
            os.system("mkdir rd3d")
        energyReadback = self.energy_pv.get() / 1000.0
        sampleFlux = self.sampleFluxPV.get()
        if hasattr(self, "transmission_ledit") and hasattr(
            self, "transmissionReadback_ledit"
        ):
            try:
                sampleFlux = (
                    sampleFlux * float(self.transmission_ledit.text())
                ) / float(self.transmissionReadback_ledit.text())
            except Exception as e:
                logger.info(f"Exception while calculating sample flux {e}")
        logger.info("sample flux = " + str(sampleFlux))
        # Read vector length only if the vector protocol is chosen
        vecLen = 0
        if self.protoVectorRadio.isChecked():
            try:
                vecLen = float(self.vecLenLabelOutput.text())
            except:
                pass

        try:
            wedge = float(self.osc_end_ledit.text())
            raddose_thread = RaddoseThread(
                parent=self,
                beamsizeV=3.0,
                beamsizeH=5.0,
                vectorL=vecLen,
                energy=energyReadback,
                wedge=wedge,
                flux=sampleFlux,
                verbose=True,
            )
            raddose_thread.lifetime.connect(
                lambda lifetime: self.setLifetimeCB(lifetime)
            )
            raddose_thread.start()

        except:
            lifeTime_s = "0.00"

    def setTransCB(self):
        try:
            if (
                float(self.transmission_ledit.text()) > 1.0
                or float(self.transmission_ledit.text()) < 0.001
            ):
                self.popupServerMessage("Transmission must be 0.001-1.0")
                return
        except ValueError as e:
            self.popupServerMessage("Please enter a valid number")
            return
        self.send_to_server("setTrans", [float(self.transmission_ledit.text())])

    def setDCStartCB(self):
        currentPos = float(self.sampleOmegaRBVLedit.getEntry().text()) % 360.0
        self.setGuiValues({"osc_start": currentPos})

    def moveDetDistCB(self):
        self.send_to_server("mvaDescriptor",
            [
                "detectorDist",
                float(self.detDistMotorEntry.getEntry().text()),
            ])

    def omegaTweakNegCB(self):
        tv = float(self.omegaTweakVal_ledit.text())
        if self.controlEnabled():
            if (daq_utils.beamline == "nyx"):
                mv_status = self.gon.omega.move(self.gon.omega.val() + tweakVal)
            else:
                self.send_to_server("move_omega", [-tv])
        else:
            self.popupServerMessage("You don't have control")

    def omegaTweakPosCB(self):
        tv = float(self.omegaTweakVal_ledit.text())
        if self.controlEnabled():
            if (daq_utils.beamline == "nyx"):
                mv_status = self.gon.omega.move(self.gon.omega.val() + tv)
            else:
                self.send_to_server("move_omega", [tv])
        else:
            self.popupServerMessage("You don't have control")

    def focusTweakCB(self, tv):
        tvf = float(tv) * daq_utils.unitScaling

        current_viewangle = daq_utils.mag1ViewAngle
        if self.zoom2Radio.isChecked():
            current_viewangle = daq_utils.mag2ViewAngle
        elif self.zoom3Radio.isChecked():
            current_viewangle = daq_utils.mag3ViewAngle
        elif self.zoom4Radio.isChecked():
            current_viewangle = daq_utils.mag4ViewAngle

        if current_viewangle == daq_utils.CAMERA_ANGLE_BEAM:
            view_omega_offset = 0
        elif current_viewangle == daq_utils.CAMERA_ANGLE_BELOW:
            view_omega_offset = 90
        elif current_viewangle == daq_utils.CAMERA_ANGLE_ABOVE:
            view_omega_offset = -90

        if self.controlEnabled():
            tvY = tvf * (
                math.cos(math.radians(view_omega_offset + self.gon.omega.val()))
            )  # these are opposite C2C
            tvZ = tvf * (
                math.sin(math.radians(view_omega_offset + self.gon.omega.val()))
            )
            self.gon.y.move(self.gon.y.val() + tvY)
            self.gon.z.move(self.gon.z.val() + tvZ)
        else:
            self.popupServerMessage("You don't have control")

    def omegaTweakCB(self, tv):
        if self.controlEnabled():
            if (daq_utils.beamline == "nyx"):
                status = self.gon.omega.move(self.gon.omega.val() + tvf)
                status.wait()
            else:
                self.send_to_server("move_omega", [float(tv)])
                time.sleep(0.05)
        else:
            self.popupServerMessage("You don't have control")

    def autoCenterLoopCB(self):
        self.send_to_server("loop_center_xrec")

    def autoRasterLoopCB(self):
        self.selectedSampleID = self.selectedSampleRequest["sample"]
        self.send_to_server("autoRasterLoop", [self.selectedSampleID])

    def runRastersCB(self):
        self.send_to_server("snakeRaster", [self.selectedSampleRequest["uid"]])

    def drawInteractiveRasterCB(self):  # any polygon for now, interactive or from xrec
        for i in range(len(self.polyPointItems)):
            self.scene.removeItem(self.polyPointItems[i])
        polyPointItems = []
        pen = QtGui.QPen(QtCore.Qt.red)
        brush = QtGui.QBrush(QtCore.Qt.red)
        points = []
        polyPoints = []
        if self.click_positions != []:  # use the user clicks
            if len(self.click_positions) == 2:  # draws a single row or column
                logger.info("2-click raster")
                polyPoints.append(self.click_positions[0])
                point = QtCore.QPointF(
                    self.click_positions[0].x(), self.click_positions[1].y()
                )
                polyPoints.append(point)
                point = QtCore.QPointF(
                    self.click_positions[0].x() + 2, self.click_positions[1].y()
                )
                polyPoints.append(point)
                point = QtCore.QPointF(
                    self.click_positions[0].x() + 2, self.click_positions[0].y()
                )
                polyPoints.append(point)
                self.rasterPoly = QtWidgets.QGraphicsPolygonItem(
                    QtGui.QPolygonF(polyPoints)
                )
            else:
                self.rasterPoly = QtWidgets.QGraphicsPolygonItem(
                    QtGui.QPolygonF(self.click_positions)
                )
        else:
            return
        self.polyBoundingRect = self.rasterPoly.boundingRect()
        raster_w = int(self.polyBoundingRect.width())
        raster_h = int(self.polyBoundingRect.height())
        center_x = int(self.polyBoundingRect.center().x())
        center_y = int(self.polyBoundingRect.center().y())
        stepsizeXPix = self.screenXmicrons2pixels(float(self.rasterStepEdit.text()))
        stepsizeYPix = self.screenYmicrons2pixels(float(self.rasterStepEdit.text()))
        numsteps_w = raster_w/stepsizeXPix
        numsteps_h = raster_h/stepsizeYPix
        stepsize = float(self.rasterStepEdit.text())

        while (numsteps_w < MINIMUM_RASTER_SIZE[daq_utils.beamline] and numsteps_h < MINIMUM_RASTER_SIZE[daq_utils.beamline]):
            logger.info(f"{numsteps_h=}, {numsteps_w=}, {stepsize=}, {stepsizeXPix=}, {stepsizeYPix=}")
            if stepsize == 1:
                logger.error("Cannot add raster request, stepsize must be 1 micron with a minimum width or height of 5 cells")
                return
            stepsize -= 1
            stepsizeXPix = self.screenXmicrons2pixels(stepsize)
            stepsizeYPix = self.screenYmicrons2pixels(stepsize)

            numsteps_w = raster_w/stepsizeXPix
            numsteps_h = raster_h/stepsizeYPix

        self.click_positions = []
        self.definePolyRaster(
            raster_w, raster_h, stepsizeXPix, stepsizeYPix, center_x, center_y, stepsize
        )

    def measurePolyCB(self):
        for i in range(len(self.polyPointItems)):
            self.scene.removeItem(self.polyPointItems[i])
        if self.measureLine != None:
            self.scene.removeItem(self.measureLine)
        self.polyPointItems = []

        pen = QtGui.QPen(QtCore.Qt.red)
        brush = QtGui.QBrush(QtCore.Qt.red)
        points = []
        if self.click_positions != []:  # use the user clicks
            if len(self.click_positions) == 2:  # draws a single row or column
                self.measureLine = self.scene.addLine(
                    self.click_positions[0].x(),
                    self.click_positions[0].y(),
                    self.click_positions[1].x(),
                    self.click_positions[1].y(),
                    pen,
                )
        length = self.measureLine.line().length()
        fov = self.getCurrentFOV()
        lineMicronsX = int(round(length * (fov["x"] / daq_utils.screenPixX)))
        logger.info("linelength = " + str(lineMicronsX))
        self.click_positions = []

    def center3LoopCB(self):
        logger.info("3-click center loop")
        self.threeClickCount = 1
        self.threeClickSignal.emit('{} more clicks'.format(str(4-self.threeClickCount)))
        #time.sleep(0.3)
        self.click3Button.setStyleSheet("background-color: yellow")
        if(daq_utils.exporter_enabled):
            self.md2.exporter.cmd("startManualSampleCentring", "")
        else:
            self.send_to_server("mvaDescriptor", ["omega", 0])

    def fillPolyRaster(
        self, rasterReq
    ):  # at this point I should have a drawn polyRaster
        logger.info("filling poly for " + str(rasterReq["uid"]))
        rasterResults = db_lib.getResultsforRequest(rasterReq["uid"])
        
        if not rasterResults:
            return
        rasterResult = {}
        
        for i in range(0, len(rasterResults)):
            if rasterResults[i]["result_type"] == "rasterResult":
                rasterResult = rasterResults[i]
                break
        try:
            rasterDef = rasterReq["request_obj"]["rasterDef"]
        except KeyError:
            db_lib.deleteRequest(rasterReq["uid"])
            return
        
        rasterListIndex = 0
        for i in range(len(self.rasterList)):
            if self.rasterList[i] != None:
                if self.rasterList[i]["uid"] == rasterReq["uid"]:
                    rasterListIndex = i
        if rasterResult == {}:
            return

        try:
            currentRasterGroup = self.rasterList[rasterListIndex]["graphicsItem"]
        except IndexError as e:
            logger.error("IndexError while getting raster group: %s" % e)
            return
        self.currentRasterCellList = currentRasterGroup.childItems()
        cellResults = rasterResult["result_obj"]["rasterCellResults"]["resultObj"]
        numLines = len(cellResults)
        my_array = np.zeros(numLines)
        spotLineCounter = 0
        cellIndex = 0
        rowStartIndex = 0
        rasterEvalOption = str(self.rasterEvalComboBox.currentText())
        if rasterEvalOption == "Spot Count":
            cell_result_key = "spot_count_no_ice"
        elif rasterEvalOption == "Intensity":
            cell_result_key = "total_intensity"
        else:
            cell_result_key = "d_min"
        lenX = abs(
            rasterDef["rowDefs"][0]["end"]["x"] - rasterDef["rowDefs"][0]["start"]["x"]
        )  # ugly for tile flip/noflip
        for i in range(
            len(rasterDef["rowDefs"])
        ):  # this is building up "my_array" with the rasterEvalOption result, and numpy can then be run against the array. 2/16, I think cellResultsArray not needed
            rowStartIndex = spotLineCounter
            numsteps = rasterDef["rowDefs"][i]["numsteps"]
            for j in range(numsteps):
                try:
                    cellResult = cellResults[spotLineCounter]
                except IndexError:
                    logger.error("caught index error #1")
                    logger.error("numlines = " + str(numLines))
                    logger.error(
                        "expected: " + str(len(rasterDef["rowDefs"]) * numsteps)
                    )
                    return  # means a raster failure, and not enough data to cover raster, caused a gui crash
                

                if (
                    lenX > 180 and self.scannerType == "PI"
                ):  # this is trying to figure out row direction
                    cellIndex = spotLineCounter
                else:
                    if daq_utils.beamline == "nyx":
                        is_raster_inverted = 1
                    else:
                        is_raster_inverted = 0
                    if i % 2 == is_raster_inverted:  # this is trying to figure out row direction
                        cellIndex = spotLineCounter
                    else:
                        cellIndex = rowStartIndex + ((numsteps - 1) - j)
                
                try:
                    my_array[cellIndex] = cellResult[cell_result_key]
                    if cell_result_key == 'd_min' and my_array[cellIndex] == -1:
                        my_array[cellIndex] = 50.0

                except IndexError:
                    logger.error("caught index error #2")
                    logger.error("numlines = " + str(numLines))
                    logger.error(
                        "expected: " + str(len(rasterDef["rowDefs"]) * numsteps)
                    )
                    return  # means a raster failure, and not enough data to cover raster, caused a gui crash
                spotLineCounter += 1
        floor = np.amin(my_array)
        ceiling = np.amax(my_array)
        
        cellCounter = 0
        color_id = None
        if ceiling == 0:
            color_id = 255
        elif ceiling == floor:
            if rasterEvalOption == "Resolution":
                color_id = 0
            else:
                color_id = 255
        if color_id is None:
            color_ids = ((my_array - floor) / (ceiling - floor)) * 255.0
        else:
            color_ids = np.full(my_array.shape, color_id)

        index = 0
        for i in range(len(rasterDef["rowDefs"])):
            numsteps = rasterDef["rowDefs"][i]["numsteps"]
            rowStartIndex = cellCounter
            for j in range(numsteps):
                if i % 2 == 0:  # this is trying to figure out row direction
                    index = cellCounter
                else:
                    index = rowStartIndex + ((numsteps - 1) - j)
                if color_id is None:
                    #param = my_array[cellCounter]
                    if rasterEvalOption == "Resolution":
                        color = int(255 - color_ids[index])
                    else:
                        color = int(color_ids[index])
                    self.currentRasterCellList[index].setBrush(
                        QtGui.QBrush(QtGui.QColor(0, color, 0, 127))
                    )
                else:
                    self.currentRasterCellList[index].setBrush(
                        QtGui.QBrush(QtGui.QColor(0, 255 - color_id, 0, 127))
                    )
                cellResult = cellResults[cellCounter]
                self.currentRasterCellList[index].setData(0, cellResult.get("spot_count_no_ice", 0))
                self.currentRasterCellList[index].setData(1, cellResult.get("image", "empty"))
                self.currentRasterCellList[index].setData(2, cellResult.get("d_min", 50.0))
                self.currentRasterCellList[index].setData(3, cellResult.get("total_intensity", 0))
                cellCounter += 1

    def takeRasterSnapshot(self, rasterReq):
        request_obj = rasterReq["request_obj"]
        directory = request_obj["directory"]
        filePrefix = request_obj["file_prefix"]
        basePath = request_obj["basePath"]
        visitName = daq_utils.getVisitName()
        jpegDirectory = (
            visitName
            + "/jpegs/"
            + directory[directory.find(visitName) + len(visitName) : len(directory)]
        )
        fullJpegDirectory = basePath + "/" + jpegDirectory
        if not os.path.exists(fullJpegDirectory):
            os.system("mkdir -p " + fullJpegDirectory)
        jpegImagePrefix = fullJpegDirectory + "/" + filePrefix
        jpegImageFilename = jpegImagePrefix + ".jpg"
        jpegImageThumbFilename = jpegImagePrefix + "t.jpg"
        logger.info("saving raster snapshot")
        self.saveVidSnapshotCB(
            "Raster Result from sample " + str(rasterReq["request_obj"]["file_prefix"]),
            useOlog=False,
            reqID=rasterReq["uid"],
            rasterHeatJpeg=jpegImageFilename,
        )
        self.saveVidSnapshotCB(
            "Raster Result from sample " + str(rasterReq["request_obj"]["file_prefix"]),
            useOlog=False,
            reqID=rasterReq["uid"],
            rasterHeatJpeg=jpegImageFilename,
        )
        self.send_to_server("insertRasterResult", [str(rasterReq["uid"]), str(visitName)])

    def reFillPolyRaster(self):
        rasterEvalOption = str(self.rasterEvalComboBox.currentText())
        for i in range(len(self.rasterList)):
            if self.rasterList[i] != None:
                currentRasterGroup = self.rasterList[i]["graphicsItem"]
                currentRasterCellList = currentRasterGroup.childItems()
                my_array = np.zeros(len(currentRasterCellList))
                for i in range(
                    0, len(currentRasterCellList)
                ):  # first loop is to get floor and ceiling
                    cellIndex = i
                    if rasterEvalOption == "Spot Count":
                        spotcount = currentRasterCellList[i].data(0)
                        if not isinstance(spotcount, int):
                            spotcount = int(spotcount)
                        my_array[cellIndex] = spotcount
                    elif rasterEvalOption == "Intensity":
                        total_intensity = currentRasterCellList[i].data(3)
                        if not isinstance(total_intensity, int):
                            total_intensity = int(total_intensity)
                        my_array[cellIndex] = total_intensity
                    else:
                        d_min = currentRasterCellList[i].data(2)
                        if not isinstance(d_min, float):
                            d_min = float(d_min)
                        if d_min == -1:
                            d_min = 50.0  # trying to handle frames with no spots
                        my_array[cellIndex] = d_min
                floor = np.amin(my_array)
                ceiling = np.amax(my_array)
                for i in range(0, len(currentRasterCellList)):
                    if (rasterEvalOption == "Spot Count") or (
                        rasterEvalOption == "Intensity"
                    ):
                        param = my_array[i]
                    else:
                        d_min = my_array[i]
                        if d_min == -1:
                            d_min = 50.0  # trying to handle frames with no spots
                        param = d_min
                    if ceiling == 0:
                        color_id = 255
                    elif ceiling == floor:
                        if rasterEvalOption == "Resolution":
                            color_id = 0
                        else:
                            color_id = 255
                    elif rasterEvalOption == "Resolution":
                        color_id = int(
                            255.0 * (float(param - floor) / float(ceiling - floor))
                        )
                    else:
                        color_id = int(
                            255
                            - (255.0 * (float(param - floor) / float(ceiling - floor)))
                        )
                    currentRasterCellList[i].setBrush(
                        QtGui.QBrush(QtGui.QColor(0, 255 - color_id, 0, 127))
                    )

    def saveCenterCB(self):
        pen = QtGui.QPen(QtCore.Qt.magenta)
        brush = QtGui.QBrush(QtCore.Qt.magenta)
        markWidth = 10
        marker = self.scene.addEllipse(
            self.centerMarker.x()
            - (markWidth / 2.0)
            - 1
            + self.centerMarkerCharOffsetX,
            self.centerMarker.y()
            - (markWidth / 2.0)
            - 1
            + self.centerMarkerCharOffsetY,
            markWidth,
            markWidth,
            pen,
            brush,
        )
        marker.setFlag(QtWidgets.QGraphicsItem.ItemIsSelectable, True)
        self.centeringMark = {
            "sampCoords": {
                "x": self.gon.x.val(),
                "y": self.gon.y.val(),
                "z": self.gon.z.val(),
            },
            "graphicsItem": marker,
            "centerCursorX": self.centerMarker.x(),
            "centerCursorY": self.centerMarker.y(),
        }
        self.centeringMarksList.append(self.centeringMark)

    def selectAllCenterCB(self):
        logger.info("select all center")
        for i in range(len(self.centeringMarksList)):
            self.centeringMarksList[i]["graphicsItem"].setSelected(True)

    def lightUpCB(self):
        self.send_to_server("backlightBrighter")

    def lightDimCB(self):
        self.send_to_server("backlightDimmer")

    def eraseRastersCB(self):
        if self.rasterList != []:
            for i in range(len(self.rasterList)):
                if self.rasterList[i] != None:
                    self.scene.removeItem(self.rasterList[i]["graphicsItem"])
            self.rasterList = []
            self.rasterDefList = []
            self.currentRasterCellList = []

    def eraseCB(self):
        self.click_positions = []
        if self.measureLine != None:
            self.scene.removeItem(self.measureLine)
        for i in range(len(self.centeringMarksList)):
            self.scene.removeItem(self.centeringMarksList[i]["graphicsItem"])
        self.centeringMarksList = []
        for i in range(len(self.polyPointItems)):
            self.scene.removeItem(self.polyPointItems[i])
        self.polyPointItems = []
        if self.rasterList != []:
            for i in range(len(self.rasterList)):
                if self.rasterList[i] != None:
                    self.scene.removeItem(self.rasterList[i]["graphicsItem"])
            self.rasterList = []
            self.rasterDefList = []
            self.currentRasterCellList = []
        self.clearVectorCB()
        if self.rasterPoly != None:
            self.scene.removeItem(self.rasterPoly)
        self.rasterPoly = None

    def eraseDisplayCB(
        self,
    ):  # use this for things like zoom change. This is not the same as getting rid of all rasters.
        if self.rasterList != []:
            for i in range(len(self.rasterList)):
                if self.rasterList[i] != None:
                    self.scene.removeItem(self.rasterList[i]["graphicsItem"])
            self.rasterList = []
            return  # short circuit
        if self.rasterPoly != None:
            self.scene.removeItem(self.rasterPoly)

    def getCurrentFOV(self):
        fov = {"x": 0.0, "y": 0.0}
        if self.zoom2Radio.isChecked():  # lowmagzoom
            if (
                daq_utils.sampleCameraCount == 2
            ):  # this is a hard assumption that when there are 2 cameras the second uses highmagfov
                fov["x"] = daq_utils.highMagFOVx
                fov["y"] = daq_utils.highMagFOVy
            else:
                fov["x"] = daq_utils.lowMagFOVx / 2.0
                fov["y"] = daq_utils.lowMagFOVy / 2.0
        elif self.zoom1Radio.isChecked():
            fov["x"] = daq_utils.lowMagFOVx
            fov["y"] = daq_utils.lowMagFOVy
        elif self.zoom4Radio.isChecked():
            fov["x"] = daq_utils.highMagFOVx / 2.0
            fov["y"] = daq_utils.highMagFOVy / 2.0
        else:
            fov["x"] = daq_utils.highMagFOVx
            fov["y"] = daq_utils.highMagFOVy
        return fov

    def screenXPixels2microns(self, pixels):
        img_scale_factor = self.getMD2ImageXRatio()
        pixels_per_mm = 1 / self.camera.scale_x.get()
        pixels_per_micron = pixels_per_mm / 1000.0
        return float(pixels * img_scale_factor) / pixels_per_micron
        print(f"pixels per micron = {pixels_per_micron}")

    def screenYPixels2microns(self, pixels):
        pixels_per_mm = 1 / self.camera.scale_y.get()
        pixels_per_micron = pixels_per_mm / 1000.0
        img_scale_factor = self.getMD2ImageYRatio()
        return float(pixels * img_scale_factor) / pixels_per_micron

    def screenXmicrons2pixels(self, microns):
        pixels_per_mm = 1 / self.camera.scale_x.get()
        pixels_per_micron = pixels_per_mm / 1000.0
        img_scale_factor = self.getMD2ImageXRatio()
        return float(microns * pixels_per_micron) / img_scale_factor

    def screenYmicrons2pixels(self, microns):
        pixels_per_mm = 1 / self.camera.scale_y.get()
        pixels_per_micron = pixels_per_mm / 1000.0
        img_scale_factor = self.getMD2ImageYRatio()
        return float(microns * pixels_per_micron) / img_scale_factor

    def getMD2ImageXRatio(self):
        md2_img_width = daq_utils.highMagPixX
        lsdc_img_width = daq_utils.screenPixX
        return float(md2_img_width) / float(lsdc_img_width)
    
    def getMD2ImageYRatio(self):
        md2_img_height = daq_utils.highMagPixY
        lsdc_img_height = daq_utils.screenPixY
        return float(md2_img_height) / float(lsdc_img_height)
    
    def getMD2BeamCenterX(self):
        return self.md2.center_pixel_x.get() / self.getMD2ImageXRatio()
    
    def getMD2BeamCenterY(self):
        return self.md2.center_pixel_y.get() / self.getMD2ImageYRatio()

    def definePolyRaster(
        self, raster_w, raster_h, stepsizeXPix, stepsizeYPix, point_x, point_y, stepsize
    ):  # all come in as pixels, raster_w and raster_h are bounding box of drawn graphic
        # raster status - 0=nothing done, 1=run, 2=displayed
        stepTime = float(self.exp_time_ledit.text())
        if (stepsize / 1000.0) / stepTime > 2.0:
            self.popupServerMessage(
                "Stage speed exceeded. Increase exposure time, or decrease step size. Limit is 2mm/s."
            )
            self.eraseCB()
            return

        try:
            beamWidth = float(self.beamWidth_ledit.text())
            beamHeight = float(self.beamHeight_ledit.text())
        except ValueError:
            logger.error("bad value for beam width or beam height")
            self.popupServerMessage("bad value for beam width or beam height")
            return
        if self.scannerType == "PI":
            rasterDef = {
                "rasterType": "normal",
                "beamWidth": beamWidth,
                "beamHeight": beamHeight,
                "status": RasterStatus.NEW.value,
                "x": self.gon.x.val() + self.sampFineX_pv.get(),
                "y": self.gon.y.val() + self.sampFineY_pv.get(),
                "z": self.gon.z.val() + self.sampFineZ_pv.get(),
                "omega": self.gon.omega.val(),
                "stepsize": stepsize,
                "rowDefs": [],
            }  # just storing step as microns, not using her
        else:
            rasterDef = {
                "rasterType": "normal",
                "beamWidth": beamWidth,
                "beamHeight": beamHeight,
                "status": RasterStatus.NEW.value,
                "x": self.gon.x.val(),
                "y": self.gon.y.val(),
                "z": self.gon.z.val(),
                "omega": self.gon.omega.val(),
                "stepsize": stepsize,
                "rowDefs": [],
            }  # just storing step as microns, not using here
        numsteps_h = int(
            raster_w / stepsizeXPix
        )  # raster_w = width,goes to numsteps horizonatl
        numsteps_v = int(raster_h / stepsizeYPix)
        if numsteps_h == 2:
            numsteps_h = 1  # fix slop in user single line attempt
        if numsteps_h % 2 == 0:  # make odd numbers of rows and columns
            numsteps_h = numsteps_h + 1
        if numsteps_v % 2 == 0:
            numsteps_v = numsteps_v + 1
        rasterDef["numCells"] = numsteps_h * numsteps_v
        point_offset_x = -(numsteps_h * stepsizeXPix) / 2
        point_offset_y = -(numsteps_v * stepsizeYPix) / 2
        if (numsteps_h == 1) or (
            numsteps_v > numsteps_h and getBlConfig("vertRasterOn")
        ):  # vertical raster
            for i in range(numsteps_h):
                rowCellCount = 0
                for j in range(numsteps_v):
                    newCellX = point_x + (i * stepsizeXPix) + point_offset_x
                    newCellY = point_y + (j * stepsizeYPix) + point_offset_y
                    if rowCellCount == 0:  # start of a new row
                        rowStartX = newCellX
                        rowStartY = newCellY
                    rowCellCount = rowCellCount + 1
                if (
                    rowCellCount != 0
                ):  # test for no points in this row of the bounding rect are in the poly?
                    vectorStartX = self.screenXPixels2microns(
                        rowStartX - self.centerMarker.x() - self.centerMarkerCharOffsetX
                    )
                    vectorEndX = vectorStartX
                    vectorStartY = self.screenYPixels2microns(
                        rowStartY - self.centerMarker.y() - self.centerMarkerCharOffsetY
                    )
                    vectorEndY = vectorStartY + self.screenYPixels2microns(
                        rowCellCount * stepsizeYPix
                    )
                    newRowDef = {
                        "start": {"x": vectorStartX, "y": vectorStartY},
                        "end": {"x": vectorEndX, "y": vectorEndY},
                        "numsteps": rowCellCount,
                    }
                    rasterDef["rowDefs"].append(newRowDef)
        else:  # horizontal raster
            for i in range(numsteps_v):
                rowCellCount = 0
                for j in range(numsteps_h):
                    newCellX = point_x + (j * stepsizeXPix) + point_offset_x
                    newCellY = point_y + (i * stepsizeYPix) + point_offset_y
                    if rowCellCount == 0:  # start of a new row
                        rowStartX = newCellX
                        rowStartY = newCellY
                    rowCellCount = rowCellCount + 1
                if (
                    rowCellCount != 0
                ):  # testing for no points in this row of the bounding rect are in the poly?
                    vectorStartX = self.screenXPixels2microns(
                        rowStartX - self.centerMarker.x() - self.centerMarkerCharOffsetX
                    )
                    vectorEndX = vectorStartX + self.screenXPixels2microns(
                        rowCellCount * stepsizeXPix
                    )  # this looks better
                    vectorStartY = self.screenYPixels2microns(
                        rowStartY - self.centerMarker.y() - self.centerMarkerCharOffsetY
                    )
                    vectorEndY = vectorStartY
                    newRowDef = {
                        "start": {"x": vectorStartX, "y": vectorStartY},
                        "end": {"x": vectorEndX, "y": vectorEndY},
                        "numsteps": rowCellCount,
                    }
                    rasterDef["rowDefs"].append(newRowDef)
        setBlConfig("rasterDefaultWidth", float(self.osc_range_ledit.text()))
        setBlConfig("rasterDefaultTime", float(self.exp_time_ledit.text()))
        setBlConfig("rasterDefaultTrans", float(self.transmission_ledit.text()))

        self.addSampleRequestCB(rasterDef)
        return  # short circuit

    def rasterIsDrawn(self, rasterReq):
        for i in range(len(self.rasterList)):
            if self.rasterList[i] != None:
                if self.rasterList[i]["uid"] == rasterReq["uid"]:
                    return True
        return False

    def drawPolyRaster(
        self, rasterReq, x=-1, y=-1, z=-1
    ):  # rasterDef in microns,offset from center, need to convert to pixels to draw, mainly this is for displaying autoRasters, but also called in zoom change
        try:
            rasterDef = rasterReq["request_obj"]["rasterDef"]
        except KeyError:
            return
        beamSize = self.screenXmicrons2pixels(rasterDef["beamWidth"])
        stepsizeX = self.screenXmicrons2pixels(rasterDef["stepsize"])
        stepsizeY = self.screenYmicrons2pixels(rasterDef["stepsize"])
        pen = QtGui.QPen(QtCore.Qt.red)
        newRasterCellList = []
        try:
            if (
                rasterDef["rowDefs"][0]["start"]["y"]
                == rasterDef["rowDefs"][0]["end"]["y"]
            ):  # this is a horizontal raster
                rasterDir = "horizontal"
            else:
                rasterDir = "vertical"
        except IndexError:
            return
        for i in range(len(rasterDef["rowDefs"])):
            rowCellCount = 0
            for j in range(rasterDef["rowDefs"][i]["numsteps"]):
                if rasterDir == "horizontal":
                    newCellX = (
                        self.screenXmicrons2pixels(
                            rasterDef["rowDefs"][i]["start"]["x"]
                        )
                        + (j * stepsizeX)
                        + self.centerMarker.x()
                        + self.centerMarkerCharOffsetX
                    )
                    newCellY = (
                        self.screenYmicrons2pixels(
                            rasterDef["rowDefs"][i]["start"]["y"]
                        )
                        + self.centerMarker.y()
                        + self.centerMarkerCharOffsetY
                    )
                else:
                    newCellX = (
                        self.screenXmicrons2pixels(
                            rasterDef["rowDefs"][i]["start"]["x"]
                        )
                        + self.centerMarker.x()
                        + self.centerMarkerCharOffsetX
                    )
                    newCellY = (
                        self.screenYmicrons2pixels(
                            rasterDef["rowDefs"][i]["start"]["y"]
                        )
                        + (j * stepsizeY)
                        + self.centerMarker.y()
                        + self.centerMarkerCharOffsetY
                    )
                if rowCellCount == 0:  # start of a new row
                    rowStartX = newCellX
                    rowStartY = newCellY
                newCellX = int(newCellX)
                newCellY = int(newCellY)
                newCell = RasterCell(newCellX, newCellY, stepsizeX, stepsizeY, self)
                newRasterCellList.append(newCell)
                newCell.setPen(pen)
                rowCellCount = rowCellCount + 1  # really just for test of new row
        newItemGroup = RasterGroup(self)
        self.scene.addItem(newItemGroup)
        for i in range(len(newRasterCellList)):
            newItemGroup.addToGroup(newRasterCellList[i])
        newRasterGraphicsDesc = {
            "uid": rasterReq["uid"],
            "coords": {
                "x": rasterDef["x"],
                "y": rasterDef["y"],
                "z": rasterDef["z"],
                "omega": rasterDef["omega"],
            },
            "graphicsItem": newItemGroup,
        }
        self.rasterList.append(newRasterGraphicsDesc)

    def sampleFrameCB(self):
        frames = str(self.capture.get(cv2.CAP_PROP_BUFFERSIZE))
        text = frames + " frames"
        self.imageScaleText = self.scene.addSimpleText(
            text, font=QtGui.QFont("Times", 13)
        )
        '''
        for thread in self.active_camera_threads:
            if not thread.is_alive(): # remove old threads
                self.active_camera_threads.remove(thread)
        if not len(self.active_camera_threads) > 0:
            self.active_camera_threads.append(threading.Thread(target=self.timerSampleRefresh))
            self.active_camera_threads[-1].start()

        if not self.frame_queue.empty():
            self.pixmap_item.setPixmap(self.frame_queue.get())
            '''
    def timerSampleRefresh(self):
        if self.capture is None:
            return
        # uncomment this for frame resizing
        # self.currentFrame = self.capture.set(cv2.CAP_PROP_FRAME_WIDTH, 640)
        # self.currentFrame = self.capture.set(cv2.CAP_PROP_FRAME_HEIGHT, 512)
        start_time = time.time()
        retval, self.currentFrame = self.capture.read()
        self.capture.set(cv2.CAP_PROP_BUFFERSIZE, 1)
        capture_time = time.time()
        if self.currentFrame is None:
            logger.debug(
                "no frame read from stream URL - ensure the URL does not end with newline and that the filename is correct"
            )
            return  # maybe stop the timer also???
        height, width = self.currentFrame.shape[:2]
        qimage = QtGui.QImage(
            self.currentFrame, width, height, 3 * width, QtGui.QImage.Format_RGB888
        )
        qimage = qimage.rgbSwapped()
        pixmap_orig = QtGui.QPixmap.fromImage(qimage)
        self.pixmap_item.setPixmap(pixmap_orig)
        #while(self.frame_queue.qsize() > 1):
        #    self.frame_queue.get() # remove old frames
        #self.frame_queue.put(pixmap_orig)
        end_time = time.time()
        #logger.info(f"capture time: {capture_time - start_time}, total time: {end_time - start_time}")

    def sceneKey(self, event):
        if (
            event.key() == QtCore.Qt.Key_Delete
            or event.key() == QtCore.Qt.Key_Backspace
        ):
            for i in range(len(self.rasterList)):
                if self.rasterList[i] != None:
                    if self.rasterList[i]["graphicsItem"].isSelected():
                        try:
                            sceneReq = db_lib.getRequestByID(self.rasterList[i]["uid"])
                            if sceneReq != None:
                                self.selectedSampleID = sceneReq["sample"]
                                db_lib.deleteRequest(sceneReq)["uid"]
                        except AttributeError:
                            pass
                        self.scene.removeItem(self.rasterList[i]["graphicsItem"])
                        self.rasterList[i] = None
                        self.treeChanged_pv.put(1)
            for i in range(len(self.centeringMarksList)):
                if self.centeringMarksList[i] != None:
                    if self.centeringMarksList[i]["graphicsItem"].isSelected():
                        self.scene.removeItem(
                            self.centeringMarksList[i]["graphicsItem"]
                        )
                        self.centeringMarksList[i] = None
    '''
    When picking pixels


    '''
    def pixelSelect(self, event):
        super(QtWidgets.QGraphicsPixmapItem, self.pixmap_item).mousePressEvent(event)
        x_click = float(event.pos().x())
        y_click = float(event.pos().y())
        penGreen = QtGui.QPen(QtCore.Qt.green)
        penRed = QtGui.QPen(QtCore.Qt.red)
        '''
        For three click centering, this if statement checks the omega state of the motor.
        This ideally gives feedback on wether the MD2 is in the rotation portion of the three click centering
        
        '''
        state = self.md2.exporter.read('OmegaState')
        if state != 'Ready':
            logger.info('waiting for motor rotation')
            logger.info('Click not registered')
            return
        if self.vidActionDefineCenterRadio.isChecked():
            self.vidActionC2CRadio.setChecked(
                True
            )  # because it's easy to forget defineCenter is on
            if self.zoom4Radio.isChecked():
                self.send_to_server(
                    "changeImageCenterHighMag", [x_click, y_click, 1]
                )
            elif self.zoom3Radio.isChecked():
                self.send_to_server(
                    "changeImageCenterHighMag", [x_click, y_click, 0]
                )
            if self.zoom2Radio.isChecked():
                self.send_to_server(
                    "changeImageCenterLowMag", [x_click, y_click, 1]
                )
            elif self.zoom1Radio.isChecked():
                self.send_to_server(
                    "changeImageCenterLowMag", [x_click, y_click, 0]
                )
            return
        if self.vidActionRasterDefRadio.isChecked():
            self.click_positions.append(event.pos())
            self.polyPointItems.append(
                self.scene.addEllipse(x_click, y_click, 4, 4, penRed)
            )
            if len(self.click_positions) == 4:
                self.drawInteractiveRasterCB()
            return
        fov = self.getCurrentFOV()
        correctedC2C_x = self.getMD2BeamCenterX() + (
            x_click - (self.centerMarker.x() - self.centerMarkerCharOffsetX) - 20
        )
        correctedC2C_y = self.getMD2BeamCenterY() + (
            y_click - (self.centerMarker.y() - self.centerMarkerCharOffsetY) - 40
        )

        current_viewangle = daq_utils.mag1ViewAngle
        if self.zoom2Radio.isChecked():
            current_viewangle = daq_utils.mag2ViewAngle
        elif self.zoom3Radio.isChecked():
            current_viewangle = daq_utils.mag3ViewAngle
        elif self.zoom4Radio.isChecked():
            current_viewangle = daq_utils.mag4ViewAngle
        '''
        Three click centering will update self.threeClickSignal.emit(self.threeClickCount)
        
        '''
        if self.threeClickCount > 0:  # 3-click centering
            self.threeClickCount = self.threeClickCount + 1
            if daq_utils.beamline == "nyx":
                self.threeClickSignal.emit('{} more clicks'.format(str(4-self.threeClickCount)))
                #adding drawing for three click centering
                logger.info('Drawing 3 click line {} at x_value: {} and y_value {}'.format(self.threeClickCount, x_click, y_click))
                self.threeClickLines.append(
                    self.scene.addLine(x_click, 0, x_click, 512, penGreen)
                )

                
                if daq_utils.exporter_enabled: 
                    correctedC2C_x = x_click + 5 + ((daq_utils.screenPixX/2) - (self.centerMarker.x() + self.centerMarkerCharOffsetX))
                    correctedC2C_y = y_click - 35 + ((daq_utils.screenPixY/2) - (self.centerMarker.y() + self.centerMarkerCharOffsetY))
                    lsdc_x = daq_utils.screenPixX
                    lsdc_y = daq_utils.screenPixY
                    md2_x = self.md2.center_pixel_x.get() * 2
                    md2_y = self.md2.center_pixel_y.get() * 2
                    scale_x = md2_x / lsdc_x
                    scale_y = md2_y / lsdc_y
                    correctedC2C_x = correctedC2C_x * scale_x
                    correctedC2C_y = correctedC2C_y * scale_y
                    self.md2.centring_click.put(f"{correctedC2C_x} {correctedC2C_y}")
                    #logger.info('waiting for motor rotation')
                    #time.sleep(0.2)
                    #self.omegaMoveCheck(0.02,'OmegaState')
                
                    if self.threeClickCount == 4:
                        self.threeClickCount = 0
                        self.threeClickSignal.emit('0')
                        self.click3Button.setStyleSheet("background-color: None")
                        #removing drawing for three click centering
                        logger.info('Removing 3 click lines')
                        for i in range(len(self.threeClickLines)):
                            self.scene.removeItem(self.threeClickLines[i])
                        self.threeClickLines = []
                    return
                else:
                    comm_s = f'center_on_click({correctedC2C_x},{correctedC2C_y},{fov["x"]},{fov["y"]},source="screen",jog=90,viewangle={current_viewangle})'
            else:
                comm_s = (
                    "center_on_click",
                    [
                        correctedC2C_x,
                        correctedC2C_y,
                        fov["x"],
                        fov["y"],
                        {"source": "screen", "jog": 90, "viewangle": current_viewangle},
                    ],
                )
        else:
            comm_s = (
                "center_on_click",
                [
                    correctedC2C_x,
                    correctedC2C_y,
                    fov["x"],
                    fov["y"],
                    {"source": "screen", "maglevel": 0, "viewangle": current_viewangle},
                ],
            )
        if not self.vidActionRasterExploreRadio.isChecked():
            self.aux_send_to_server(*comm_s)
        if self.threeClickCount == 4:
            self.threeClickCount = 0
            self.threeClickSignal.emit('0')
            self.click3Button.setStyleSheet("background-color: None")
            #removing drawing for three cick centering
            logger.info('Removing 3 click lines')
            for i in range(len(self.threeClickLines)):
                self.scene.removeItem(self.threeClickLines[i])
                logger.info('Removed line {}'.format(i))
            self.threeClickLines = []

        return

    '''
    Function to check if MD motors are rotating or not
    '''
    def omegaMoveCheck(self, sleeptime,call='OmegaState'):
        state = self.md2.exporter.read(call)
        while(state == 'Moving'):
            time.sleep(sleeptime)
            state = self.md2.exporter.read(call)
            #logger.info('\nIn Moving\n{}\n'.format(state))
        if state == 'Ready':
            logger.info('ready for next click')
            return state
        else:
            logger.info('\ndone moving, current state is: {}'.format(state))
            return state



    def editScreenParamsCB(self):
        self.screenDefaultsDialog = ScreenDefaultsDialog(self)
        self.screenDefaultsDialog.show()

    def editSelectedRequestsCB(self):
        selmod = self.dewarTree.selectionModel()
        selection = selmod.selection()
        indexes = selection.indexes()
        singleRequest = 1
        for i in range(len(indexes)):
            item = self.dewarTree.model.itemFromIndex(indexes[i])
            itemData = str(item.data(32))
            itemDataType = str(item.data(33))
            if itemDataType == "request":
                self.selectedSampleRequest = db_lib.getRequestByID(itemData)
                self.editSampleRequestCB(singleRequest)
                singleRequest = 0
        self.treeChanged_pv.put(1)

    def editSampleRequestCB(self, singleRequest):
        colRequest = self.selectedSampleRequest
        reqObj = colRequest["request_obj"]
        if not self.validateAllFields():
            return
        try:
            reqObj["sweep_start"] = float(self.osc_start_ledit.text())
            reqObj["sweep_end"] = float(self.osc_end_ledit.text()) + float(
                self.osc_start_ledit.text()
            )
            reqObj["img_width"] = float(self.osc_range_ledit.text())
            reqObj["exposure_time"] = float(self.exp_time_ledit.text())
            reqObj["detDist"] = float(self.detDistMotorEntry.getEntry().text())
            reqObj["resolution"] = float(self.resolution_ledit.text())
            if (
                singleRequest == 1
            ):  # a touch kludgy, but I want to be able to edit parameters for multiple requests w/o screwing the data loc info
                reqObj["file_prefix"] = str(self.dataPathGB.prefix_ledit.text())
                reqObj["basePath"] = getBlConfig("visitDirectory")
                reqObj["directory"] = str(self.dataPathGB.dataPath_ledit.text())
                reqObj["file_number_start"] = int(
                    self.dataPathGB.file_numstart_ledit.text()
                )
            reqObj["attenuation"] = float(self.transmission_ledit.text())
            reqObj["slit_width"] = float(self.beamWidth_ledit.text())
            reqObj["slit_height"] = float(self.beamHeight_ledit.text())
            reqObj["energy"] = float(self.energy_ledit.text())
            wave = daq_utils.energy2wave(float(self.energy_ledit.text()), digits=6)
            reqObj["wavelength"] = wave
        except ValueError:
            message = "Please ensure that all boxes that expect numerical values have numbers in them"
            logger.error(message)
            self.popupServerMessage(f"{message}")
            return
        reqObj["fastDP"] = (
            self.staffScreenDialog.fastDPCheckBox.isChecked()
            or self.fastEPCheckBox.isChecked()
            or self.dimpleCheckBox.isChecked()
        )
        reqObj["fastEP"] = self.fastEPCheckBox.isChecked()
        reqObj["dimple"] = self.dimpleCheckBox.isChecked()
        reqObj["xia2"] = self.xia2CheckBox.isChecked()
        reqObj["protocol"] = str(self.protoComboBox.currentText())
        if reqObj["protocol"] == "vector" or reqObj["protocol"] == "stepVector":
            reqObj["vectorParams"]["fpp"] = int(self.vectorFPP_ledit.text())
        colRequest["request_obj"] = reqObj
        db_lib.updateRequest(colRequest)
        self.treeChanged_pv.put(1)

    def addRequestsToAllSelectedCB(self):
        if (
            self.protoComboBox.currentText() == "raster"
            or self.protoComboBox.currentText() == "stepRaster"
        ):  # it confused people when they didn't need to add rasters explicitly
            return
        selmod = self.dewarTree.selectionModel()
        selection = selmod.selection()
        indexes = selection.indexes()
        try:
            progressInc = 100.0 / float(len(indexes))
        except ZeroDivisionError:
            self.popupServerMessage("Select a sample to perform the request on!")
            return
        self.progressDialog.setWindowTitle("Creating Requests")
        self.progressDialog.show()
        if (
            getBlConfig("queueCollect") == 1
        ):  # If queue collect is ON only consider selected samples/requests and add a request to each
            samplesConsidered = set()
            for i in range(len(indexes)):
                self.progressDialog.setValue(int((i + 1) * progressInc))
                item = self.dewarTree.model.itemFromIndex(indexes[i])
                itemData = str(item.data(32))
                itemDataType = str(item.data(33))
                if itemDataType == "sample":
                    self.selectedSampleID = itemData
                elif itemDataType == "request":
                    selectedSampleRequest = db_lib.getRequestByID(item.data(32))
                    self.selectedSampleID = selectedSampleRequest["sample"]

                # If a request is already added to the sample, move on
                if self.selectedSampleID in samplesConsidered:
                    continue

                try:
                    self.selectedSampleRequest = daq_utils.createDefaultRequest(
                        self.selectedSampleID
                    )
                except KeyError:
                    self.popupServerMessage("Please select a sample!")
                    self.progressDialog.close()
                    return
                if len(indexes) > 1:
                    self.dataPathGB.setFilePrefix_ledit(
                        str(self.selectedSampleRequest["request_obj"]["file_prefix"])
                    )
                    self.dataPathGB.setDataPath_ledit(
                        str(self.selectedSampleRequest["request_obj"]["directory"])
                    )
                    self.EScanDataPathGB.setFilePrefix_ledit(
                        str(self.selectedSampleRequest["request_obj"]["file_prefix"])
                    )
                    self.EScanDataPathGB.setDataPath_ledit(
                        str(self.selectedSampleRequest["request_obj"]["directory"])
                    )
                if itemDataType != "container":
                    self.addSampleRequestCB(selectedSampleID=self.selectedSampleID)
                    samplesConsidered.add(self.selectedSampleID)
        else:  # If queue collect is off does not matter how many requests you select only one will be added to current pin
            self.selectedSampleID = self.mountedPin_pv.get()
            self.selectedSampleRequest = daq_utils.createDefaultRequest(
                self.selectedSampleID
            )
            self.dataPathGB.setFilePrefix_ledit(
                str(self.selectedSampleRequest["request_obj"]["file_prefix"])
            )
            self.dataPathGB.setDataPath_ledit(
                str(self.selectedSampleRequest["request_obj"]["directory"])
            )
            self.EScanDataPathGB.setFilePrefix_ledit(
                str(self.selectedSampleRequest["request_obj"]["file_prefix"])
            )
            self.EScanDataPathGB.setDataPath_ledit(
                str(self.selectedSampleRequest["request_obj"]["directory"])
            )
            self.addSampleRequestCB(selectedSampleID=self.selectedSampleID)

        self.progressDialog.close()
        self.treeChanged_pv.put(1)

    def addSampleRequestCB(self, rasterDef=None, selectedSampleID=None):
        if self.selectedSampleID != None:
            try:
                sample = db_lib.getSampleByID(self.selectedSampleID)
                propNum = sample["proposalID"]
            except KeyError:
                propNum = 999999
            if propNum == None:
                propNum = 999999
            if propNum != daq_utils.getProposalID():
                logger.info("setting proposal in add request")
                daq_utils.setProposalID(propNum, createVisit=True)

        if getBlConfig("queueCollect") == 0:
            if self.mountedPin_pv.get() != self.selectedSampleID:
                self.selectedSampleID = self.mountedPin_pv.get()

        if not self.validateAllFields():
            return
        # skinner, not pretty below the way stuff is duplicated.
        try:
            if (
                float(self.osc_end_ledit.text()) < float(self.osc_range_ledit.text())
            ) and str(self.protoComboBox.currentText()) != "eScan":
                self.popupServerMessage("Osc range less than Osc width")
                return
        except ValueError:
            message = (
                "Please ensure oscillation end and oscillation range are valid numbers"
            )
            logger.error(message)
            self.popupServerMessage(f"{message}")
            return

        if self.periodicTable.isVisible():
            if self.periodicTable.eltCurrent != None:
                symbol = self.periodicTable.eltCurrent.symbol
                targetEdge = element_info[symbol][2]
                if daq_utils.beamline == "fmx":
                    mcaRoiLo = element_info[symbol][4]
                    mcaRoiHi = element_info[symbol][5]
                else:
                    mcaRoiLo = self.XRFInfoDict[symbol] - 25
                    mcaRoiHi = self.XRFInfoDict[symbol] + 25
                targetEnergy = Elements.Element[symbol]["binding"][targetEdge]
                currentEnergy = float(self.energy_ledit.text())
                energyDiff = abs(
                    currentEnergy - targetEnergy * 1000
                )  # targetEnergy is in keV, LSDC energy is in eV
                if energyDiff >= 20:
                    message = f"Please choose an element with an edge closer to {currentEnergy}. The energy difference to {symbol} is {energyDiff:.1f}"
                    logger.error(message)
                    self.popupServerMessage(f"{message}")
                    return
                colRequest = daq_utils.createDefaultRequest(self.selectedSampleID)
                sampleName = str(db_lib.getSampleNamebyID(colRequest["sample"]))
                runNum = db_lib.incrementSampleRequestCount(colRequest["sample"])
                (
                    puckPosition,
                    samplePositionInContainer,
                    containerID,
                ) = db_lib.getCoordsfromSampleID(
                    daq_utils.beamline, colRequest["sample"]
                )
                reqObj = get_request_object_escan(
                    colRequest["request_obj"],
                    self.periodicTable.eltCurrent.symbol,
                    runNum,
                    self.EScanDataPathGB.prefix_ledit.text(),
                    self.EScanDataPathGB.base_path_ledit.text(),
                    sampleName,
                    containerID,
                    samplePositionInContainer,
                    self.EScanDataPathGB.file_numstart_ledit.text(),
                    self.exp_time_ledit.text(),
                    targetEnergy,
                    self.escan_steps_ledit.text(),
                    self.escan_stepsize_ledit.text(),
                )
                reqObj["detDist"] = float(self.detDistMotorEntry.getEntry().text())
                reqObj["attenuation"] = float(self.transmission_ledit.text())
                reqObj["mcaRoiLo"] = mcaRoiLo
                reqObj["mcaRoiHi"] = mcaRoiHi

                colRequest["request_obj"] = reqObj
                newSampleRequestID = db_lib.addRequesttoSample(
                    self.selectedSampleID,
                    reqObj["protocol"],
                    daq_utils.owner,
                    reqObj,
                    priority=5000,
                    proposalID=daq_utils.getProposalID(),
                )
                # attempt here to select a newly created request.
                self.SelectedItemData = newSampleRequestID

                if (
                    selectedSampleID == None
                ):  # this is a temp kludge to see if this is called from addAll
                    self.treeChanged_pv.put(1)
            else:
                logger.info("choose an element and try again")
            return

        # I don't like the code duplication, but one case is the mounted sample and selected centerings - so it's in a loop for multiple reqs, the other requires autocenter.
        if (self.mountedPin_pv.get() == self.selectedSampleID) and (
            len(self.centeringMarksList) != 0
        ):
            selectedCenteringFound = 0
            for i in range(len(self.centeringMarksList)):
                if self.centeringMarksList[i]["graphicsItem"].isSelected():
                    selectedCenteringFound = 1
                    colRequest = daq_utils.createDefaultRequest(self.selectedSampleID)
                    sampleName = str(db_lib.getSampleNamebyID(colRequest["sample"]))
                    runNum = db_lib.incrementSampleRequestCount(colRequest["sample"])
                    (
                        puckPosition,
                        samplePositionInContainer,
                        containerID,
                    ) = db_lib.getCoordsfromSampleID(
                        daq_utils.beamline, colRequest["sample"]
                    )
                    reqObj = colRequest["request_obj"]
                    try:
                        reqObj["runNum"] = runNum
                        reqObj["sweep_start"] = float(self.osc_start_ledit.text())
                        reqObj["sweep_end"] = float(self.osc_end_ledit.text()) + float(
                            self.osc_start_ledit.text()
                        )
                        reqObj["img_width"] = float(self.osc_range_ledit.text())
                        setBlConfig(
                            "screen_default_width", float(self.osc_range_ledit.text())
                        )
                        setBlConfig(
                            "screen_default_time", float(self.exp_time_ledit.text())
                        )
                        setBlConfig("stdTrans", float(self.transmission_ledit.text()))
                        setBlConfig(
                            "screen_default_dist",
                            float(self.detDistMotorEntry.getEntry().text()),
                        )
                        reqObj["exposure_time"] = float(self.exp_time_ledit.text())
                        reqObj["resolution"] = float(self.resolution_ledit.text())
                        reqObj["file_prefix"] = str(
                            self.dataPathGB.prefix_ledit.text() + "_C" + str(i + 1)
                        )
                        reqObj["basePath"] = getBlConfig("visitDirectory")
                        reqObj["directory"] = (
                            getBlConfig("visitDirectory")
                            + "/"
                            + str(daq_utils.getVisitName())
                            + "/"
                            + sampleName
                            + "/"
                            + str(runNum)
                            + "/"
                            + db_lib.getContainerNameByID(containerID)
                            + "_"
                            + str(samplePositionInContainer + 1)
                            + "/"
                        )
                        reqObj["file_number_start"] = int(
                            self.dataPathGB.file_numstart_ledit.text()
                        )
                        reqObj["attenuation"] = float(self.transmission_ledit.text())
                        reqObj["slit_width"] = float(self.beamWidth_ledit.text())
                        reqObj["slit_height"] = float(self.beamHeight_ledit.text())
                        reqObj["energy"] = float(self.energy_ledit.text())
                        wave = daq_utils.energy2wave(
                            float(self.energy_ledit.text()), digits=6
                        )
                        reqObj["wavelength"] = wave
                    except ValueError:
                        message = "Please ensure that all boxes that expect numerical values have numbers in them"
                        logger.error(message)
                        self.popupServerMessage(f"{message}")
                        return
                    reqObj["detDist"] = float(self.detDistMotorEntry.getEntry().text())
                    reqObj["protocol"] = str(self.protoComboBox.currentText())
                    reqObj["pos_x"] = float(
                        self.centeringMarksList[i]["sampCoords"]["x"]
                    )
                    reqObj["pos_y"] = float(
                        self.centeringMarksList[i]["sampCoords"]["y"]
                    )
                    reqObj["pos_z"] = float(
                        self.centeringMarksList[i]["sampCoords"]["z"]
                    )
                    reqObj["fastDP"] = (
                        self.staffScreenDialog.fastDPCheckBox.isChecked()
                        or self.fastEPCheckBox.isChecked()
                        or self.dimpleCheckBox.isChecked()
                    )
                    reqObj["fastEP"] = self.fastEPCheckBox.isChecked()
                    reqObj["dimple"] = self.dimpleCheckBox.isChecked()
                    reqObj["xia2"] = self.xia2CheckBox.isChecked()
                    if (
                        reqObj["protocol"] == "characterize"
                        or reqObj["protocol"] == "ednaCol"
                    ):
                        characterizationParams = {
                            "aimed_completeness": float(
                                self.characterizeCompletenessEdit.text()
                            ),
                            "aimed_multiplicity": str(
                                self.characterizeMultiplicityEdit.text()
                            ),
                            "aimed_resolution": float(self.characterizeResoEdit.text()),
                            "aimed_ISig": float(self.characterizeISIGEdit.text()),
                        }
                        reqObj["characterizationParams"] = characterizationParams
                    colRequest["request_obj"] = reqObj
                    newSampleRequestID = db_lib.addRequesttoSample(
                        self.selectedSampleID,
                        reqObj["protocol"],
                        daq_utils.owner,
                        reqObj,
                        priority=5000,
                        proposalID=daq_utils.getProposalID(),
                    )
                    # attempt here to select a newly created request.
                    self.SelectedItemData = newSampleRequestID
            if selectedCenteringFound == 0:
                message = QtWidgets.QErrorMessage(self)
                message.setModal(False)
                message.showMessage("You need to select a centering.")
        else:  # autocenter or interactive
            colRequest = self.selectedSampleRequest
            try:
                sampleName = str(db_lib.getSampleNamebyID(colRequest["sample"]))
            except KeyError:
                logger.error("no sample selected")
                self.popupServerMessage("no sample selected")
                return
            (
                puckPosition,
                samplePositionInContainer,
                containerID,
            ) = db_lib.getCoordsfromSampleID(daq_utils.beamline, colRequest["sample"])
            runNum = db_lib.incrementSampleRequestCount(colRequest["sample"])
            reqObj = colRequest["request_obj"]
            centeringOption = str(self.centeringComboBox.currentText())
            reqObj["centeringOption"] = centeringOption
            if (
                centeringOption == "Interactive"
                and self.mountedPin_pv.get() == self.selectedSampleID
            ) or centeringOption == "Testing":  # user centered manually
                reqObj["pos_x"] = float(self.gon.x.val())
                reqObj["pos_y"] = float(self.gon.y.val())
                reqObj["pos_z"] = float(self.gon.z.val())
            reqObj["runNum"] = runNum
            try:
                reqObj["sweep_start"] = float(self.osc_start_ledit.text())
                reqObj["sweep_end"] = float(self.osc_end_ledit.text()) + float(
                    self.osc_start_ledit.text()
                )
                reqObj["img_width"] = float(self.osc_range_ledit.text())
                reqObj["exposure_time"] = float(self.exp_time_ledit.text())
                if rasterDef == None and reqObj["protocol"] != "burn":
                    setBlConfig(
                        "screen_default_width", float(self.osc_range_ledit.text())
                    )
                    setBlConfig(
                        "screen_default_time", float(self.exp_time_ledit.text())
                    )
                    setBlConfig("stdTrans", float(self.transmission_ledit.text()))
                    setBlConfig(
                        "screen_default_dist",
                        float(self.detDistMotorEntry.getEntry().text()),
                    )
                reqObj["resolution"] = float(self.resolution_ledit.text())
                reqObj["directory"] = (
                    getBlConfig("visitDirectory")
                    + "/"
                    + str(daq_utils.getVisitName())
                    + "/"
                    + str(self.dataPathGB.prefix_ledit.text())
                    + "/"
                    + str(runNum)
                    + "/"
                    + db_lib.getContainerNameByID(containerID)
                    + "_"
                    + str(samplePositionInContainer + 1)
                    + "/"
                )
                reqObj["basePath"] = getBlConfig("visitDirectory")
                reqObj["file_prefix"] = str(self.dataPathGB.prefix_ledit.text())
                reqObj["file_number_start"] = int(
                    self.dataPathGB.file_numstart_ledit.text()
                )
                if abs(reqObj["sweep_end"] - reqObj["sweep_start"]) < 5.0:
                    reqObj["fastDP"] = False
                    reqObj["fastEP"] = False
                    reqObj["dimple"] = False
                else:
                    reqObj["fastDP"] = (
                        self.staffScreenDialog.fastDPCheckBox.isChecked()
                        or self.fastEPCheckBox.isChecked()
                        or self.dimpleCheckBox.isChecked()
                    )
                    reqObj["fastEP"] = self.fastEPCheckBox.isChecked()
                    reqObj["dimple"] = self.dimpleCheckBox.isChecked()
                reqObj["xia2"] = self.xia2CheckBox.isChecked()
                reqObj["attenuation"] = float(self.transmission_ledit.text())
                reqObj["slit_width"] = float(self.beamWidth_ledit.text())
                reqObj["slit_height"] = float(self.beamHeight_ledit.text())
                reqObj["energy"] = float(self.energy_ledit.text())
            except ValueError:
                message = "Please ensure that all boxes that expect numerical values have numbers in them"
                logger.error(message)
                self.popupServerMessage(f"{message}")
                return
            try:
                wave = daq_utils.energy2wave(float(self.energy_ledit.text()), digits=6)
            except ValueError:
                wave = 1.1

            reqObj["wavelength"] = wave
            reqObj["protocol"] = str(self.protoComboBox.currentText())
            try:
                reqObj["detDist"] = float(self.detDistMotorEntry.getEntry().text())
            except ValueError:
                new_distance = 502.0
                logger.error("set dist to %s in exception handler 1" % new_distance)
                reqObj["detDist"] = new_distance
            if reqObj["protocol"] == "multiCol" or reqObj["protocol"] == "multiColQ":
                reqObj["gridStep"] = float(self.rasterStepEdit.text())
                reqObj["diffCutoff"] = float(self.multiColCutoffEdit.text())
            if reqObj["protocol"] == "rasterScreen":
                reqObj["gridStep"] = float(self.rasterStepEdit.text())
            if rasterDef != None:
                reqObj["rasterDef"] = rasterDef
                reqObj["gridStep"] = float(self.rasterStepEdit.text())
            if reqObj["protocol"] == "characterize" or reqObj["protocol"] == "ednaCol":
                characterizationParams = {
                    "aimed_completeness": float(
                        self.characterizeCompletenessEdit.text()
                    ),
                    "aimed_multiplicity": str(self.characterizeMultiplicityEdit.text()),
                    "aimed_resolution": float(self.characterizeResoEdit.text()),
                    "aimed_ISig": float(self.characterizeISIGEdit.text()),
                }
                reqObj["characterizationParams"] = characterizationParams
            if reqObj["protocol"] == "vector" or reqObj["protocol"] == "stepVector":
                if float(self.osc_end_ledit.text()) < 5.0:
                    self.popupServerMessage(
                        "Vector oscillation must be at least 5.0 degrees."
                    )
                    return
                selectedCenteringFound = 1
                try:
                    x_vec, y_vec, z_vec, trans_total = self.updateVectorLengthAndSpeed()
                    framesPerPoint = int(self.vectorFPP_ledit.text())
                    vectorParams = {
                        "vecStart": self.vectorStart["coords"],
                        "vecEnd": self.vectorEnd["coords"],
                        "x_vec": x_vec,
                        "y_vec": y_vec,
                        "z_vec": z_vec,
                        "trans_total": trans_total,
                        "fpp": framesPerPoint,
                    }
                    reqObj["vectorParams"] = vectorParams
                except Exception as e:
                    if self.vectorStart == None:
                        self.popupServerMessage("Vector start must be defined.")
                        return
                    elif self.vectorEnd == None:
                        self.popupServerMessage("Vector end must be defined.")
                        return
                    logger.error("Exception while getting vector parameters: %s" % e)
                    pass
            colRequest["request_obj"] = reqObj
            newSampleRequestID = db_lib.addRequesttoSample(
                self.selectedSampleID,
                reqObj["protocol"],
                daq_utils.owner,
                reqObj,
                priority=5000,
                proposalID=daq_utils.getProposalID(),
            )
            # attempt here to select a newly created request.
            self.SelectedItemData = newSampleRequestID
            newSampleRequest = db_lib.getRequestByID(newSampleRequestID)
            if rasterDef != None:
                self.rasterDefList.append(newSampleRequest)
                self.drawPolyRaster(newSampleRequest)
        if (
            selectedSampleID == None
        ):  # this is a temp kludge to see if this is called from addAll
            self.treeChanged_pv.put(1)

    def cloneRequestCB(self):
        self.eraseCB()
        colRequest = self.selectedSampleRequest
        reqObj = colRequest["request_obj"]
        if "rasterDef" in reqObj:
            self.addSampleRequestCB(reqObj["rasterDef"])

    def collectQueueCB(self):
        currentRequest = db_lib.popNextRequest(daq_utils.beamline)
        if currentRequest == {}:
            self.addRequestsToAllSelectedCB()
        logger.info("running queue")
        self.send_to_server("runDCQueue")
        

    def warmupGripperCB(self):
        self.send_to_server("warmupGripper")
        

    def dryGripperCB(self):
        self.send_to_server("dryGripper")
        

    def enableTScreenGripperCB(self):
        self.send_to_server("enableDewarTscreen")
        

    def parkGripperCB(self):
        self.send_to_server("parkGripper")
        

    def restartServerCB(self):
        if self.controlEnabled():
            msg = "Desperation move. Are you sure?"
            #self.timerSample.stop()
            reply = QtWidgets.QMessageBox.question(
                self,
                "Message",
                msg,
                QtWidgets.QMessageBox.Yes,
                QtWidgets.QMessageBox.No,
            )
            #self.timerSample.start(SAMPLE_TIMER_DELAY)
            if reply == QtWidgets.QMessageBox.Yes:
                if daq_utils.beamline == "fmx" or daq_utils.beamline == "amx":
                    restart_pv = PV(daq_utils.beamlineComm + "RestartServerSignal")
                    restart_pv.put(not (restart_pv.get()))
                else:
                    logger.error("Not restarting server - unknown beamline")
        else:
            self.popupServerMessage("You don't have control")

    def openPhotonShutterCB(self):
        self.photonShutterOpen_pv.put(1)

    def popUserScreenCB(self):
        if self.controlEnabled():
            self.userScreenDialog.show()
        else:
            self.popupServerMessage("You don't have control")

    def parkRobotCB(self):
        self.send_to_server("parkRobot()")

    def closePhotonShutterCB(self):
        self.photonShutterClose_pv.put(1)

    def removePuckCB(self):
        #self.timerSample.stop()
        dewarPos, ok = DewarDialog.getDewarPos(parent=self, action="remove")
        #self.timerSample.start(SAMPLE_TIMER_DELAY)

    def transform_vector_coords(self, prev_coords, current_raw_coords):
        """Updates y and z co-ordinates of vector points when they are moved

        This function tweaks the y and z co-ordinates such that when a vector start or
        end point is adjusted in the 2-D plane of the screen, it maintains the points' location
        in the 3rd dimension perpendicular to the screen

        Args:
          prev_coords: Dictionary with x,y and z co-ordinates of the previous location of the sample
          current_raw_coords: Dictionary with x, y and z co-ordinates of the sample derived from the goniometer
            PVs
          omega: Omega of the Goniometer (usually RBV)

        Returns:
          A dictionary mapping x, y and z to tweaked coordinates
        """

        # Transform z from prev point and y from current point to lab coordinate system
        _, _, zLabPrev, _ = daq_utils.gonio2lab(
            prev_coords["x"],
            prev_coords["y"],
            prev_coords["z"],
            current_raw_coords["omega"],
        )
        _, yLabCurrent, _, _ = daq_utils.gonio2lab(
            current_raw_coords["x"],
            current_raw_coords["y"],
            current_raw_coords["z"],
            current_raw_coords["omega"],
        )

        # Take y co-ordinate from current point and z-coordinate from prev point and transform back to gonio co-ordinates
        _, yTweakedCurrent, zTweakedCurrent, _ = daq_utils.lab2gonio(
            prev_coords["x"], yLabCurrent, zLabPrev, current_raw_coords["omega"]
        )
        return {
            "x": current_raw_coords["x"],
            "y": yTweakedCurrent,
            "z": zTweakedCurrent,
        }

    def getVectorObject(
        self, prevVectorPoint=None, gonioCoords=None, pen=None, brush=None
    ):
        """Creates and returns a vector start or end point

        Places a start or end vector marker wherever the crosshair is located in
        the sample camera view and returns a dictionary of metadata related to that point

        Args:
          prevVectorPoint: Dictionary of metadata related to a point being adjusted. For example,
              a previously placed vectorStart point is moved, its old position is used to determine
              its new co-ordinates in 3D space
          gonioCoords: Dictionary of gonio coordinates. If not provided will retrieve current PV values
          pen: QPen object that defines the color of the point's outline
          brush: QBrush object that defines the color of the point's fill color
        Returns:
          A dict mapping the following keys
              "coords": A dictionary of tweaked x, y and z positions of the Goniometer
              "raw_coords": A dictionary of x, y, z co-ordinates obtained from the Goniometer PVs
              "graphicsitem": Qt object referring to the marker on the sample camera
              "centerCursorX" and "centerCursorY": Location of the center marker when this marker was placed
        """
        if not pen:
            pen = QtGui.QPen(QtCore.Qt.blue)
        if not brush:
            brush = QtGui.QBrush(QtCore.Qt.blue)
        markWidth = 10
        # TODO: Place vecMarker in such a way that it matches any arbitrary gonioCoords given to this function
        # currently vecMarker will be placed at the center of the sample cam
        vecMarker = self.scene.addEllipse(
            self.centerMarker.x()
            - (markWidth / 2.0)
            - 1
            + self.centerMarkerCharOffsetX,
            self.centerMarker.y()
            - (markWidth / 2.0)
            - 1
            + self.centerMarkerCharOffsetY,
            markWidth,
            markWidth,
            pen,
            brush,
        )
        if not gonioCoords:
            gonioCoords = {
                "x": self.gon.x.val(),
                "y": self.gon.y.val(),
                "z": self.gon.z.val(),
                "finex": self.gon.cx.val(),
                "finey": self.gon.cy.val(),
                "omega": self.gon.omega.val(),
            }
        #if prevVectorPoint:
        #    vectorCoords = self.transform_vector_coords(
        #        prevVectorPoint["coords"], gonioCoords
        #    )
        #else:
        vectorCoords = {
                k: v for k, v in gonioCoords.items() if k in ["x", "y", "z", "finex", "finey"]
            }
        logger.info("vector coords: %s" % vectorCoords)
        return {
            "coords": vectorCoords,
            "gonioCoords": gonioCoords,
            "graphicsitem": vecMarker,
            "centerCursorX": self.centerMarker.x(),
            "centerCursorY": self.centerMarker.y(),
        }

    def setVectorPointCB(self, pointName):
        """Callback function to update a vector point

        Callback to remove or add the appropriate vector start or end point on the sample camera.
        Calls getVectorObject to generate metadata related to this point. Draws a vector line if
        both start and end is defined

        Args:
            point: Point to be placed (Either vectorStart or vectorEnd)
        """
        point = getattr(self, pointName)
        if point:
            self.scene.removeItem(point["graphicsitem"])
            if self.vecLine:
                self.scene.removeItem(self.vecLine)
        if pointName == "vectorEnd":
            brush = QtGui.QBrush(QtCore.Qt.red)
        else:
            brush = QtGui.QBrush(QtCore.Qt.blue)
        point = self.getVectorObject(prevVectorPoint=point, brush=brush)
        setattr(self, pointName, point)
        if self.vectorStart and self.vectorEnd:
            self.drawVector()

    def drawVector(self):
        pen = QtGui.QPen(QtCore.Qt.blue)
        try:
            self.updateVectorLengthAndSpeed()
        except:
            pass
        self.protoVectorRadio.setChecked(True)
        self.vecLine = self.scene.addLine(
            self.centerMarker.x()
            + self.vectorStart["graphicsitem"].x()
            + self.centerMarkerCharOffsetX,
            self.centerMarker.y()
            + self.vectorStart["graphicsitem"].y()
            + self.centerMarkerCharOffsetY,
            self.centerMarker.x()
            + self.vectorEnd["graphicsitem"].x()
            + self.centerMarkerCharOffsetX,
            self.centerMarker.y()
            + self.vectorEnd["graphicsitem"].y()
            + self.centerMarkerCharOffsetY,
            pen,
        )
        self.vecLine.setFlag(QtWidgets.QGraphicsItem.ItemIsMovable, True)

    def clearVectorCB(self):
        if self.vectorStart:
            self.scene.removeItem(self.vectorStart["graphicsitem"])
            self.vectorStart = None
        if self.vectorEnd:
            self.scene.removeItem(self.vectorEnd["graphicsitem"])
            self.vectorEnd = None
            self.vecLenLabelOutput.setText("---")
            self.vecSpeedLabelOutput.setText("---")
        if self.vecLine:
            self.scene.removeItem(self.vecLine)
            self.vecLine = None

    def puckToDewarCB(self):
        while 1:
            #self.timerSample.stop()
            puckName, ok = PuckDialog.getPuckName()
            #self.timerSample.start(SAMPLE_TIMER_DELAY)
            if ok:
                #self.timerSample.stop()
                dewarPos, ok = DewarDialog.getDewarPos(parent=self, action="add")
                #self.timerSample.start(SAMPLE_TIMER_DELAY)
                if ok and dewarPos is not None and puckName is not None:
                    ipos = int(dewarPos) + 1
                    db_lib.insertIntoContainer(
                        daq_utils.primaryDewarName,
                        daq_utils.beamline,
                        ipos,
                        db_lib.getContainerIDbyName(puckName, daq_utils.owner),
                    )
                    self.treeChanged_pv.put(1)
            else:
                break

    def stopRunCB(self):
        logger.info("stopping collection")
        self.aux_send_to_server("stopDCQueue", [1])

    def stopQueueCB(self):
        logger.info("stopping queue")
        if self.pauseQueueButton.text() == "Continue":
            self.aux_send_to_server("continue_data_collection")
        else:
            self.aux_send_to_server("stopDCQueue", [2])
        

    def mountSampleCB(self):



        if getBlConfig("mountEnabled") == 0:
            self.popupServerMessage("Mounting disabled!! Call staff!")
            return
        
        logger.info("mount selected sample")
        self.eraseCB()
        if (
            self.dewarTree.getSelectedSample()
        ):  # If sample ID is not found check the dewartree directly
            self.selectedSampleID = self.dewarTree.getSelectedSample()
        else:  # No sample ID found, do nothing
            logger.info("No sample selected, cannot mount")
            return
        
        '''
        The check before to fix
        '''

        logger.info('selectedSampleID: {}'.format(self.selectedSampleID))
        logger.info('mountedPin_pv: {}'.format(self.mountedPin_pv.get()))
        
        '''
        checking if sample is already mounted

        '''
        
        
        if (
            self.mountedPin_pv.get() == self.selectedSampleID
        ):
            logger.info("sample already mounted")
            self.popupServerMessage("sample already mounted")
            return

            
        
        self.send_to_server("mountSample", [self.selectedSampleID])
        self.zoom2Radio.setChecked(True)
        self.zoomLevelToggledCB("Zoom2")
        self.protoComboBox.setCurrentIndex(self.protoComboBox.findText(str("standard")))
        self.protoComboActivatedCB("standard")

    def unmountSampleCB(self):
        logger.info("unmount sample")
        self.send_to_server("unmountCold")

    def endVisitCB(self):
        logger.info('Ending visit')
        self.send_to_server("unmountSample")
        

    def fillRequestParameters(self, reqObj):
        """Fills UI elements based on reqObj dictionary passed to it"""
        self.protoComboBox.setCurrentIndex(
            self.protoComboBox.findText(str(reqObj["protocol"]))
        )
        protocol = str(reqObj["protocol"])
        if protocol == "raster":
            self.protoRasterRadio.setChecked(True)
        elif protocol == "standard":
            self.protoStandardRadio.setChecked(True)
        elif protocol == "vector":
            self.protoVectorRadio.setChecked(True)
        else:
            self.protoOtherRadio.setChecked(True)

        logger.info("osc range")
        self.setGuiValues(
            {
                "osc_start": reqObj["sweep_start"],
                "osc_end": reqObj["sweep_end"] - reqObj["sweep_start"],
                "osc_range": reqObj["img_width"],
                "exp_time": reqObj["exposure_time"],
                "resolution": reqObj["resolution"],
                "transmission": reqObj["attenuation"],
            }
        )
        self.dataPathGB.setFileNumstart_ledit(str(reqObj["file_number_start"]))
        self.beamWidth_ledit.setText(str(reqObj["slit_width"]))
        self.beamHeight_ledit.setText(str(reqObj["slit_height"]))
        if "fastDP" in reqObj:
            self.staffScreenDialog.fastDPCheckBox.setChecked(
                (reqObj["fastDP"] or reqObj["fastEP"] or reqObj["dimple"])
            )
        if "fastEP" in reqObj:
            self.fastEPCheckBox.setChecked(reqObj["fastEP"])
        if "dimple" in reqObj:
            self.dimpleCheckBox.setChecked(reqObj["dimple"])
        if "xia2" in reqObj:
            self.xia2CheckBox.setChecked(reqObj["xia2"])
        reqObj["energy"] = float(self.energy_ledit.text())
        self.energy_ledit.setText(str(reqObj["energy"]))
        energy_s = str(daq_utils.wave2energy(reqObj["wavelength"], digits=6))
        dist_s = str(reqObj["detDist"])
        self.detDistMotorEntry.getEntry().setText(str(dist_s))

    def refreshCollectionParams(self, selectedSampleRequest, validate_hdf5=True):
        reqObj = selectedSampleRequest["request_obj"]
        if (
            str(reqObj["protocol"]) == "characterize"
            or str(reqObj["protocol"]) == "ednaCol"
        ):
            prefix_long = (
                str(reqObj["directory"]) + "/ref-" + str(reqObj["file_prefix"])
            )
        else:
            prefix_long = str(reqObj["directory"]) + "/" + str(reqObj["file_prefix"])
        fnumstart = reqObj["file_number_start"]

        if (
            str(reqObj["protocol"]) == "characterize"
            or str(reqObj["protocol"]) == "ednaCol"
            or str(reqObj["protocol"]) == "standard"
            or str(reqObj["protocol"]) == "vector"
        ):
            if "priority" in selectedSampleRequest:
                if (
                    selectedSampleRequest["priority"] < 0
                    and self.staffScreenDialog.albulaDispCheckBox.isChecked()
                ):
                    firstFilename = daq_utils.create_filename(prefix_long, fnumstart)
                    if validate_hdf5:
                        if validation.validate_master_HDF5_file(firstFilename):
                            self.albulaInterface.open_file(firstFilename)
                        else:
                            QtWidgets.QMessageBox.information(
                                self,
                                "Error",
                                f"Master HDF5 file {firstFilename} could not be validated",
                                QtWidgets.QMessageBox.Ok,
                            )
        self.rasterStepEdit.setText(str(reqObj["gridStep"]))
        if reqObj["gridStep"] == self.rasterStepDefs["Coarse"]:
            self.rasterGrainCoarseRadio.setChecked(True)
        elif reqObj["gridStep"] == self.rasterStepDefs["Fine"]:
            self.rasterGrainFineRadio.setChecked(True)
        elif reqObj["gridStep"] == self.rasterStepDefs["VFine"]:
            self.rasterGrainVFineRadio.setChecked(True)
        else:
            self.rasterGrainCustomRadio.setChecked(True)
        rasterStep = int(reqObj["gridStep"])
        logger.info("reaching redraw now")
        if not self.hideRastersCheckBox.isChecked() and (
            reqObj["protocol"] in ("raster", "stepRaster", "multiCol")
        ):
            #if not self.rasterIsDrawn(selectedSampleRequest):
            # always erase and then draw
            self.eraseRastersCB()
            self.drawPolyRaster(selectedSampleRequest)
            self.fillPolyRaster(selectedSampleRequest)

            if (
                str(self.govStateMessagePV.get(as_string=True)) == "state SA"
                and self.controlEnabled()  # Move only in SA (Any other way for GUI to detect governor state?)
                and self.selectedSampleRequest["sample"]  # with control enabled
                == self.mountedPin_pv.get()
            ):  # And the sample of the selected request is mounted
                logger.info("attempting to move to raster start")
                self.processSampMove(self.gon.x.val(), "x")
                self.processSampMove(self.gon.y.val(), "y")
                self.processSampMove(self.gon.z.val(), "z")
                if (
                    abs(
                        selectedSampleRequest["request_obj"]["rasterDef"]["omega"]
                        - self.gon.omega.val()
                    )
                    > 5.0
                ):
                    
                    self.send_to_server(
                        "mvaDescriptor",
                        [
                            "omega",
                            selectedSampleRequest["request_obj"]["rasterDef"]["omega"],
                        ],
                    )
                    
        if str(reqObj["protocol"]) == "eScan":
            try:
                self.escan_steps_ledit.setText(str(reqObj["steps"]))
                self.escan_stepsize_ledit.setText(str(reqObj["stepsize"]))
                self.EScanDataPathGB.setBasePath_ledit(reqObj["basePath"])
                self.EScanDataPathGB.setDataPath_ledit(reqObj["directory"])
                self.EScanDataPathGB.setFileNumstart_ledit(
                    str(reqObj["file_number_start"])
                )
                self.EScanDataPathGB.setFilePrefix_ledit(str(reqObj["file_prefix"]))
                self.periodicTable.elementClicked(reqObj["element"])
            except KeyError:
                pass
        elif (
            str(reqObj["protocol"]) == "characterize"
            or str(reqObj["protocol"]) == "ednaCol"
        ):
            characterizationParams = reqObj["characterizationParams"]
            self.characterizeCompletenessEdit.setText(
                str(characterizationParams["aimed_completeness"])
            )
            self.characterizeISIGEdit.setText(str(characterizationParams["aimed_ISig"]))
            self.characterizeResoEdit.setText(
                str(characterizationParams["aimed_resolution"])
            )
            self.characterizeMultiplicityEdit.setText(
                str(characterizationParams["aimed_multiplicity"])
            )
        else:  # for now, erase the rasters if a non-raster is selected, need to rationalize later
            pass
        self.showProtParams()

    def row_clicked(
        self, index
    ):  # I need "index" here? seems like I get it from selmod, but sometimes is passed
        selmod = self.dewarTree.selectionModel()
        if not selmod:
            return
        selection = selmod.selection()
        indexes = selection.indexes()
        if len(indexes) == 0:
            return
        i = 0
        item = self.dewarTree.model.itemFromIndex(indexes[i])
        parent = indexes[i].parent()
        try:
            puck_name = parent.data()
        except AttributeError as e:
            logger.error("attribute error in row_clicked: %s", e)
            return
        itemData = str(item.data(32))
        itemDataType = str(item.data(33))
        self.SelectedItemData = itemData  # an attempt to know what is selected and preserve it when refreshing the tree
        if itemData == "":
            logger.info("nothing there")
            return
        elif itemDataType == "container":
            logger.info("I'm a puck")
            return
        elif itemDataType == "sample":
            self.selectedSampleID = itemData
            sample = db_lib.getSampleByID(self.selectedSampleID)
            owner = sample["owner"]
            sample_name = db_lib.getSampleNamebyID(self.selectedSampleID)
            logger.info("sample in pos " + str(itemData))
            if (
                sample["uid"] != self.mountedPin_pv.get()
                and getBlConfig("queueCollect") == 0
            ):  # Don't fill data paths if an unmounted sample is clicked and queue collect is off
                return
            if self.osc_start_ledit.text() == "":
                self.selectedSampleRequest = daq_utils.createDefaultRequest(
                    itemData, createVisit=False
                )
                self.refreshCollectionParams(self.selectedSampleRequest)
                if self.stillModeStatePV.get():
                    self.setGuiValues({"osc_range": "0.0"})
                reqObj = self.selectedSampleRequest["request_obj"]
                self.dataPathGB.setFilePrefix_ledit(str(reqObj["file_prefix"]))
                self.dataPathGB.setBasePath_ledit(reqObj["basePath"])
                self.dataPathGB.setDataPath_ledit(reqObj["directory"])
                self.EScanDataPathGB.setFilePrefix_ledit(str(reqObj["file_prefix"]))
                self.EScanDataPathGB.setBasePath_ledit(reqObj["basePath"])
                self.EScanDataPathGB.setDataPath_ledit(reqObj["directory"])
                self.EScanDataPathGB.setFileNumstart_ledit(
                    str(reqObj["file_number_start"])
                )
                if self.vidActionRasterDefRadio.isChecked():
                    self.protoComboBox.setCurrentIndex(
                        self.protoComboBox.findText(str("raster"))
                    )
                    self.showProtParams()
            else:
                self.selectedSampleRequest = daq_utils.createDefaultRequest(
                    itemData, createVisit=False
                )
                reqObj = self.selectedSampleRequest["request_obj"]
                self.dataPathGB.setFilePrefix_ledit(str(reqObj["file_prefix"]))
                self.dataPathGB.setBasePath_ledit(reqObj["basePath"])
                self.dataPathGB.setDataPath_ledit(reqObj["directory"])
                self.EScanDataPathGB.setFilePrefix_ledit(str(reqObj["file_prefix"]))
                self.EScanDataPathGB.setBasePath_ledit(reqObj["basePath"])
                self.EScanDataPathGB.setDataPath_ledit(reqObj["directory"])
                self.EScanDataPathGB.setFileNumstart_ledit(
                    str(reqObj["file_number_start"])
                )
        else:  # request
            self.selectedSampleRequest = db_lib.getRequestByID(itemData)
            reqObj = self.selectedSampleRequest["request_obj"]
            reqID = self.selectedSampleRequest["uid"]
            self.selectedSampleID = self.selectedSampleRequest["sample"]
            sample = db_lib.getSampleByID(self.selectedSampleID)
            if (
                sample["uid"] != self.mountedPin_pv.get()
                and getBlConfig("queueCollect") == 0
            ):  # Don't fill request data if unmounted sample and queuecollect is off
                return
            owner = sample["owner"]
            if reqObj["protocol"] == "eScan":
                try:
                    if reqObj["runChooch"]:
                        resultList = db_lib.getResultsforRequest(reqID)
                        if len(resultList) > 0:
                            lastResult = resultList[-1]
                            if (
                                db_lib.getResult(lastResult["uid"])["result_type"]
                                == "choochResult"
                            ):
                                resultID = lastResult["uid"]
                                logger.info("plotting chooch")
                                self.processChoochResult(resultID)
                except KeyError:
                    logger.error(
                        "KeyError - ignoring chooch-related items, perhaps from a bad energy scan"
                    )
            self.refreshCollectionParams(self.selectedSampleRequest)

    def processXrecRasterCB(self, value=None, char_value=None, **kw):
        xrecFlag = value
        if xrecFlag != "0":
            self.xrecRasterSignal.emit(xrecFlag)

    def processChoochResultsCB(self, value=None, char_value=None, **kw):
        choochFlag = value
        if choochFlag != "0":
            self.choochResultSignal.emit(choochFlag)

    def processEnergyChangeCB(self, value=None, char_value=None, **kw):
        energyVal = value
        self.energyChangeSignal.emit(energyVal)

    def mountedPinChangedCB(self, value=None, char_value=None, **kw):
        mountedPinPos = value
        self.mountedPinSignal.emit(mountedPinPos)

    def beamSizeChangedCB(self, value=None, char_value=None, **kw):
        beamSizeFlag = value
        self.beamSizeSignal.emit(beamSizeFlag)

    def controlMasterChangedCB(self, value=None, char_value=None, **kw):
        controlMasterPID = value
        self.controlMasterSignal.emit(controlMasterPID)

    def zebraArmStateChangedCB(self, value=None, char_value=None, **kw):
        armState = value
        self.zebraArmStateSignal.emit(armState)

    def govRobotSeReachChangedCB(self, value=None, char_value=None, **kw):
        armState = value
        self.govRobotSeReachSignal.emit(armState)

    def govRobotSaReachChangedCB(self, value=None, char_value=None, **kw):
        armState = value
        self.govRobotSaReachSignal.emit(armState)

    def govRobotDaReachChangedCB(self, value=None, char_value=None, **kw):
        armState = value
        self.govRobotDaReachSignal.emit(armState)

    def govRobotBlReachChangedCB(self, value=None, char_value=None, **kw):
        armState = value
        self.govRobotBlReachSignal.emit(armState)

    def detMessageChangedCB(self, value=None, char_value=None, **kw):
        state = char_value
        self.detMessageSignal.emit(state)

    def sampleFluxChangedCB(self, value=None, char_value=None, **kw):
        state = value
        self.sampleFluxSignal.emit(state)

    def zebraPulseStateChangedCB(self, value=None, char_value=None, **kw):
        state = value
        self.zebraPulseStateSignal.emit(state)

    def stillModeStateChangedCB(self, value=None, char_value=None, **kw):
        state = value
        self.stillModeStateSignal.emit(state)

    def zebraDownloadStateChangedCB(self, value=None, char_value=None, **kw):
        state = value
        self.zebraDownloadStateSignal.emit(state)

    def zebraSentTriggerStateChangedCB(self, value=None, char_value=None, **kw):
        state = value
        self.zebraSentTriggerStateSignal.emit(state)

    def zebraReturnedTriggerStateChangedCB(self, value=None, char_value=None, **kw):
        state = value
        self.zebraReturnedTriggerStateSignal.emit(state)

    def shutterChangedCB(self, value=None, char_value=None, **kw):
        shutterVal = value
        self.fastShutterSignal.emit(shutterVal)

    def gripTempChangedCB(self, value=None, char_value=None, **kw):
        gripVal = value
        self.gripTempSignal.emit(gripVal)

    def cryostreamTempChangedCB(self, value=None, char_value=None, **kw):
        cryostreamTemp = value
        self.cryostreamTempSignal.emit(cryostreamTemp)

    def ringCurrentChangedCB(self, value=None, char_value=None, **kw):
        ringCurrentVal = value
        self.ringCurrentSignal.emit(ringCurrentVal)

    def beamAvailableChangedCB(self, value=None, char_value=None, **kw):
        threeClickVal = value
        self.threeClickSignal.emit(threeClickVal)

    def sampleExposedChangedCB(self, value=None, char_value=None, **kw):
        sampleExposedVal = value
        self.sampleExposedSignal.emit(sampleExposedVal)

    def processSampMoveCB(self, value=None, char_value=None, **kw):
        posRBV = value
        motID = kw["motID"]
        self.sampMoveSignal.emit(posRBV, motID)

    def processROIChangeCB(self, value=None, char_value=None, **kw):
        posRBV = value
        ID = kw["ID"]
        self.roiChangeSignal.emit(posRBV, ID)

    def processHighMagCursorChangeCB(self, value=None, char_value=None, **kw):
        posRBV = value
        ID = kw["ID"]
        self.highMagCursorChangeSignal.emit(posRBV, ID)

    def processLowMagCursorChangeCB(self, value=None, char_value=None, **kw):
        posRBV = value
        ID = kw["ID"]
        self.lowMagCursorChangeSignal.emit(posRBV, ID)

    def treeChangedCB(self, value=None, char_value=None, **kw):
        if self.processID != self.treeChanged_pv.get():
            self.refreshTreeSignal.emit()

    def serverMessageCB(self, value=None, char_value=None, **kw):
        serverMessageVar = char_value
        self.serverMessageSignal.emit(serverMessageVar)

    def serverPopupMessageCB(self, value=None, char_value=None, **kw):
        serverMessageVar = char_value
        self.serverPopupMessageSignal.emit(serverMessageVar)

    def programStateCB(self, value=None, char_value=None, **kw):
        programStateVar = value
        self.programStateSignal.emit(programStateVar)

    def pauseButtonStateCB(self, value=None, char_value=None, **kw):
        pauseButtonStateVar = value
        self.pauseButtonStateSignal.emit(pauseButtonStateVar)

    def initOphyd(self):
        if daq_utils.beamline == "nyx":
            # initialize devices
            self.gon = GonioDevice("XF:19IDC-ES{MD2}:", name="gonio")
            self.camera = CameraDevice("XF:19IDC-ES{MD2}:", name="camera")
            self.md2 = MD2Device("XF:19IDC-ES{MD2}:", name="md2")
            self.front_light = LightDevice("XF:19IDC-ES{MD2}:Front", name="front_light")
            self.back_light = LightDevice("XF:19IDC-ES{MD2}:Back", name="back_light")
            self.aperture = MD2ApertureDevice("XF:19IDC-ES{MD2}:", name="aperture")
        else:
            pass

    def initUI(self):
        self.tabs = QtWidgets.QTabWidget()
        self.comm_pv = PV(daq_utils.beamlineComm + "command_s")
        self.immediate_comm_pv = PV(daq_utils.beamlineComm + "immediate_command_s")
        self.stillModeStatePV = PV(daq_utils.pvLookupDict["stillModeStatus"])
        self.progressDialog = QtWidgets.QProgressDialog()
        self.progressDialog.setCancelButtonText("Cancel")
        self.progressDialog.setModal(False)
        self.progressDialog.reset()
        tab1 = QtWidgets.QWidget()
        vBoxlayout1 = QtWidgets.QVBoxLayout()
        splitter1 = QtWidgets.QSplitter(QtCore.Qt.Vertical, self)
        splitter1.addWidget(self.tabs)
        self.setCentralWidget(splitter1)
        splitterSizes = [600, 100]

        '''
        creating drop down menu items under File

        for now has
        importAction - importing spreadsheet manually
            @function - popImportDialogCB

        userAction - User Mode
            @function - setUserModeCB

        expertAction - Expert Mode
            @function - setExpertModeCB

        staffAction - Staff Panel
            @function - popStaffDialogCB

        resolutionAction - Resolution Calculator
            @function - openResolution
        '''
        importAction = QtWidgets.QAction("Import Spreadsheet...", self)
        importAction.triggered.connect(self.popImportDialogCB)
        modeGroup = QtWidgets.QActionGroup(self)
        modeGroup.setExclusive(True)
        self.userAction = QtWidgets.QAction("User Mode", self, checkable=True)
        self.userAction.triggered.connect(self.setUserModeCB)
        self.userAction.setChecked(True)
        self.expertAction = QtWidgets.QAction("Expert Mode", self, checkable=True)
        self.expertAction.triggered.connect(self.setExpertModeCB)
        self.staffAction = QtWidgets.QAction("Staff Panel...", self)
        self.staffAction.triggered.connect(self.popStaffDialogCB)
        self.resolutionAction = QtWidgets.QAction("Resolution Calculator", self)
        self.resolutionAction.triggered.connect(self.openResolution)
        modeGroup.addAction(self.userAction)
        modeGroup.addAction(self.expertAction)
        exitAction = QtWidgets.QAction(QtGui.QIcon("exit24.png"), "Exit", self)
        exitAction.setShortcut("Ctrl+Q")
        exitAction.setStatusTip("Exit application")
        exitAction.triggered.connect(self.closeAll)
        self.statusBar()
        self.queue_collect_status_widget = QtWidgets.QLabel("Queue Collect: ON")
        self.statusBar().addPermanentWidget(self.queue_collect_status_widget)

        menubar = self.menuBar()
        fileMenu = menubar.addMenu("&File")
        settingsMenu = menubar.addMenu("Settings")
        fileMenu.addAction(importAction)
        fileMenu.addAction(self.userAction)
        fileMenu.addAction(self.expertAction)
        fileMenu.addAction(self.staffAction)
        fileMenu.addAction(self.resolutionAction)
        # Define all of the available actions for the overlay color group
        self.BlueOverlayAction = QtWidgets.QAction("Blue", self, checkable=True)
        self.RedOverlayAction = QtWidgets.QAction("Red", self, checkable=True)
        self.GreenOverlayAction = QtWidgets.QAction("Green", self, checkable=True)
        self.WhiteOverlayAction = QtWidgets.QAction("White", self, checkable=True)
        self.BlackOverlayAction = QtWidgets.QAction("Black", self, checkable=True)
        # Connect all of the trigger callbacks to their respective actions
        self.BlueOverlayAction.triggered.connect(self.blueOverlayTriggeredCB)
        self.RedOverlayAction.triggered.connect(self.redOverlayTriggeredCB)
        self.GreenOverlayAction.triggered.connect(self.greenOverlayTriggeredCB)
        self.WhiteOverlayAction.triggered.connect(self.whiteOverlayTriggeredCB)
        self.BlackOverlayAction.triggered.connect(self.blackOverlayTriggeredCB)
        # Create the action group and populate it
        self.overlayColorActionGroup = QtWidgets.QActionGroup(self)
        self.overlayColorActionGroup.setExclusive(True)
        self.overlayColorActionGroup.addAction(self.BlueOverlayAction)
        self.overlayColorActionGroup.addAction(self.RedOverlayAction)
        self.overlayColorActionGroup.addAction(self.GreenOverlayAction)
        self.overlayColorActionGroup.addAction(self.WhiteOverlayAction)
        self.overlayColorActionGroup.addAction(self.BlackOverlayAction)
        # Create the menu item with the submenu, add the group
        self.overlayMenu = settingsMenu.addMenu("Overlay Settings")
        self.overlayMenu.addActions(self.overlayColorActionGroup.actions())
        try:
            if getBlConfig("defaultOverlayColor") == "GREEN":
                self.GreenOverlayAction.setChecked(True)
            else:
                self.BlueOverlayAction.setChecked(True)
        except KeyError as e:
            logger.warning("No value for defaultOverlayColor")
            self.BlueOverlayAction.setChecked(True)

        fileMenu.addAction(exitAction)
        self.setGeometry(300, 300, 1550, 1000)  # width and height here.
        self.setWindowTitle("LSDC on %s" % daq_utils.beamline)
        self.show()

    def blueOverlayTriggeredCB(self):
        overlayBrush = QtGui.QBrush(QtCore.Qt.blue)
        self.centerMarker.setBrush(overlayBrush)
        self.imageScale.setPen(QtGui.QPen(overlayBrush, 2.0))
        self.imageScaleText.setPen(QtGui.QPen(overlayBrush, 1.0))

    def redOverlayTriggeredCB(self):
        overlayBrush = QtGui.QBrush(QtCore.Qt.red)
        self.centerMarker.setBrush(overlayBrush)
        self.imageScale.setPen(QtGui.QPen(overlayBrush, 2.0))
        self.imageScaleText.setPen(QtGui.QPen(overlayBrush, 1.0))

    def greenOverlayTriggeredCB(self):
        overlayBrush = QtGui.QBrush(QtCore.Qt.green)
        self.centerMarker.setBrush(overlayBrush)
        self.imageScale.setPen(QtGui.QPen(overlayBrush, 2.0))
        self.imageScaleText.setPen(QtGui.QPen(overlayBrush, 1.0))

    def whiteOverlayTriggeredCB(self):
        overlayBrush = QtGui.QBrush(QtCore.Qt.white)
        self.centerMarker.setBrush(overlayBrush)
        self.imageScale.setPen(QtGui.QPen(overlayBrush, 2.0))
        self.imageScaleText.setPen(QtGui.QPen(overlayBrush, 1.0))

    def blackOverlayTriggeredCB(self):
        overlayBrush = QtGui.QBrush(QtCore.Qt.black)
        self.centerMarker.setBrush(overlayBrush)
        self.imageScale.setPen(QtGui.QPen(overlayBrush, 2.0))
        self.imageScaleText.setPen(QtGui.QPen(overlayBrush, 1.0))

    def popStaffDialogCB(self):
        if self.controlEnabled():
            self.staffScreenDialog.show()
        else:
            self.popupServerMessage("You don't have control")

    def closeAll(self):
        self.hutchCornerCamThread.stop()
        self.hutchTopCamThread.stop()
        self.hutchCornerCamThread.wait()
        self.hutchTopCamThread.wait()
        QtWidgets.QApplication.instance().quit()

    def initCallbacks(self):
        self.beamSizeSignal.connect(self.processBeamSize)
        self.beamSize_pv.add_callback(self.beamSizeChangedCB)

        self.treeChanged_pv = PV(daq_utils.beamlineComm + "live_q_change_flag")
        self.refreshTreeSignal.connect(self.dewarTree.refreshTree)
        self.treeChanged_pv.add_callback(self.treeChangedCB)
        self.mountedPin_pv = PV(daq_utils.beamlineComm + "mounted_pin")
        self.mountedPinSignal.connect(self.processMountedPin)
        self.mountedPin_pv.add_callback(self.mountedPinChangedCB)
        det_stop_pv = daq_utils.pvLookupDict["stopEiger"]
        logger.info("setting stop Eiger detector PV: %s" % det_stop_pv)
        self.stopDet_pv = PV(det_stop_pv)
        det_reboot_pv = daq_utils.pvLookupDict["eigerIOC_reboot"]
        logger.info("setting detector ioc reboot PV: %s" % det_reboot_pv)
        self.rebootDetIOC_pv = PV(det_reboot_pv)
        rz_pv = daq_utils.pvLookupDict["zebraReset"]
        logger.info("setting zebra reset PV: %s" % rz_pv)
        self.resetZebra_pv = PV(rz_pv)
        rz_reboot_pv = daq_utils.pvLookupDict["zebraRebootIOC"]
        logger.info("setting zebra reboot ioc PV: %s" % rz_reboot_pv)
        self.rebootZebraIOC_pv = PV(rz_reboot_pv)
        self.zebraArmedPV = PV(daq_utils.pvLookupDict["zebraArmStatus"])
        self.zebraArmStateSignal.connect(self.processZebraArmState)
        self.zebraArmedPV.add_callback(self.zebraArmStateChangedCB)

        self.govRobotSeReachPV = PV(daq_utils.pvLookupDict["govRobotSeReach"])
        self.govRobotSeReachSignal.connect(self.processGovRobotSeReach)
        self.govRobotSeReachPV.add_callback(self.govRobotSeReachChangedCB)

        self.govRobotSaReachPV = PV(daq_utils.pvLookupDict["govRobotSaReach"])
        self.govRobotSaReachSignal.connect(self.processGovRobotSaReach)
        self.govRobotSaReachPV.add_callback(self.govRobotSaReachChangedCB)

        self.govRobotDaReachPV = PV(daq_utils.pvLookupDict["govRobotDaReach"])
        self.govRobotDaReachSignal.connect(self.processGovRobotDaReach)
        self.govRobotDaReachPV.add_callback(self.govRobotDaReachChangedCB)

        self.govRobotBlReachPV = PV(daq_utils.pvLookupDict["govRobotBlReach"])
        self.govRobotBlReachSignal.connect(self.processGovRobotBlReach)
        self.govRobotBlReachPV.add_callback(self.govRobotBlReachChangedCB)

        self.detectorMessagePV = PV(daq_utils.pvLookupDict["eigerStatMessage"])
        self.detMessageSignal.connect(self.processDetMessage)
        self.detectorMessagePV.add_callback(self.detMessageChangedCB)

        self.sampleFluxSignal.connect(self.processSampleFlux)
        self.sampleFluxPV.add_callback(self.sampleFluxChangedCB)

        self.stillModeStateSignal.connect(self.processStillModeState)
        self.stillModeStatePV.add_callback(self.stillModeStateChangedCB)

        self.zebraPulsePV = PV(daq_utils.pvLookupDict["zebraPulseStatus"])
        self.zebraPulseStateSignal.connect(self.processZebraPulseState)
        self.zebraPulsePV.add_callback(self.zebraPulseStateChangedCB)

        self.zebraDownloadPV = PV(daq_utils.pvLookupDict["zebraDownloading"])
        self.zebraDownloadStateSignal.connect(self.processZebraDownloadState)
        self.zebraDownloadPV.add_callback(self.zebraDownloadStateChangedCB)

        self.zebraSentTriggerPV = PV(daq_utils.pvLookupDict["zebraSentTriggerStatus"])
        self.zebraSentTriggerStateSignal.connect(self.processZebraSentTriggerState)
        self.zebraSentTriggerPV.add_callback(self.zebraSentTriggerStateChangedCB)

        self.zebraReturnedTriggerPV = PV(
            daq_utils.pvLookupDict["zebraTriggerReturnStatus"]
        )
        self.zebraReturnedTriggerStateSignal.connect(
            self.processZebraReturnedTriggerState
        )
        self.zebraReturnedTriggerPV.add_callback(
            self.zebraReturnedTriggerStateChangedCB
        )

        self.controlMaster_pv = PV(daq_utils.beamlineComm + "zinger_flag")
        self.controlMasterSignal.connect(self.processControlMaster)
        self.controlMaster_pv.add_callback(self.controlMasterChangedCB)

        self.beamCenterX_pv = PV(daq_utils.pvLookupDict["beamCenterX"])
        self.beamCenterY_pv = PV(daq_utils.pvLookupDict["beamCenterY"])

        self.choochResultFlag_pv = PV(daq_utils.beamlineComm + "choochResultFlag")
        self.choochResultSignal.connect(self.processChoochResult)
        self.choochResultFlag_pv.add_callback(self.processChoochResultsCB)
        self.xrecRasterFlag_pv = PV(daq_utils.beamlineComm + "xrecRasterFlag")
        self.xrecRasterFlag_pv.put("0")
        self.xrecRasterSignal.connect(self.displayXrecRaster)
        self.xrecRasterFlag_pv.add_callback(self.processXrecRasterCB)
        self.message_string_pv = PV(daq_utils.beamlineComm + "message_string")
        self.serverMessageSignal.connect(self.printServerMessage)
        self.message_string_pv.add_callback(self.serverMessageCB)
        self.popup_message_string_pv = PV(
            daq_utils.beamlineComm + "gui_popup_message_string"
        )
        self.serverPopupMessageSignal.connect(self.popupServerMessage)
        self.popup_message_string_pv.add_callback(self.serverPopupMessageCB)
        self.program_state_pv = PV(daq_utils.beamlineComm + "program_state")
        self.programStateSignal.connect(self.colorProgramState)
        self.program_state_pv.add_callback(self.programStateCB)
        self.pause_button_state_pv = PV(daq_utils.beamlineComm + "pause_button_state")
        self.pauseButtonStateSignal.connect(self.changePauseButtonState)
        self.pause_button_state_pv.add_callback(self.pauseButtonStateCB)

        self.energyChangeSignal.connect(self.processEnergyChange)
        self.energy_pv.add_callback(self.processEnergyChangeCB, motID="x")

        self.sampx_pv = PV(self.gon.x.readback.pvname)
        self.sampMoveSignal.connect(self.processSampMove)
        self.sampx_pv.add_callback(self.processSampMoveCB, motID="x")
        self.sampy_pv = PV(self.gon.y.readback.pvname)
        self.sampy_pv.add_callback(self.processSampMoveCB, motID="y")
        self.sampz_pv = PV(self.gon.z.readback.pvname)
        self.sampz_pv.add_callback(self.processSampMoveCB, motID="z")

        if self.scannerType == "PI":
            self.sampFineX_pv = PV(daq_utils.motor_dict["fineX"] + ".RBV")
            self.sampFineX_pv.add_callback(self.processSampMoveCB, motID="fineX")
            self.sampFineY_pv = PV(daq_utils.motor_dict["fineY"] + ".RBV")
            self.sampFineY_pv.add_callback(self.processSampMoveCB, motID="fineY")
            self.sampFineZ_pv = PV(daq_utils.motor_dict["fineZ"] + ".RBV")
            self.sampFineZ_pv.add_callback(self.processSampMoveCB, motID="fineZ")

        self.omega_pv = PV(self.gon.omega.setpoint.pvname)
        self.omegaTweak_pv = PV(self.gon.omega.setpoint.pvname)
        self.sampyTweak_pv = PV(self.gon.y.setpoint.pvname)
        #if daq_utils.beamline == "nyx":
        #    self.sampzTweak_pv = PV(self.gon.x.setpoint.pvname + ".RLV")
        #else:
        self.sampzTweak_pv = PV(self.gon.z.setpoint.pvname)
        self.omegaRBV_pv = PV(self.gon.omega.readback.pvname)
        self.omegaRBV_pv.add_callback(
            self.processSampMoveCB, motID="omega"
        )  # I think monitoring this allows for the textfield to monitor val and this to deal with the graphics. Else next line has two callbacks on same thing.
        self.photonShutterOpen_pv = PV(daq_utils.pvLookupDict["photonShutterOpen"])
        self.photonShutterClose_pv = PV(daq_utils.pvLookupDict["photonShutterClose"])
        self.fastShutterRBV_pv = PV(daq_utils.motor_dict["fastShutter"] + ".RBV")
        self.fastShutterSignal.connect(self.processFastShutter)
        self.fastShutterRBV_pv.add_callback(self.shutterChangedCB)
        self.gripTempSignal.connect(self.processGripTemp)
        self.gripTemp_pv.add_callback(self.gripTempChangedCB)
        if getBlConfig(CRYOSTREAM_ONLINE):
            self.cryostreamTempSignal.connect(self.processCryostreamTemp)
            self.cryostreamTemp_pv.add_callback(self.cryostreamTempChangedCB)
        self.ringCurrentSignal.connect(self.processRingCurrent)
        self.ringCurrent_pv.add_callback(self.ringCurrentChangedCB)
        self.threeClickSignal.connect(self.processThreeClickCentering)
        self.beamAvailable_pv.add_callback(self.beamAvailableChangedCB)
        self.sampleExposedSignal.connect(self.processSampleExposed)
        self.sampleExposed_pv.add_callback(self.sampleExposedChangedCB)
        self.highMagCursorChangeSignal.connect(self.processHighMagCursorChange)
        self.highMagCursorX_pv.add_callback(self.processHighMagCursorChangeCB, ID="x")
        self.highMagCursorY_pv.add_callback(self.processHighMagCursorChangeCB, ID="y")
        self.lowMagCursorChangeSignal.connect(self.processLowMagCursorChange)
        self.lowMagCursorX_pv.add_callback(self.processLowMagCursorChangeCB, ID="x")
        self.lowMagCursorY_pv.add_callback(self.processLowMagCursorChangeCB, ID="y")

    def popupServerMessage(self, message_s):
        if self.popUpMessageInit:
            self.popUpMessageInit = 0
            return
        self.popupMessage.done(1)
        if message_s == "killMessage":
            return
        else:
            self.popupMessage.showMessage(message_s)

    def printServerMessage(self, message_s):
        if self.textWindowMessageInit:
            self.textWindowMessageInit = 0
            return
        logger.info(message_s)
        print(message_s)

    def colorProgramState(self, programState_s):
        if programState_s == "Setting Energy":
            self.setEnabled(False)
        else:
            self.setEnabled(True)

        if programState_s.find("Ready") == -1:
            self.statusLabel.setColor("yellow")
        else:
            self.statusLabel.setColor("#99FF66")

    def changePauseButtonState(self, buttonState_s):
        self.pauseQueueButton.setText(buttonState_s)
        if buttonState_s.find("Pause") != -1:
            self.pauseQueueButton.setStyleSheet("background-color: None")
        else:
            self.pauseQueueButton.setStyleSheet("background-color: yellow")

    def controlEnabled(self):
        return (
            self.processID == abs(int(self.controlMaster_pv.get()))
            and self.controlMasterCheckBox.isChecked()
        )

    def send_to_server(self, function_name: str, args: "Optional[List]" = None, kwargs: "Optional[Dict]" = None):
        if function_name == "lockControl":
            self.controlMaster_pv.put(0 - self.processID)
            return
        if function_name == "unlockControl":
            self.controlMaster_pv.put(self.processID)
            return
        if self.controlEnabled():
            time.sleep(0.01)
            message = self.generate_server_message(function_name, args, kwargs)
            logger.info(f"send_to_server: {message}")
            self.comm_pv.put(message)
        else:
            self.popupServerMessage("You don't have control")

    def generate_server_message(
        self, function_name: str, args: "Optional[List]" = None, kwargs: "Optional[Dict]" = None
    ) -> str:
        if not args:
            args = []
        if not kwargs:
            kwargs = {}
        return json.dumps(
            {
                "function": function_name,
                "args": args,
                "kwargs": kwargs,
            }
        )

    def aux_send_to_server(self, function_name: str, args: "Optional[List]" = None, kwargs: "Optional[Dict]" = None):
        if self.controlEnabled():
            time.sleep(0.01)
            message = self.generate_server_message(function_name, args, kwargs)
            logger.info(f"aux_send_to_server: {message}")
            self.immediate_comm_pv.put(message)
        else:
            self.popupServerMessage("You don't have control")<|MERGE_RESOLUTION|>--- conflicted
+++ resolved
@@ -586,38 +586,25 @@
         self.energy_ledit.returnPressed.connect(self.moveEnergyMaxDeltaCB)
         moveEnergyButton = QtWidgets.QPushButton("Move Energy")
         moveEnergyButton.clicked.connect(self.moveEnergyCB)
-<<<<<<< HEAD
-        #hBoxColParams3.addWidget(colEnergyLabel)
-        #hBoxColParams3.addWidget(self.energyReadback)
-        #hBoxColParams3.addWidget(energySPLabel)
-        #hBoxColParams3.addWidget(self.energy_ledit)
-        #hBoxColParams22.addWidget(colTransmissionLabel)
-        #hBoxColParams22.addWidget(self.transmissionReadback_ledit)
-        #hBoxColParams22.addWidget(transmisionSPLabel)
-        #hBoxColParams22.addWidget(self.transmission_ledit)
-        #hBoxColParams22.insertSpacing(5, 100)
-        #hBoxColParams22.addWidget(beamsizeLabel)
-        #hBoxColParams22.addWidget(self.beamsizeComboBox)
-=======
-        hBoxColParams3.addWidget(colEnergyLabel)
-        hBoxColParams3.addWidget(self.energyReadback)
-        hBoxColParams3.addWidget(energySPLabel)
-        if daq_utils.beamline == "fmx":
-            if getBlConfig(SET_ENERGY_CHECK):
-                hBoxColParams3.addWidget(moveEnergyButton)
-            else:
-                hBoxColParams3.addWidget(self.energy_ledit)
-        else:
-            hBoxColParams3.addWidget(self.energy_ledit)
-
-        hBoxColParams22.addWidget(colTransmissionLabel)
-        hBoxColParams22.addWidget(self.transmissionReadback_ledit)
-        hBoxColParams22.addWidget(transmisionSPLabel)
-        hBoxColParams22.addWidget(self.transmission_ledit)
-        hBoxColParams22.insertSpacing(5, 100)
-        hBoxColParams22.addWidget(beamsizeLabel)
-        hBoxColParams22.addWidget(self.beamsizeComboBox)
->>>>>>> 0754ebfe
+        if daq_utils.beamline != 'nyx':
+          hBoxColParams3.addWidget(colEnergyLabel)
+          hBoxColParams3.addWidget(self.energyReadback)
+          hBoxColParams3.addWidget(energySPLabel)
+          if daq_utils.beamline == "fmx":
+              if getBlConfig(SET_ENERGY_CHECK):
+                  hBoxColParams3.addWidget(moveEnergyButton)
+              else:
+                  hBoxColParams3.addWidget(self.energy_ledit)
+          else:
+              hBoxColParams3.addWidget(self.energy_ledit)
+
+          hBoxColParams22.addWidget(colTransmissionLabel)
+          hBoxColParams22.addWidget(self.transmissionReadback_ledit)
+          hBoxColParams22.addWidget(transmisionSPLabel)
+          hBoxColParams22.addWidget(self.transmission_ledit)
+          hBoxColParams22.insertSpacing(5, 100)
+          hBoxColParams22.addWidget(beamsizeLabel)
+          hBoxColParams22.addWidget(self.beamsizeComboBox)
         hBoxColParams4 = QtWidgets.QHBoxLayout()
         colBeamWLabel = QtWidgets.QLabel("Beam Width:")
         colBeamWLabel.setFixedWidth(140)
