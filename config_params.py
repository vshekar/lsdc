import grp
import os
from enum import Enum

# BlConfig parameter variable names

# rastering parameters
RASTER_TUNE_LOW_RES = "rasterTuneLowRes"
RASTER_TUNE_HIGH_RES = "rasterTuneHighRes"
RASTER_TUNE_ICE_RING_FLAG = "rasterTuneIceRingFlag"
RASTER_TUNE_RESO_FLAG = "rasterTuneResoFlag"
RASTER_TUNE_ICE_RING_WIDTH = "rasterTuneIceRingWidth"
RASTER_DOZOR_SPOT_LEVEL = "rasterDozorSpotLevel"
RASTER_NUM_CELLS_DELAY_THRESHOLD = "rasterNumCellsThresholdDelay"

# timing delays
ISPYB_RESULT_ENTRY_DELAY = "ispybResultEntryDelay"
RASTER_LONG_SNAPSHOT_DELAY = "rasterLongSnapshotDelay"
RASTER_SHORT_SNAPSHOT_DELAY = "rasterShortSnapshotDelay"
RASTER_POST_SNAPSHOT_DELAY = "rasterPostSnapshotDelay"
RASTER_GUI_XREC_FILL_DELAY = "rasterGuiXrecFillDelay"

# governor transition gain/exposure times
LOW_MAG_GAIN_DA = "lowMagGainDA"
LOW_MAG_GAIN = "lowMagGain"
LOW_MAG_EXP_TIME_DA = "lowMagExptimeDA"
LOW_MAG_EXP_TIME = "lowMagExptime"

# top view
TOP_VIEW_CHECK = "topViewCheck"

CRYOSTREAM_ONLINE = (
    "cryostream_online"  # consistent naming with hardware, such as robot_online
)

# constant values below
# GUI default configuration
BEAM_CHECK = "beamCheck"
UNMOUNT_COLD_CHECK = "unmountColdCheck"
<<<<<<< HEAD
ON_MOUNT_OPTION = "onMountOption"
=======
SET_ENERGY_CHECK = "setEnergyCheck"

>>>>>>> eaaa2f37

# raster request status updates
class RasterStatus(Enum):
    """The lsdc server can keep GUI clients updated on the status of
    of raster macros by updating raster request objects in the request
    database. The GUI can process raster data, e.g. filling heat maps,
    in parallel to the server moving motors and adjusting low mag cam.
    """

    NEW = 0
    DRAWN = 1
    READY_FOR_FILL = 2
    READY_FOR_SNAPSHOT = 3
    READY_FOR_REPROCESS = 4

class OnMountAvailOptions(Enum):
    """
    This enumerates the options available to the user on mounting a sample
    """
    DO_NOTHING = 0 # Only mounts sample
    CENTER_SAMPLE = 1 # Mounts and centers sample
    AUTO_RASTER = 2 # Mounts, centers and takes 2 orthogonal rasters

HUTCH_TIMER_DELAY = 500
SAMPLE_TIMER_DELAY = 0
SERVER_CHECK_DELAY = 2000

ROBOT_MIN_DISTANCE = 200.0
ROBOT_DISTANCE_TOLERANCE = 0.050

FAST_DP_MIN_NODES = 4
SPOT_MIN_NODES = 8
MOUNT_SUCCESSFUL = 1
MOUNT_FAILURE = 0
MOUNT_UNRECOVERABLE_ERROR = 2
MOUNT_STEP_SUCCESSFUL = 3

UNMOUNT_FAILURE = 0
UNMOUNT_SUCCESSFUL = 1
UNMOUNT_STEP_SUCCESSFUL = 2

PINS_PER_PUCK = 16

DETECTOR_OBJECT_TYPE_LSDC = "lsdc"  # using det_lib
DETECTOR_OBJECT_TYPE_OPHYD = "ophyd"  # instantiated in start_bs, using Bluesky scans
DETECTOR_OBJECT_TYPE = "detectorObjectType"

DETECTOR_SAFE_DISTANCE = {"fmx": 200.0, "amx": 180.0, "nyx": 200.0}
GOVERNOR_TIMEOUT = 120  # seconds for a governor move

DEWAR_SECTORS = {"amx": 8, "fmx": 8, "nyx": 5}
PUCKS_PER_DEWAR_SECTOR = {"amx": 3, "fmx": 3, "nyx": 3}

cryostreamTempPV = {"amx": "XF:17IDB-ES:AMX{CS:1}SAMPLE_TEMP_RBV", "fmx": "FMX:cs700:gasT-I"}

VALID_EXP_TIMES = {
    "amx": {"min": 0.005, "max": 1, "digits": 3},
    "fmx": {"min": 0.01, "max": 10, "digits": 3},
    "nyx": {"min": 0.002, "max": 10, "digits": 4},
}
VALID_DET_DIST = {
    "amx": {"min": 100, "max": 500, "digits": 3},
    "fmx": {"min": 137, "max": 2000, "digits": 2},
    "nyx": {"min": 100, "max": 500, "digits": 3},
}
VALID_TOTAL_EXP_TIMES = {
    "amx": {"min": 0.005, "max": 300, "digits": 3},
    "fmx": {"min": 0.01, "max": 300, "digits": 3},
    "nyx": {"min": 0.01, "max": 1000, "digits": 3},
}
VALID_PREFIX_LENGTH = 25  # TODO centralize with spreadsheet validation?
VALID_PREFIX_NAME = "[0-9a-zA-Z-_]{0,%s}" % VALID_PREFIX_LENGTH
VALID_TRANSMISSION = {
    "amx": {"min": 0.001, "max": 1.0, "digits": 3},
    "fmx": {"min": 0.001, "max": 1.0, "digits": 3},
    "nyx": {"min": 0.001, "max": 0.999, "digits": 3},
}

MINIMUM_RASTER_SIZE = {"amx": 6, "fmx": 6, "nyx": 2}

LSDC_SERVICE_USERS = ("lsdc-amx", "lsdc-fmx", "lsdc-nyx")
IS_STAFF = (
    True
    if os.environ.get("STAFF_GROUP") is not None and os.environ["STAFF_GROUP"] in [grp.getgrgid(g).gr_name for g in os.getgroups()]
    else False
)

EMBL_SERVER_PV_BASE = {
    "amx": "XF:17IDB-ES:AMX{EMBL}",
    "fmx": "XF:17IDC-ES:FMX{EMBL}"
}<|MERGE_RESOLUTION|>--- conflicted
+++ resolved
@@ -37,12 +37,9 @@
 # GUI default configuration
 BEAM_CHECK = "beamCheck"
 UNMOUNT_COLD_CHECK = "unmountColdCheck"
-<<<<<<< HEAD
 ON_MOUNT_OPTION = "onMountOption"
-=======
 SET_ENERGY_CHECK = "setEnergyCheck"
 
->>>>>>> eaaa2f37
 
 # raster request status updates
 class RasterStatus(Enum):
