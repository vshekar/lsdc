import grp
import os
from enum import Enum

# BlConfig parameter variable names

# rastering parameters
RASTER_TUNE_LOW_RES = "rasterTuneLowRes"
RASTER_TUNE_HIGH_RES = "rasterTuneHighRes"
RASTER_TUNE_ICE_RING_FLAG = "rasterTuneIceRingFlag"
RASTER_TUNE_RESO_FLAG = "rasterTuneResoFlag"
RASTER_TUNE_ICE_RING_WIDTH = "rasterTuneIceRingWidth"
RASTER_DOZOR_SPOT_LEVEL = "rasterDozorSpotLevel"
RASTER_NUM_CELLS_DELAY_THRESHOLD = "rasterNumCellsThresholdDelay"

# timing delays
ISPYB_RESULT_ENTRY_DELAY = "ispybResultEntryDelay"
RASTER_LONG_SNAPSHOT_DELAY = "rasterLongSnapshotDelay"
RASTER_SHORT_SNAPSHOT_DELAY = "rasterShortSnapshotDelay"
RASTER_POST_SNAPSHOT_DELAY = "rasterPostSnapshotDelay"
RASTER_GUI_XREC_FILL_DELAY = "rasterGuiXrecFillDelay"

# governor transition gain/exposure times
LOW_MAG_GAIN_DA = "lowMagGainDA"
LOW_MAG_GAIN = "lowMagGain"
LOW_MAG_EXP_TIME_DA = "lowMagExptimeDA"
LOW_MAG_EXP_TIME = "lowMagExptime"

# top view
TOP_VIEW_CHECK = "topViewCheck"

CRYOSTREAM_ONLINE = (
    "cryostream_online"  # consistent naming with hardware, such as robot_online
)

# constant values below
# GUI default configuration
BEAM_CHECK = "beamCheck"
UNMOUNT_COLD_CHECK = "unmountColdCheck"


# raster request status updates
class RasterStatus(Enum):
    """The lsdc server can keep GUI clients updated on the status of
    of raster macros by updating raster request objects in the request
    database. The GUI can process raster data, e.g. filling heat maps,
    in parallel to the server moving motors and adjusting low mag cam.
    """

    NEW = 0
    DRAWN = 1
    READY_FOR_FILL = 2
    READY_FOR_SNAPSHOT = 3
    READY_FOR_REPROCESS = 4


HUTCH_TIMER_DELAY = 500
SAMPLE_TIMER_DELAY = 100
SERVER_CHECK_DELAY = 2000

ROBOT_MIN_DISTANCE = 200.0
ROBOT_DISTANCE_TOLERANCE = 0.050

FAST_DP_MIN_NODES = 4
SPOT_MIN_NODES = 8
MOUNT_SUCCESSFUL = 1
MOUNT_FAILURE = 0
MOUNT_UNRECOVERABLE_ERROR = 2
MOUNT_STEP_SUCCESSFUL = 3

UNMOUNT_FAILURE = 0
UNMOUNT_SUCCESSFUL = 1
UNMOUNT_STEP_SUCCESSFUL = 2

PINS_PER_PUCK = 16

DETECTOR_OBJECT_TYPE_LSDC = "lsdc"  # using det_lib
DETECTOR_OBJECT_TYPE_NO_INIT = "no init" # skip epics detector init
DETECTOR_OBJECT_TYPE_OPHYD = "ophyd"  # instantiated in start_bs, using Bluesky scans
DETECTOR_OBJECT_TYPE = "detectorObjectType"

DETECTOR_SAFE_DISTANCE = {"fmx": 200.0, "amx": 180.0, "nyx": 200.0}
GOVERNOR_TIMEOUT = 120  # seconds for a governor move

<<<<<<< HEAD
DEWAR_SECTORS = {'amx':8, 'fmx':8, 'nyx':8}
PUCKS_PER_DEWAR_SECTOR = {'amx':3, 'fmx':3, 'nyx':3}

cryostreamTempPV = {'amx': 'AMX:cs700:gasT-I', 'fmx': 'FMX:cs700:gasT-I'}

VALID_EXP_TIMES = {'amx':{'min':0.005, 'max':1, 'digits':3}, 'fmx':{'min':0.01, 'max':10, 'digits':3}, 'nyx':{'min':0.0015, 'max':10, 'digits':4}}
VALID_DET_DIST = {'amx':{'min': 100, 'max':500, 'digits':3}, 'fmx':{'min':137, 'max':2000, 'digits':2}, 'nyx':{'min':140, 'max':600, 'digits':3}}
VALID_TOTAL_EXP_TIMES = {'amx':{'min':0.005, 'max':300, 'digits':3}, 'fmx':{'min':0.01, 'max':300, 'digits':3}, 'nyx':{'min':0.01, 'max':1000, 'digits':3}}
VALID_PREFIX_LENGTH = 25 #TODO centralize with spreadsheet validation?
VALID_PREFIX_NAME = '[0-9a-zA-Z-_]{0,%s}' % VALID_PREFIX_LENGTH
=======
DEWAR_SECTORS = {"amx": 8, "fmx": 8, "nyx": 5}
PUCKS_PER_DEWAR_SECTOR = {"amx": 3, "fmx": 3, "nyx": 3}

cryostreamTempPV = {"amx": "XF:17IDB-ES:AMX{CS:1}SAMPLE_TEMP_RBV", "fmx": "FMX:cs700:gasT-I"}

VALID_EXP_TIMES = {
    "amx": {"min": 0.005, "max": 1, "digits": 3},
    "fmx": {"min": 0.01, "max": 10, "digits": 3},
    "nyx": {"min": 0.002, "max": 10, "digits": 4},
}
VALID_DET_DIST = {
    "amx": {"min": 100, "max": 500, "digits": 3},
    "fmx": {"min": 137, "max": 2000, "digits": 2},
    "nyx": {"min": 100, "max": 500, "digits": 3},
}
VALID_TOTAL_EXP_TIMES = {
    "amx": {"min": 0.005, "max": 300, "digits": 3},
    "fmx": {"min": 0.01, "max": 300, "digits": 3},
    "nyx": {"min": 0.01, "max": 1000, "digits": 3},
}
VALID_PREFIX_LENGTH = 25  # TODO centralize with spreadsheet validation?
VALID_PREFIX_NAME = "[0-9a-zA-Z-_]{0,%s}" % VALID_PREFIX_LENGTH
VALID_TRANSMISSION = {
    "amx": {"min": 0.001, "max": 1.0, "digits": 3},
    "fmx": {"min": 0.001, "max": 1.0, "digits": 3},
    "nyx": {"min": 0.001, "max": 0.999, "digits": 3},
}

MINIMUM_RASTER_SIZE = {"amx": 6, "fmx": 6, "nyx": 2}

LSDC_SERVICE_USERS = ("lsdc-amx", "lsdc-fmx", "lsdc-nyx")
IS_STAFF = (
    True
    if os.environ.get("STAFF_GROUP") is not None and os.environ["STAFF_GROUP"] in [grp.getgrgid(g).gr_name for g in os.getgroups()]
    else False
)

EMBL_SERVER_PV_BASE = {
    "amx": "XF:17IDB-ES:AMX{EMBL}",
    "fmx": "XF:17IDC-ES:FMX{EMBL}"
}
>>>>>>> 55861f4a
<|MERGE_RESOLUTION|>--- conflicted
+++ resolved
@@ -82,32 +82,20 @@
 DETECTOR_SAFE_DISTANCE = {"fmx": 200.0, "amx": 180.0, "nyx": 200.0}
 GOVERNOR_TIMEOUT = 120  # seconds for a governor move
 
-<<<<<<< HEAD
 DEWAR_SECTORS = {'amx':8, 'fmx':8, 'nyx':8}
 PUCKS_PER_DEWAR_SECTOR = {'amx':3, 'fmx':3, 'nyx':3}
-
-cryostreamTempPV = {'amx': 'AMX:cs700:gasT-I', 'fmx': 'FMX:cs700:gasT-I'}
-
-VALID_EXP_TIMES = {'amx':{'min':0.005, 'max':1, 'digits':3}, 'fmx':{'min':0.01, 'max':10, 'digits':3}, 'nyx':{'min':0.0015, 'max':10, 'digits':4}}
-VALID_DET_DIST = {'amx':{'min': 100, 'max':500, 'digits':3}, 'fmx':{'min':137, 'max':2000, 'digits':2}, 'nyx':{'min':140, 'max':600, 'digits':3}}
-VALID_TOTAL_EXP_TIMES = {'amx':{'min':0.005, 'max':300, 'digits':3}, 'fmx':{'min':0.01, 'max':300, 'digits':3}, 'nyx':{'min':0.01, 'max':1000, 'digits':3}}
-VALID_PREFIX_LENGTH = 25 #TODO centralize with spreadsheet validation?
-VALID_PREFIX_NAME = '[0-9a-zA-Z-_]{0,%s}' % VALID_PREFIX_LENGTH
-=======
-DEWAR_SECTORS = {"amx": 8, "fmx": 8, "nyx": 5}
-PUCKS_PER_DEWAR_SECTOR = {"amx": 3, "fmx": 3, "nyx": 3}
 
 cryostreamTempPV = {"amx": "XF:17IDB-ES:AMX{CS:1}SAMPLE_TEMP_RBV", "fmx": "FMX:cs700:gasT-I"}
 
 VALID_EXP_TIMES = {
     "amx": {"min": 0.005, "max": 1, "digits": 3},
     "fmx": {"min": 0.01, "max": 10, "digits": 3},
-    "nyx": {"min": 0.002, "max": 10, "digits": 4},
+    "nyx": {"min": 0.0015, "max": 10, "digits": 4},
 }
 VALID_DET_DIST = {
     "amx": {"min": 100, "max": 500, "digits": 3},
     "fmx": {"min": 137, "max": 2000, "digits": 2},
-    "nyx": {"min": 100, "max": 500, "digits": 3},
+    "nyx": {"min": 140, "max": 600, "digits": 3},
 }
 VALID_TOTAL_EXP_TIMES = {
     "amx": {"min": 0.005, "max": 300, "digits": 3},
@@ -134,5 +122,4 @@
 EMBL_SERVER_PV_BASE = {
     "amx": "XF:17IDB-ES:AMX{EMBL}",
     "fmx": "XF:17IDC-ES:FMX{EMBL}"
-}
->>>>>>> 55861f4a
+}