from enum import Enum
import os, grp

# BlConfig parameter variable names

# rastering parameters
RASTER_TUNE_LOW_RES = "rasterTuneLowRes"
RASTER_TUNE_HIGH_RES = "rasterTuneHighRes"
RASTER_TUNE_ICE_RING_FLAG = "rasterTuneIceRingFlag"
RASTER_TUNE_RESO_FLAG = "rasterTuneResoFlag"
RASTER_TUNE_ICE_RING_WIDTH = "rasterTuneIceRingWidth"
RASTER_DOZOR_SPOT_LEVEL = "rasterDozorSpotLevel"
RASTER_NUM_CELLS_DELAY_THRESHOLD = "rasterNumCellsThresholdDelay"

# timing delays
ISPYB_RESULT_ENTRY_DELAY = "ispybResultEntryDelay"
RASTER_LONG_SNAPSHOT_DELAY = "rasterLongSnapshotDelay"
RASTER_SHORT_SNAPSHOT_DELAY = "rasterShortSnapshotDelay"
RASTER_POST_SNAPSHOT_DELAY = "rasterPostSnapshotDelay"
RASTER_GUI_XREC_FILL_DELAY = "rasterGuiXrecFillDelay"

# governor transition gain/exposure times
LOW_MAG_GAIN_DA = "lowMagGainDA"
LOW_MAG_GAIN = "lowMagGain"
LOW_MAG_EXP_TIME_DA = "lowMagExptimeDA"
LOW_MAG_EXP_TIME = "lowMagExptime"

# top view
TOP_VIEW_CHECK = "topViewCheck"

CRYOSTREAM_ONLINE = (
    "cryostream_online"  # consistent naming with hardware, such as robot_online
)

# constant values below
# GUI default configuration
BEAM_CHECK = "beamCheck"
UNMOUNT_COLD_CHECK = "unmountColdCheck"


# raster request status updates
class RasterStatus(Enum):
    """The lsdc server can keep GUI clients updated on the status of
    of raster macros by updating raster request objects in the request
    database. The GUI can process raster data, e.g. filling heat maps,
    in parallel to the server moving motors and adjusting low mag cam.
    """

    NEW = 0
    DRAWN = 1
    READY_FOR_FILL = 2
    READY_FOR_SNAPSHOT = 3
    READY_FOR_REPROCESS = 4


HUTCH_TIMER_DELAY = 500
SAMPLE_TIMER_DELAY = 0
SERVER_CHECK_DELAY = 2000

ROBOT_MIN_DISTANCE = 200.0
ROBOT_DISTANCE_TOLERANCE = 0.050

FAST_DP_MIN_NODES = 4
SPOT_MIN_NODES = 8
MOUNT_SUCCESSFUL = 1
MOUNT_FAILURE = 0
MOUNT_UNRECOVERABLE_ERROR = 2
MOUNT_STEP_SUCCESSFUL = 3

UNMOUNT_FAILURE = 0
UNMOUNT_SUCCESSFUL = 1
UNMOUNT_STEP_SUCCESSFUL = 2

PINS_PER_PUCK = 16

DETECTOR_OBJECT_TYPE_LSDC = "lsdc"  # using det_lib
DETECTOR_OBJECT_TYPE_OPHYD = "ophyd"  # instantiated in start_bs, using Bluesky scans
DETECTOR_OBJECT_TYPE = "detectorObjectType"

DETECTOR_SAFE_DISTANCE = 200.0

GOVERNOR_TIMEOUT = 120  # seconds for a governor move

DEWAR_SECTORS = {"amx": 8, "fmx": 8, "nyx": 5}
PUCKS_PER_DEWAR_SECTOR = {"amx": 3, "fmx": 3, "nyx": 3}

cryostreamTempPV = {"amx": "AMX:cs700:gasT-I", "fmx": "FMX:cs700:gasT-I"}

VALID_EXP_TIMES = {
    "amx": {"min": 0.005, "max": 1, "digits": 3},
    "fmx": {"min": 0.01, "max": 10, "digits": 3},
    "nyx": {"min": 0.002, "max": 10, "digits": 4},
}
VALID_DET_DIST = {
    "amx": {"min": 100, "max": 500, "digits": 3},
    "fmx": {"min": 137, "max": 2000, "digits": 2},
    "nyx": {"min": 100, "max": 500, "digits": 3},
}
VALID_TOTAL_EXP_TIMES = {
    "amx": {"min": 0.005, "max": 300, "digits": 3},
    "fmx": {"min": 0.01, "max": 300, "digits": 3},
    "nyx": {"min": 0.01, "max": 1000, "digits": 3},
}
VALID_PREFIX_LENGTH = 25  # TODO centralize with spreadsheet validation?
VALID_PREFIX_NAME = "[0-9a-zA-Z-_]{0,%s}" % VALID_PREFIX_LENGTH
VALID_TRANSMISSION = {
    "amx": {"min": 0.001, "max": 1.0, "digits": 3},
    "fmx": {"min": 0.001, "max": 1.0, "digits": 3},
    "nyx": {"min": 0.001, "max": 0.999, "digits": 3},
}

LSDC_SERVICE_USERS = ("lsdc-amx", "lsdc-fmx", "lsdc-nyx")
<<<<<<< HEAD
IS_STAFF = (
    True
    if os.environ.get("STAFF_GROUP") is not None and os.environ["STAFF_GROUP"] in [grp.getgrgid(g).gr_name for g in os.getgroups()]
    else False
)
=======

EMBL_SERVER_PV_BASE = {
    "amx": "XF:17IDB-ES:AMX{EMBL}",
    "fmx": "XF:17IDC-ES:FMX{EMBL}"
}
>>>>>>> 1051c9f2
<|MERGE_RESOLUTION|>--- conflicted
+++ resolved
@@ -110,16 +110,13 @@
 }
 
 LSDC_SERVICE_USERS = ("lsdc-amx", "lsdc-fmx", "lsdc-nyx")
-<<<<<<< HEAD
 IS_STAFF = (
     True
     if os.environ.get("STAFF_GROUP") is not None and os.environ["STAFF_GROUP"] in [grp.getgrgid(g).gr_name for g in os.getgroups()]
     else False
 )
-=======
 
 EMBL_SERVER_PV_BASE = {
     "amx": "XF:17IDB-ES:AMX{EMBL}",
     "fmx": "XF:17IDC-ES:FMX{EMBL}"
-}
->>>>>>> 1051c9f2
+}