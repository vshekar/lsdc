import ispyb.factory
from ispyb.exception import ISPyBNoResultException
import os
from datetime import datetime
from ispyb.xmltools import mx_data_reduction_to_ispyb, xml_file_to_dict
import daq_utils
from epics import PV
import db_lib
import det_lib
import time
import logging
logger = logging.getLogger(__name__)

#12/19 - I'm leaving all commented lines alone on this. Karl Levik, DLS, is an immense help with this.

conf_file = "/etc/ispyb/ispybConfig.cfg"
visit = 'mx99999-1'
# Get a list of request dicts
#request_dicts = lsdb2.getColRequestsByTimeInterval('2018-02-14T00:00:00','2018-02-15T00:00:00')

# Connect to ISPyB, get the relevant data area objects
conn = ispyb.open(conf_file)
core = ispyb.factory.create_data_area(ispyb.factory.DataAreaType.CORE, conn)
mxacquisition = ispyb.factory.create_data_area(ispyb.factory.DataAreaType.MXACQUISITION, conn)
mxprocessing = ispyb.factory.create_data_area(ispyb.factory.DataAreaType.MXPROCESSING, conn)
mxscreening = ispyb.factory.create_data_area(ispyb.factory.DataAreaType.MXSCREENING, conn)
cnx = conn.conn
cursor = cnx.cursor()
beamline = os.environ["BEAMLINE_ID"]

  # Find the id for a particular

def queryOneFromDB(q):
  cursor.execute(q)
  try:
    return list(cursor.fetchone())[0]
  except TypeError:
    return 0

def personIdFromLogin(loginName):
  q = ("select personId from Person where login = \""+ loginName + "\"")
  return (queryOneFromDB(q))

def personIdFromProposal(propNum):
  q = ("select personId from Proposal where proposalNumber = " + str(propNum))
  return (queryOneFromDB(q))  

def proposalIdFromProposal(propNum):
  q = ("select proposalId from Proposal where proposalNumber = " + str(propNum))
  return (queryOneFromDB(q))

def maxVisitNumfromProposal(propNum):
  propID = proposalIdFromProposal(propNum)
  q = ("select max(visit_number) from BLSession where proposalId = " + str(propID))
  return (queryOneFromDB(q))
  

def createPerson(firstName,lastName,loginName):
  params = core.get_person_params()  
  params['given_name'] = firstName
  params['family_name'] = lastName
  params['login'] = loginName
  pid = core.upsert_person(list(params.values()))
  cnx.commit()
  

def createProposal(propNum,PI_login="boaty"):
  pid = personIdFromLogin(PI_login)
  if (pid == 0):
    createPerson("Not","Sure",PI_login)
    pid = personIdFromLogin(PI_login)
  params = core.get_proposal_params()
  params['proposal_code'] = 'mx'
  params['proposal_number'] = int(propNum)
  params['proposal_type'] = 'mx'
  params['person_id'] = pid
  params['title'] = 'SynchWeb Dev Proposal'
  proposal_id = core.upsert_proposal(list(params.values()))
  cnx.commit()  #not sure why I needed to do this. Maybe mistake in stored proc?

def createVisitName(propNum): # this is for the GUI to know what a datapath would be in row_clicked
  logger.info("creating visit Name for propnum " + str(propNum))
  propID = proposalIdFromProposal(propNum)
  if (propID == 0): #proposal doesn't exist, just create and assign to boaty
    createProposal(propNum)
  maxVis = maxVisitNumfromProposal(propNum)
  if (maxVis == None): #1st visit
    newVisitNum = 1
  else:
    newVisitNum = 1 + maxVis
    logger.info('new visit number: %s' % newVisitNum)
  visitName = "mx"+str(propNum)+"-"+str(newVisitNum)
  return visitName, newVisitNum


def createVisit(propNum):
  visitName, newVisitNum = createVisitName(propNum)
  personID = personIdFromProposal(propNum)
  params = core.get_session_for_proposal_code_number_params()
  params['proposal_code'] = 'mx'
  params['proposal_number'] = propNum
  params['visit_number'] = newVisitNum
  params['beamline_name'] = daq_utils.beamline.upper()
  params['startdate'] = datetime.fromtimestamp(time.time()).strftime('%Y-%m-%d %H:%M:%S')
  params['enddate'] = datetime.fromtimestamp(time.time()).strftime('%Y-%m-%d %H:%M:%S')
  
  params['comments'] = 'For software testing'
  sid = core.upsert_session_for_proposal_code_number(list(params.values()))
  cnx.commit() 
  assert sid is not None
  assert sid > 0
        # Test upsert_person:
#        params = core.get_person_params()
#        params['given_name'] = 'Baldur'
#        params['family_name'] = 'Odinsson'
#        params['login'] = 'bo%s' % str(time.time()) # login must be unique
#        pid = core.upsert_person(list(params.values()))
#        assert pid is not None
#        assert pid > 0

#        params = core.get_person_params()
#        params['id'] = pid
#        params['email_address'] = 'baldur.odinsson@asgard.org'
#        pid2 = core.upsert_person(list(params.values()))
#        assert pid2 is not None
#        assert pid2 == pid

        # Test upsert_session_has_person:
  params = core.get_session_has_person_params()
  params['session_id'] = sid
  params['person_id'] = personID
  params['role'] = 'Co-Investigator'
  params['remote'] = True
  core.upsert_session_has_person(list(params.values()))
  cnx.commit()
  try:
    personsOnProposalList = core.retrieve_persons_for_proposal("mx",propNum)
    logger.debug(f'list of all persons: {personsOnProposalList}')
  except:
    logger.error(f'exception when retrieving persons for proposal {propNum}')
    return visitName      
  for i in range (0,len(personsOnProposalList)):
    personLogin = personsOnProposalList[i]["login"]
    personID = personIdFromLogin(personLogin)
    params = core.get_session_has_person_params()
    params['session_id'] = sid
    params['person_id'] = personID
    params['role'] = 'Co-Investigator'
    params['remote'] = True
    core.upsert_session_has_person(list(params.values()))
    cnx.commit()
    

        # Test upsert_proposal_has_person:
#        params = core.get_proposal_has_person_params()
#        params['proposal_id'] = 141666
#        params['person_id'] = pid
#        params['role'] = 'Principal Investigator'
#        phpid = core.upsert_proposal_has_person(list(params.values()))
#        assert phpid is not None
#        assert phpid > 0
  return visitName  

def addPersonToProposal(personLogin,propNum):
  personID = personIdFromLogin(personLogin)
  if (personID == 0):
    createPerson("Not","Sure",personLogin)
    personID  = personIdFromLogin(personLogin)
  propID = proposalIdFromProposal(propNum)
  if (propID == 0):
    createProposal(propNum,personLogin)
    propID = proposalIdFromProposal(propNum)    
  params = core.get_proposal_has_person_params()
  params['proposal_id'] = propID
  params['role'] = 'Co-Investigator'
  params['personid'] = personID
  phpid = core.upsert_proposal_has_person(list(params.values()))
  cnx.commit()                                          
  

def insertPlotResult(dc_id,imageNumber,spotTotal,goodBraggCandidates,method2Res,totalIntegratedSignal):
  params = mxprocessing.get_quality_indicators_params()
  params['datacollectionid'] = dc_id
  params['imageNumber'] = imageNumber
  params['spotTotal'] = spotTotal
  params['goodBraggCandidates'] = goodBraggCandidates
  params['method2Res'] = method2Res
  params['totalIntegratedSignal'] = totalIntegratedSignal
  id = mxprocessing.upsert_quality_indicators(list(params.values()))
  cnx.commit()         

def insertResult(result,resultType,request,visitName,dc_id=None,xmlFileName=None): #xmlfilename for fastDP
#keep in mind that request type can be standard and result type be fastDP - multiple results per req.

 try:
   sessionid = core.retrieve_visit_id(visitName)
 except ISPyBNoResultException as e:
   logger.error("insert result - caught ISPyBNoResultException: '%s'. make sure visit name is in the format mx999999-1234. NOT HAVING MX IN FRONT IS A SIGN OF PROBLEMS - try newVisit() in that case." % e)
   propNum = visitName.split('-')[0]
   sessionid = createVisit(propNum)
 request_type = request['request_type']
 if request_type in('standard', 'vector') :
   sample = request['sample'] # this needs to be created and linked to a DC group
   if (resultType == 'fastDP'):
     mx_data_reduction_dict = xml_file_to_dict(xmlFileName)
     (app_id, ap_id, scaling_id, integration_id) = mx_data_reduction_to_ispyb(mx_data_reduction_dict, dc_id, mxprocessing)
     mxprocessing.upsert_program_ex(program_id=app_id,status=1)
         
   elif resultType == 'mxExpParams':
     result_obj = result['result_obj']
     request_obj = result_obj['requestObj']
     directory = request_obj["directory"]
     filePrefix = request_obj['file_prefix']
     basePath = request_obj["basePath"]
     visitName = daq_utils.getVisitName()
     jpegDirectory = visitName + "/jpegs/" + directory[directory.find(visitName)+len(visitName):len(directory)]  
     fullJpegDirectory = basePath + "/" + jpegDirectory
     jpegImagePrefix = fullJpegDirectory+"/"+filePrefix     
     daq_utils.take_crystal_picture(filename=jpegImagePrefix)
     jpegImageFilename = jpegImagePrefix+".jpg"
     jpegImageThumbFilename = jpegImagePrefix+"t.jpg"
     node = db_lib.getBeamlineConfigParam(beamline,"adxvNode")
     comm_s = f"ssh -q {node} \"{os.environ['MXPROCESSINGSCRIPTSDIR']}resize.sh {jpegImageFilename} {jpegImageThumbFilename} 40% \"&"
     logger.info('resizing image: %s' % comm_s)
     os.system(comm_s)
     
     seqNum = int(det_lib.detector_get_seqnum())          
     node = db_lib.getBeamlineConfigParam(beamline,"adxvNode")
     request_id = result['request']
     comm_s = f"ssh -q {node} \"{os.environ['MXPROCESSINGSCRIPTSDIR']}eiger2cbf.sh {request_id} 1 1 0 {seqNum}\""
     logger.info(f'diffraction thumbnail conversion to cbf: {comm_s}')
     os.system(comm_s)
     comm_s = f"ssh -q {node} \"{os.environ['MXPROCESSINGSCRIPTSDIR']}cbf2jpeg.sh {request_id}\""
     logger.info(f'diffraction thumbnail conversion to jpeg: {comm_s}')
     os.system(comm_s)
     # Create a new data collection group entry:
     params = mxacquisition.get_data_collection_group_params()
     params['parentid'] = sessionid
     if request_type == 'standard':
       params['experimenttype'] = 'OSC'
     elif request_type == 'vector':
       params['experimenttype'] = 'Helical'
     return createDataCollection(directory, filePrefix, jpegImageFilename, params, request_obj, sessionid)

                 ## For strategies (EDNA or otherwise)
                 # params = mxscreening.get_screening_params()
                 # params['dcgid'] = dcg_id
                 # ...
                 # s_id = mxscreening.insert_screening(list(params.values()))
                 # params = mxscreening.get_screening_input_params()
                 # params['screening_id'] = s_id
                 # ...
                 # s_in_id = mxscreening.insert_screening_input(list(params.values()))
                 # params = mxscreening.get_screening_output_params()
                 # params['screening_id'] = s_id
                 # ...
                 # s_out_id = mxscreening.insert_screening_output(list(params.values()))
                 # params = mxscreening.get_screening_output_lattice_params()
                 # params['screening_output_id'] = s_out_id
                 # ...
                 # mxscreening.insert_screening_output_lattice(list(params.values()))

                 # params = mxscreening.get_screening_strategy_params()
                 # params['screening_output_id'] = s_out_id
                 # ...
                 # s_s_id = mxscreening.insert_screening_strategy(list(params.values()))
                 # params = mxscreening.get_screening_strategy_wedge_params()
                 # params['screening_strategy_id'] = s_s_id
                 # ...
                 # s_s_wedge_id = mxscreening.insert_screening_strategy_wedge(list(params.values()))
                 # params = mxscreening.get_screening_strategy_sub_wedge_params()
                 # params['screening_strategy_wedge_id'] = s_s_wedge_id
                 # ...
                 # mxscreening.insert_screening_strategy_sub_wedge(list(params.values()))

                 ## For raster scans a.k.a. grid scans:
                 # params = mxacquisition.get_dc_position_params()
                 # params['id'] = dc_id
                 # params['posx'] =
                 # params['posy'] =
                 # params['posz'] =
                 # mxacquisition.update_dc_position(list(params.values()))

                 ## For per-image analysis results (raster scans or otherwise)
                 # for image in images:
                 #     params = mxprocessing.get_quality_indicators_params()
                 #     imq.imagenumber as nim, imq.method2res as res, imq.spottotal as s, imq.totalintegratedsignal, imq.goodbraggcandidates as b
                 #     params['imagenumber'] =
                 #     params['datacollectionid'] =
                 #     params['method2res'] =
                 #     params['spottotal'] =
                 #     params['totalintegratedsignal'] =
                 #     params['goodbraggcandidates'] =
                 #     mxprocessing.upsert_quality_indicators(list(params.values()))

                 ## For fast_dp and similar MX data reduction pipeline results:
                 # ...
                 # (app_id, ap_id, scaling_id, integration_id) = mx_data_reduction_to_ispyb(mx_data_reduction_dict, dc_id, mxprocessing)


                 ## For raster scans a.k.a. grid scans:
                 # params = mxacquisition.get_dcg_grid_params()
                 # params['parentid'] = dcg_id
                 # params['dx_mm'] =
                 # params['dy_mm'] =
                 # params['steps_x'] =
                 # params['steps_y'] =
                 # params['pixelspermicronx'] =
                 # params['pixelspermicrony'] =
                 # params['snapshot_offsetxpixel'] =
                 # params['snapshot_offsetypixel'] =
                 # params['orientation'] =
                 # params['snaked'] =
                 # mxacquisition.upsert_dcg_grid(list(params.values()))


                 # Beamsize:
                 # params['beamsize_at_samplex'] = ?
                 # params['beamsize_at_sampley'] = ?

                 # Other things:
                 # params['xbeam'] = ?
                 # params['ybeam'] = ?
                 # params['phistart'] = ?
                 # params['kapppastart'] = ?
                 # params['omegastart'] = ?

       # hard-coding hack to make SynchWeb understand whether it's a full data collection or a screening


def createDataCollection(directory, filePrefix, jpegImageFilename, params, request_obj, sessionid):
    params['starttime'] = datetime.fromtimestamp(time.time()).strftime('%Y-%m-%d %H:%M:%S')
    params['endtime'] = datetime.fromtimestamp(time.time()).strftime('%Y-%m-%d %H:%M:%S')
    dcg_id = mxacquisition.insert_data_collection_group(list(params.values()))
    logger.info("dcg_id: %i" % dcg_id)
    params = mxacquisition.get_data_collection_params()
    params['parentid'] = dcg_id
    params['visitid'] = sessionid
    params['imgdir'] = directory
    params['imgprefix'] = filePrefix
    params['imgsuffix'] = 'cbf'  # assume CBF ...?
    params['wavelength'] = request_obj['wavelength']
    params['starttime'] = datetime.fromtimestamp(time.time()).strftime('%Y-%m-%d %H:%M:%S')
    params['run_status'] = 'DataCollection Successful'  # assume success / not aborted
    params['datacollection_number'] = request_obj['runNum']
    if request_obj['img_width'] > 0:
      params['n_images'] = int(round((request_obj['sweep_end'] - request_obj['sweep_start']) / request_obj['img_width']))
    else:
      params['n_images'] = 1 # stills mode
    params['exp_time'] = request_obj['exposure_time']
    params['start_image_number'] = request_obj['file_number_start']
    params['axis_start'] = request_obj['sweep_start']
    params['axis_end'] = request_obj['sweep_end']
    params['axis_range'] = request_obj['img_width']
    params['resolution'] = request_obj['resolution']
    params['detector_distance'] = request_obj['detDist']
    params['slitgap_horizontal'] = request_obj['slit_width']
    params['slitgap_vertical'] = request_obj['slit_height']
    params['transmission'] = request_obj['attenuation'] * 100.0
    params['file_template'] = '%s_####.cbf' % (request_obj['file_prefix'])  # assume cbf ...
    params['overlap'] = 0.0
    params['rotation_axis'] = 'Omega'  # assume Omega unless we know otherwise
    logger.info("jpegimfilename = " + jpegImageFilename)
    try:
      params['xbeam'] = request_obj['xbeam']
      params['ybeam'] = request_obj['ybeam']
    except KeyError:
      logger.error('Value of xbeam or ybeam not present')
    params['xtal_snapshot1'] = jpegImageFilename
    params['xtal_snapshot2'] = '/dls/i03/data/2016/cm14451-2/jpegs/20160413/test_xtal/xtal1_1_1_90.0.png'
    params['xtal_snapshot3'] = '/dls/i03/data/2016/cm14451-2/jpegs/20160413/test_xtal/xtal1_3_1_183.0.png'
    params['xtal_snapshot4'] = '/dls/i03/data/2016/cm14451-2/jpegs/20160413/test_xtal/xtal1_3_1_93.0.png'
    dc_id = mxacquisition.insert_data_collection(list(params.values()))
    logger.info("dc_id: %i" % dc_id)
    return dc_id


#         if request_type == 'screening':
#           params['overlap'] = 89.0
                 
<<<<<<< HEAD
def insertRasterResult(request_id,visitName): 
 return
=======
def insertRasterResult(request,visitName): 
>>>>>>> d173a6bd
 try:
   sessionid = core.retrieve_visit_id(visitName)
 except ISPyBNoResultException as e:
   logger.error("insertRasterResult - caught ISPyBNoResultException: '%s'. make sure visit name is in the format mx999999-1234. NOT HAVING MX IN FRONT IS A SIGN OF PROBLEMS - try newVisit() in that case." % e)
   return
 request = db_lib.getRequestByID(request_id)
 sample = request['sample'] # this needs to be created and linked to a DC group
 #result_obj = result['result_obj'] this doesn't appear to be used -DK
 request_obj = request['request_obj']
 directory = request_obj["directory"]
 filePrefix = request_obj['file_prefix']
 basePath = request_obj["basePath"]
 visitName = daq_utils.getVisitName()
 jpegDirectory = visitName + "/jpegs/" + directory[directory.find(visitName)+len(visitName):len(directory)]  
 fullJpegDirectory = basePath + "/" + jpegDirectory
 jpegImagePrefix = fullJpegDirectory+"/"+filePrefix     
 jpegImageFilename = jpegImagePrefix+".jpg"
 jpegImageThumbFilename = jpegImagePrefix+"t.jpg"
 comm_s = "convert " + jpegImageFilename + " -resize 40% " + jpegImageThumbFilename + "&"     
 logger.info('raster thumbnail creation: %s' %comm_s)
 os.system(comm_s)
 # Create a new data collection group entry:
 params = mxacquisition.get_data_collection_group_params()
 params['parentid'] = sessionid
 params['experimenttype'] = 'OSC'
 return createDataCollection(directory, filePrefix, jpegImageFilename, params, request_obj, sessionid)<|MERGE_RESOLUTION|>--- conflicted
+++ resolved
@@ -378,12 +378,7 @@
 #         if request_type == 'screening':
 #           params['overlap'] = 89.0
                  
-<<<<<<< HEAD
 def insertRasterResult(request_id,visitName): 
- return
-=======
-def insertRasterResult(request,visitName): 
->>>>>>> d173a6bd
  try:
    sessionid = core.retrieve_visit_id(visitName)
  except ISPyBNoResultException as e:
