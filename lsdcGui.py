--- conflicted
+++ resolved
@@ -4984,25 +4984,36 @@
       else:
         prefix_long = str(reqObj["directory"])+"/"+str(reqObj["file_prefix"])
       fnumstart=reqObj["file_number_start"]
-      
 
       if (str(reqObj["protocol"]) == "characterize" or str(reqObj["protocol"]) == "ednaCol" or str(reqObj["protocol"]) == "standard" or str(reqObj["protocol"]) == "vector"):
         if ("priority" in selectedSampleRequest):
           if (selectedSampleRequest["priority"] < 0 and self.staffScreenDialog.albulaDispCheckBox.isChecked()):
-            firstFilename = daq_utils.create_filename(prefix_long,fnumstart)            
-            albulaUtils.albulaDispFile(firstFilename)            
-             
+            firstFilename = daq_utils.create_filename(prefix_long,fnumstart)
+            if validate_hdf5:
+              if albulaUtils.validate_master_HDF5_file(firstFilename):            
+                albulaUtils.albulaDispFile(firstFilename)
+              else:
+                QtWidgets.QMessageBox.information(self, 
+                                                  'Error', 
+                                                  f'Master HDF5 file {firstFilename} could not be validated',
+                                                  QtWidgets.QMessageBox.Ok)
+      
       rasterStep = int(reqObj["gridStep"])
       if (not self.hideRastersCheckBox.isChecked() and (str(reqObj["protocol"])== "raster" or str(reqObj["protocol"])== "stepRaster" or str(reqObj["protocol"])== "specRaster")):
         if (not self.rasterIsDrawn(selectedSampleRequest)):
           self.drawPolyRaster(selectedSampleRequest)
           self.fillPolyRaster(selectedSampleRequest)
-        self.processSampMove(self.sampx_pv.get(),"x")
-        self.processSampMove(self.sampy_pv.get(),"y")
-        self.processSampMove(self.sampz_pv.get(),"z")
-        if (abs(selectedSampleRequest["request_obj"]["rasterDef"]["omega"]-self.omega_pv.get()) > 5.0):
-          comm_s = "mvaDescriptor(\"omega\"," + str(selectedSampleRequest["request_obj"]["rasterDef"]["omega"]) + ")"
-          self.send_to_server(comm_s)
+        
+        if (str(self.govStateMessagePV.get(as_string=True)) == 'state SA' and # Move only in SA (Any other way for GUI to detect governor state?)
+            self.controlEnabled() and # with control enabled
+            self.selectedSampleRequest['sample'] == self.mountedPin_pv.get()) : # And the sample of the selected request is mounted
+
+          self.processSampMove(self.sampx_pv.get(),"x")
+          self.processSampMove(self.sampy_pv.get(),"y")
+          self.processSampMove(self.sampz_pv.get(),"z")
+          if (abs(selectedSampleRequest["request_obj"]["rasterDef"]["omega"]-self.omega_pv.get()) > 5.0):
+            comm_s = "mvaDescriptor(\"omega\"," + str(selectedSampleRequest["request_obj"]["rasterDef"]["omega"]) + ")"
+            self.send_to_server(comm_s)
       
       self.showProtParams()
     
@@ -5041,29 +5052,6 @@
       self.dataPathGB.setFilePrefix_ledit(str(reqObj["file_prefix"]))
       self.dataPathGB.setBasePath_ledit(str(reqObj["basePath"]))
       self.dataPathGB.setDataPath_ledit(str(reqObj["directory"]))
-<<<<<<< HEAD
-      
-      
-=======
-      if (str(reqObj["protocol"]) == "characterize" or str(reqObj["protocol"]) == "ednaCol"): 
-        prefix_long = str(reqObj["directory"])+"/ref-"+str(reqObj["file_prefix"])
-      else:
-        prefix_long = str(reqObj["directory"])+"/"+str(reqObj["file_prefix"])
-      fnumstart=reqObj["file_number_start"]
-
-      if (str(reqObj["protocol"]) == "characterize" or str(reqObj["protocol"]) == "ednaCol" or str(reqObj["protocol"]) == "standard" or str(reqObj["protocol"]) == "vector"):
-        if ("priority" in selectedSampleRequest):
-          if (selectedSampleRequest["priority"] < 0 and self.staffScreenDialog.albulaDispCheckBox.isChecked()):
-            firstFilename = daq_utils.create_filename(prefix_long,fnumstart)
-            if validate_hdf5:
-              if albulaUtils.validate_master_HDF5_file(firstFilename):            
-                albulaUtils.albulaDispFile(firstFilename)
-              else:
-                QtWidgets.QMessageBox.information(self, 
-                                                  'Error', 
-                                                  f'Master HDF5 file {firstFilename} could not be validated',
-                                                  QtWidgets.QMessageBox.Ok)
->>>>>>> 73723e36
       self.rasterStepEdit.setText(str(reqObj["gridStep"]))
       if (reqObj["gridStep"] == self.rasterStepDefs["Coarse"]):
         self.rasterGrainCoarseRadio.setChecked(True)
@@ -5072,28 +5060,8 @@
       elif (reqObj["gridStep"] == self.rasterStepDefs["VFine"]):
         self.rasterGrainVFineRadio.setChecked(True)
       else:
-<<<<<<< HEAD
         self.rasterGrainCustomRadio.setChecked(True)
       
-=======
-        self.rasterGrainCustomRadio.setChecked(True)          
-      rasterStep = int(reqObj["gridStep"])
-      if (not self.hideRastersCheckBox.isChecked() and (str(reqObj["protocol"])== "raster" or str(reqObj["protocol"])== "stepRaster" or str(reqObj["protocol"])== "specRaster")):
-        if (not self.rasterIsDrawn(selectedSampleRequest)):
-          self.drawPolyRaster(selectedSampleRequest)
-          self.fillPolyRaster(selectedSampleRequest)
-        
-        if (str(self.govStateMessagePV.get(as_string=True)) == 'state SA' and # Move only in SA (Any other way for GUI to detect governor state?)
-            self.controlEnabled() and # with control enabled
-            self.selectedSampleRequest['sample'] == self.mountedPin_pv.get()) : # And the sample of the selected request is mounted
-
-          self.processSampMove(self.sampx_pv.get(),"x")
-          self.processSampMove(self.sampy_pv.get(),"y")
-          self.processSampMove(self.sampz_pv.get(),"z")
-          if (abs(selectedSampleRequest["request_obj"]["rasterDef"]["omega"]-self.omega_pv.get()) > 5.0):
-            comm_s = "mvaDescriptor(\"omega\"," + str(selectedSampleRequest["request_obj"]["rasterDef"]["omega"]) + ")"
-            self.send_to_server(comm_s)
->>>>>>> 73723e36
       if (str(reqObj["protocol"])== "eScan"):
         try:
           self.escan_steps_ledit.setText(str(reqObj["steps"]))
