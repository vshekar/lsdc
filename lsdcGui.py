"""
The GUI for the LSDC system
"""
import sys
import os
import string
import math
import time
import urllib
import urllib.request
from io import BytesIO
from epics import PV
from qtpy import QtWidgets
from qtpy import QtCore
from qtpy import QtGui
from qtpy.QtCore import * 
from qtpy.QtGui import * 
QString = str
import db_lib
from qt_epics.QtEpicsMotorEntry import *
from qt_epics.QtEpicsMotorLabel import *
from qt_epics.QtEpicsPVLabel import *
from qt_epics.QtEpicsPVEntry import *
import cv2
from cv2 import *
from PIL import Image
from PIL import ImageQt
import daq_utils
from daq_utils import getBlConfig, setBlConfig
from config_params import *
import albulaUtils
import functools
from QPeriodicTable import *
from PyMca5.PyMcaGui.pymca.McaWindow import McaWindow, ScanWindow
from PyMca5.PyMcaGui.physics.xrf.McaAdvancedFit import McaAdvancedFit
from PyMca5.PyMcaPhysics.xrf import Elements
from element_info import element_info
import numpy as np
import _thread #TODO python document suggests using threading! make this chance once stable
import lsdcOlog
<<<<<<< HEAD
from threads import VideoThread, RaddoseThread
=======
from threads import VideoThread

>>>>>>> 8fe51c3c
import socket
from utils.healthcheck import perform_checks

hostname = socket.gethostname()
ws_split = hostname.split('ws')
logging_file = 'lsdcGuiLog.txt'

import logging
import platform
from logging import handlers

class HostnameFilter(logging.Filter):
    hostname = platform.node().split('.')[0]

    def filter(self, record):
        record.hostname = HostnameFilter.hostname
        return True

logger = logging.getLogger()
logging.getLogger().setLevel(logging.INFO)
logging.getLogger('requests.packages.urllib3.connectionpool').setLevel(logging.WARNING)
handler1 = handlers.RotatingFileHandler(logging_file, maxBytes=5000000, backupCount=100)
handler1.addFilter(HostnameFilter())
#handler2 = handlers.RotatingFileHandler('/var/log/dama/%slsdcGuiLog.txt' % os.environ['BEAMLINE_ID'], maxBytes=50000000)
#hostname added with help from: https://stackoverflow.com/questions/55584115/python-logging-how-to-track-hostname-in-logs
myformat = logging.Formatter('%(asctime)s %(hostname)s: %(name)-8s %(levelname)-8s %(message)s')
handler1.setFormatter(myformat)
#handler2.setFormatter(myformat)
logger.addHandler(handler1)
#logger.addHandler(handler2)
try:
  import ispybLib
except Exception as e:
  logger.error("lsdcGui: ISPYB import error, %s" % e)
import raddoseLib

global sampleNameDict
sampleNameDict = {}

global containerDict
containerDict = {}

cryostreamTempPV = {'amx': 'AMX:cs700:gasT-I', 'fmx': 'FMX:cs700:gasT-I'}

VALID_EXP_TIMES = {'amx':{'min':0.005, 'max':1, 'digits':3}, 'fmx':{'min':0.01, 'max':10, 'digits':3}, 'nyx':{'min':0.01, 'max':10, 'digits':3}}
VALID_DET_DIST = {'amx':{'min': 100, 'max':500, 'digits':3}, 'fmx':{'min':137, 'max':2000, 'digits':2}, 'nyx':{'min':100, 'max':500, 'digits':3}}
VALID_TOTAL_EXP_TIMES = {'amx':{'min':0.005, 'max':300, 'digits':3}, 'fmx':{'min':0.01, 'max':300, 'digits':3}, 'nyx':{'min':0.01, 'max':1000, 'digits':3}}
VALID_PREFIX_LENGTH = 25 #TODO centralize with spreadsheet validation?
VALID_PREFIX_NAME = '[0-9a-zA-Z-_]{0,%s}' % VALID_PREFIX_LENGTH

class SnapCommentDialog(QtWidgets.QDialog):
    def __init__(self,parent = None):
        QtWidgets.QDialog.__init__(self,parent)
        self.setWindowTitle("Snapshot Comment")
        self.setModal(False)
        vBoxColParams1 = QtWidgets.QVBoxLayout()
        hBoxColParams1 = QtWidgets.QHBoxLayout()
        self.textEdit = QtWidgets.QPlainTextEdit()
        vBoxColParams1.addWidget(self.textEdit)
        self.ologCheckBox = QCheckBox("Save to Olog")
        self.ologCheckBox.setChecked(False)
        vBoxColParams1.addWidget(self.ologCheckBox)        
        commentButton = QtWidgets.QPushButton("Add Comment")        
        commentButton.clicked.connect(self.commentCB)
        cancelButton = QtWidgets.QPushButton("Cancel")        
        cancelButton.clicked.connect(self.cancelCB)
        
        hBoxColParams1.addWidget(commentButton)
        hBoxColParams1.addWidget(cancelButton)
        vBoxColParams1.addLayout(hBoxColParams1)
        self.setLayout(vBoxColParams1)

      
    def cancelCB(self):
      self.comment = ""
      self.useOlog = False
      self.reject()

    def commentCB(self):
      self.comment = self.textEdit.toPlainText()
      self.useOlog = self.ologCheckBox.isChecked()
      self.accept()
    
    @staticmethod
    def getComment(parent = None):
        dialog = SnapCommentDialog(parent)
        result = dialog.exec_()
        return (dialog.comment, dialog.useOlog,result == QDialog.Accepted)

class RasterExploreDialog(QtWidgets.QDialog):
    def __init__(self):
        QDialog.__init__(self)
        self.setModal(False)
        self.setWindowTitle("Raster Explore")
        vBoxParams1 = QtWidgets.QVBoxLayout()
        hBoxParams1 = QtWidgets.QHBoxLayout()
        hBoxParams2 = QtWidgets.QHBoxLayout()
        hBoxParams3 = QtWidgets.QHBoxLayout()
        spotCountLabel = QtWidgets.QLabel('Spot Count:')
        spotCountLabel.setFixedWidth(120)
        self.spotCount_ledit = QtWidgets.QLabel()
        self.spotCount_ledit.setFixedWidth(60)
        hBoxParams1.addWidget(spotCountLabel)
        hBoxParams1.addWidget(self.spotCount_ledit)
        intensityLabel = QtWidgets.QLabel('Total Intensity:')
        intensityLabel.setFixedWidth(120)
        self.intensity_ledit = QtWidgets.QLabel()
        self.intensity_ledit.setFixedWidth(60)
        hBoxParams2.addWidget(intensityLabel)
        hBoxParams2.addWidget(self.intensity_ledit)
        resoLabel = QtWidgets.QLabel('Resolution:')
        resoLabel.setFixedWidth(120)
        self.reso_ledit = QtWidgets.QLabel()
        self.reso_ledit.setFixedWidth(60)
        hBoxParams3.addWidget(resoLabel)
        hBoxParams3.addWidget(self.reso_ledit)

        self.buttons = QDialogButtonBox(
            QDialogButtonBox.Cancel,
            Qt.Horizontal, self)
        self.buttons.buttons()[0].clicked.connect(self.rasterExploreCancelCB)
        vBoxParams1.addLayout(hBoxParams1)
        vBoxParams1.addLayout(hBoxParams2)
        vBoxParams1.addLayout(hBoxParams3)
        vBoxParams1.addWidget(self.buttons)
        self.setLayout(vBoxParams1)


    def setSpotCount(self,val):
      self.spotCount_ledit.setText(str(val))

    def setTotalIntensity(self,val):
      self.intensity_ledit.setText(str(val))

    def setResolution(self,val):
      self.reso_ledit.setText(str(val))

    def rasterExploreCancelCB(self):
      self.done(QDialog.Rejected)


class StaffScreenDialog(QFrame):  
    def __init__(self, parent = None, **kwargs):
        show = kwargs.get('show', True)
        self.parent=parent
        QFrame.__init__(self)
        self.setWindowTitle("Staff Only")
        self.spotNodeCount = 8
        self.fastDPNodeCount = 4
        self.cpuCount = 28
        vBoxColParams1 = QtWidgets.QVBoxLayout()
        hBoxColParams0 = QtWidgets.QHBoxLayout()                
        hBoxColParams1 = QtWidgets.QHBoxLayout()        
        hBoxColParams2 = QtWidgets.QHBoxLayout()
        hBoxColParams3 = QtWidgets.QHBoxLayout()
        hBoxFastDP = QtWidgets.QHBoxLayout()
        hBoxSpotfinder = QtWidgets.QHBoxLayout()
        puckToDewarButton = QtWidgets.QPushButton("Puck to Dewar...")
        puckToDewarButton.clicked.connect(self.parent.puckToDewarCB)
        removePuckButton = QtWidgets.QPushButton("Remove Puck...")
        removePuckButton.clicked.connect(self.parent.removePuckCB)
        hBoxColParams0.addWidget(puckToDewarButton)
        hBoxColParams0.addWidget(removePuckButton )                        
        self.robotOnCheckBox = QCheckBox("Robot (On)")
        if (getBlConfig("robot_online") == 1):
          self.robotOnCheckBox.setChecked(True)
        else:
          self.robotOnCheckBox.setChecked(False)            
        self.robotOnCheckBox.stateChanged.connect(self.robotOnCheckCB)
        self.topViewCheckOnCheckBox = QCheckBox("TopViewCheck (On)")
        if (getBlConfig(TOP_VIEW_CHECK) == 1):
          self.topViewCheckOnCheckBox.setChecked(True)
        else:
          self.topViewCheckOnCheckBox.setChecked(False)            
        self.topViewCheckOnCheckBox.stateChanged.connect(self.topViewOnCheckCB)
        # BeamCheck check box 
        self.beamCheckOnCheckBox = QCheckBox("BeamCheck (On)")
        if (getBlConfig(BEAM_CHECK) == 1):
          self.beamCheckOnCheckBox.setChecked(True)
        else:
          self.beamCheckOnCheckBox.setChecked(False)
        self.beamCheckOnCheckBox.stateChanged.connect(self.beamCheckOnCheckCB)

        self.gripperUnmountColdCheckBox = QCheckBox("Unmount Cold")
        self.gripperUnmountColdCheckBox.stateChanged.connect(self.unmountColdCheckCB)
        if (getBlConfig(UNMOUNT_COLD_CHECK) == 1):
          self.gripperUnmountColdCheckBox.setEnabled(True)
          self.gripperUnmountColdCheckBox.setChecked(True)
        else:
          self.gripperUnmountColdCheckBox.setEnabled(False)
          self.gripperUnmountColdCheckBox.setChecked(False)

        self.queueCollectOnCheckBox = QCheckBox("Queue Collect")
        hBoxColParams1.addWidget(self.queueCollectOnCheckBox)
        if (getBlConfig("queueCollect") == 1):
          self.queueCollectOnCheckBox.setChecked(True)
          self.gripperUnmountColdCheckBox.setEnabled(True)
          self.parent.queue_collect_status_widget.setText('Queue Collect: ON')
        else:
          self.queueCollectOnCheckBox.setChecked(False)            
          self.gripperUnmountColdCheckBox.setEnabled(False)
          self.parent.queue_collect_status_widget.setText('Queue Collect: OFF')
        self.queueCollectOnCheckBox.stateChanged.connect(self.queueCollectOnCheckCB)
        self.vertRasterOnCheckBox = QCheckBox("Vert. Raster")
        hBoxColParams1.addWidget(self.vertRasterOnCheckBox)        
        if (getBlConfig("vertRasterOn") == 1):
          self.vertRasterOnCheckBox.setChecked(True)
        else:
          self.vertRasterOnCheckBox.setChecked(False)            
        self.vertRasterOnCheckBox.stateChanged.connect(self.vertRasterOnCheckCB)
        self.procRasterOnCheckBox = QCheckBox("Process Raster")
        hBoxColParams1.addWidget(self.procRasterOnCheckBox)        
        if (getBlConfig("rasterProcessFlag") == 1):
          self.procRasterOnCheckBox.setChecked(True)
        else:
          self.procRasterOnCheckBox.setChecked(False)            
        self.procRasterOnCheckBox.stateChanged.connect(self.procRasterOnCheckCB)
        self.guiRemoteOnCheckBox = QCheckBox("GUI Remote")
        hBoxColParams1.addWidget(self.guiRemoteOnCheckBox)        
        if (getBlConfig("omegaMonitorPV") == "VAL"):
          self.guiRemoteOnCheckBox.setChecked(True)
        else:
          self.guiRemoteOnCheckBox.setChecked(False)            
        self.guiRemoteOnCheckBox.stateChanged.connect(self.guiRemoteOnCheckCB)
        self.albulaDispCheckBox = QCheckBox("Display Data (Albula)")
        self.albulaDispCheckBox.setChecked(True)
        hBoxColParams1.addWidget(self.albulaDispCheckBox)

        self.enableMountCheckBox = QCheckBox("Enable Mount")
        if (getBlConfig("mountEnabled") == 1):
          self.enableMountCheckBox.setChecked(True)
        else:
          self.enableMountCheckBox.setChecked(False)            
        self.enableMountCheckBox.stateChanged.connect(self.enableMountCheckCB)
        self.unmountColdButton = QtWidgets.QPushButton("Unmount Cold")
        self.unmountColdButton.clicked.connect(self.unmountColdCB)
        self.openPort1Button = QtWidgets.QPushButton("Open Port 1")
        self.openPort1Button.clicked.connect(self.openPort1CB)
        self.closePortsButton = QtWidgets.QPushButton("Close Ports")
        self.closePortsButton.clicked.connect(self.closePortsCB)
        self.warmupButton = QtWidgets.QPushButton("Dry Gripper")        
        self.warmupButton.clicked.connect(self.parent.dryGripperCB)
        self.enableTScreenButton = QtWidgets.QPushButton("Enable Dewar Tscreen")        
        self.enableTScreenButton.clicked.connect(self.parent.enableTScreenGripperCB)
        self.parkButton = QtWidgets.QPushButton("Park Gripper")        
        self.parkButton.clicked.connect(self.parent.parkGripperCB)
        self.homePinsButton = QtWidgets.QPushButton("Home Pins")
        self.homePinsButton.clicked.connect(self.homePinsCB)
        self.clearMountedSampleButton = QtWidgets.QPushButton("Clear Mounted Sample")
        self.clearMountedSampleButton.clicked.connect(self.clearMountedSampleCB)
        hBoxColParams2.addWidget(self.openPort1Button)
        hBoxColParams2.addWidget(self.closePortsButton)        
        hBoxColParams2.addWidget(self.unmountColdButton)
        hBoxColParams2.addWidget(self.warmupButton)
        hBoxColParams2.addWidget(self.enableTScreenButton)
        hBoxColParams2.addWidget(self.parkButton)                        
        hBoxColParams2.addWidget(self.clearMountedSampleButton)
        hBoxColParams1.addWidget(self.homePinsButton)        
        self.setFastDPNodesButton = QtWidgets.QPushButton("Set FastDP Nodes")
        self.setFastDPNodesButton.clicked.connect(self.setFastDPNodesCB)
        hBoxFastDP.addWidget(self.setFastDPNodesButton)        
        self.fastDPNodeEntryList = []
        nodeList = self.getFastDPNodeList()        
        for i in range (0,self.fastDPNodeCount):
          self.fastDPNodeEntryList.append(QtWidgets.QLineEdit())
          self.fastDPNodeEntryList[i].setFixedWidth(30)
          self.fastDPNodeEntryList[i].setText(str(nodeList[i]))
          hBoxFastDP.addWidget(self.fastDPNodeEntryList[i])
        self.fastDPCheckBox = QCheckBox("FastDP")
        self.fastDPCheckBox.setChecked(True)
        hBoxFastDP.addWidget(self.fastDPCheckBox)
        self.setBeamcenterButton = QtWidgets.QPushButton("Set Beamcenter")
        self.setBeamcenterButton.clicked.connect(self.setBeamcenterCB)
        hBoxFastDP.addWidget(self.setBeamcenterButton)
        self.beamcenterX_ledit =  QtWidgets.QLineEdit()
        self.beamcenterX_ledit.setText(str(self.parent.beamCenterX_pv.get()))        
        self.beamcenterY_ledit =  QtWidgets.QLineEdit()
        self.beamcenterY_ledit.setText(str(self.parent.beamCenterY_pv.get()))
        hBoxFastDP.addWidget(self.beamcenterX_ledit)
        hBoxFastDP.addWidget(self.beamcenterY_ledit)                
        self.setSpotNodesButton = QtWidgets.QPushButton("Set Spotfinder Nodes")
        self.setSpotNodesButton.clicked.connect(self.setSpotNodesCB)
        self.lockGuiButton = QtWidgets.QPushButton("Lock")
        self.lockGuiButton.clicked.connect(self.lockGuiCB)
        self.unLockGuiButton = QtWidgets.QPushButton("unLock")
        self.unLockGuiButton.clicked.connect(self.unLockGuiCB)
        hBoxSpotfinder.addWidget(self.lockGuiButton)
        hBoxSpotfinder.addWidget(self.unLockGuiButton)                        
        hBoxSpotfinder.addWidget(self.setSpotNodesButton)        
        self.spotNodeEntryList = []
        nodeList = self.getSpotNodeList()        
        for i in range (0,self.spotNodeCount):
          self.spotNodeEntryList.append(QtWidgets.QLineEdit())
          self.spotNodeEntryList[i].setFixedWidth(30)
          self.spotNodeEntryList[i].setText(str(nodeList[i]))          
          hBoxSpotfinder.addWidget(self.spotNodeEntryList[i])
        robotGB = QtWidgets.QGroupBox()
        robotGB.setTitle("Robot")
        hBoxRobot1 = QtWidgets.QHBoxLayout()
        vBoxRobot1 = QtWidgets.QVBoxLayout()
        self.recoverRobotButton = QtWidgets.QPushButton("Recover Robot")
        self.recoverRobotButton.clicked.connect(self.recoverRobotCB)
        self.rebootEMBLButton = QtWidgets.QPushButton("Reboot EMBL")
        self.rebootEMBLButton.clicked.connect(self.rebootEMBL_CB)
        self.restartEMBLButton = QtWidgets.QPushButton("Start EMBL")
        self.restartEMBLButton.clicked.connect(self.restartEMBL_CB)
        self.openGripperButton = QtWidgets.QPushButton("Open Gripper")
        self.openGripperButton.clicked.connect(self.openGripper_CB)
        self.closeGripperButton = QtWidgets.QPushButton("Close Gripper")
        self.closeGripperButton.clicked.connect(self.closeGripper_CB)
        hBoxRobot1.addWidget(self.robotOnCheckBox)
        hBoxRobot1.addWidget(self.beamCheckOnCheckBox)
        hBoxRobot1.addWidget(self.gripperUnmountColdCheckBox)
        hBoxRobot1.addWidget(self.topViewCheckOnCheckBox)
        hBoxRobot1.addWidget(self.enableMountCheckBox)        
        hBoxRobot1.addWidget(self.recoverRobotButton)
        hBoxRobot1.addWidget(self.rebootEMBLButton)
        hBoxRobot1.addWidget(self.restartEMBLButton)
        hBoxRobot1.addWidget(self.openGripperButton)
        hBoxRobot1.addWidget(self.closeGripperButton)                        
        vBoxRobot1.addLayout(hBoxRobot1)
        vBoxRobot1.addLayout(hBoxColParams2)        
        robotGB.setLayout(vBoxRobot1)
        self.buttons = QDialogButtonBox(
            QDialogButtonBox.Ok,
            Qt.Horizontal, self)
        self.buttons.buttons()[0].clicked.connect(self.screenDefaultsOKCB)
        vBoxColParams1.addLayout(hBoxColParams0)
        vBoxColParams1.addLayout(hBoxColParams1)
        vBoxColParams1.addLayout(hBoxFastDP)
        vBoxColParams1.addLayout(hBoxSpotfinder)        
        vBoxColParams1.addWidget(robotGB)
        vBoxColParams1.addWidget(self.buttons)
        self.setLayout(vBoxColParams1)        
        if show:
          self.show()


    def getSpotNodeList(self):
      nodeList = []
      for i in range (0,self.spotNodeCount):
        nodeList.append(int(getBlConfig("spotNode"+str(i+1)).split('cpu')[1]))
      return nodeList
        
        
    def getFastDPNodeList(self):
      nodeList = []
      for i in range (0,self.fastDPNodeCount):
        nodeList.append(int(getBlConfig("fastDPNode"+str(i+1)).split('cpu')[1]))
      return nodeList

    def setFastDPNodesCB(self):
      comm_s = "fastDPNodes("
      for i in range (0,self.fastDPNodeCount):
        comm_s = comm_s+str(self.fastDPNodeEntryList[i].text())
        if (i==self.fastDPNodeCount-1):
          comm_s = comm_s+")"
        else:
          comm_s = comm_s+","
      logger.info(comm_s)
      self.parent.send_to_server(comm_s)

    def lockGuiCB(self):
      self.parent.send_to_server("lockControl")

    def unLockGuiCB(self):
      self.parent.send_to_server("unlockControl")
      
    def setSpotNodesCB(self):
      comm_s = "spotNodes("
      for i in range (0,self.spotNodeCount):
        comm_s = comm_s+str(self.spotNodeEntryList[i].text())
        if (i==self.spotNodeCount-1):
          comm_s = comm_s+")"
        else:
          comm_s = comm_s+","
      logger.info(comm_s)
      self.parent.send_to_server(comm_s)      

        
    def unmountColdCB(self):
      self.parent.send_to_server("unmountCold()")

    def openPort1CB(self):
      self.parent.send_to_server("openPort(1)")

    def setBeamcenterCB(self):
      self.parent.send_to_server("set_beamcenter (" + str(self.beamcenterX_ledit.text()) + "," + str(self.beamcenterY_ledit.text()) + ")")
      
    def closePortsCB(self):
      self.parent.send_to_server("closePorts()")
      
    def clearMountedSampleCB(self):
      self.parent.send_to_server("clearMountedSample()")

    def recoverRobotCB(self):
      self.parent.aux_send_to_server("recoverRobot()")

    def rebootEMBL_CB(self):
      self.parent.aux_send_to_server("rebootEMBL()")

    def restartEMBL_CB(self):
      self.parent.send_to_server("restartEMBL()")

    def openGripper_CB(self):
      self.parent.send_to_server("openGripper()")

    def closeGripper_CB(self):
      self.parent.send_to_server("closeGripper()")
      
    def homePinsCB(self):
      self.parent.send_to_server("homePins()")
      

    def robotOnCheckCB(self,state):
      if state == QtCore.Qt.Checked:
        setBlConfig("robot_online",1)
      else:
        setBlConfig("robot_online",0)

    def beamCheckOnCheckCB(self,state):
      if state == QtCore.Qt.Checked:
         setBlConfig(BEAM_CHECK,1)
         logger.debug(f"{BEAM_CHECK} on")
      else:
         setBlConfig(BEAM_CHECK,0)
         logger.debug(f"{BEAM_CHECK} off")

    def unmountColdCheckCB(self,state):
      if state == QtCore.Qt.Checked:
        logger.info("unmountColdCheckCB On")
        setBlConfig(UNMOUNT_COLD_CHECK,1)
      else:
        logger.info("unmountColdCheckCB Off")
        setBlConfig(UNMOUNT_COLD_CHECK,0)

    def topViewOnCheckCB(self,state):
      if state == QtCore.Qt.Checked:
        setBlConfig(TOP_VIEW_CHECK,1)
      else:
        setBlConfig(TOP_VIEW_CHECK,0)
        
    def vertRasterOnCheckCB(self,state):
      if state == QtCore.Qt.Checked:
        setBlConfig("vertRasterOn",1)
      else:
        setBlConfig("vertRasterOn",0)

    def procRasterOnCheckCB(self,state):
      if state == QtCore.Qt.Checked:
        setBlConfig("rasterProcessFlag",1)
      else:
        setBlConfig("rasterProcessFlag",0)

    def guiRemoteOnCheckCB(self,state):
      if state == QtCore.Qt.Checked:
        setBlConfig("omegaMonitorPV","VAL")
      else:
        setBlConfig("omegaMonitorPV","RBV")
        
    def queueCollectOnCheckCB(self,state):
      if state == QtCore.Qt.Checked:
        setBlConfig("queueCollect",1)
        self.gripperUnmountColdCheckBox.setEnabled(True)
        self.parent.queue_collect_status_widget.setText('Queue Collect: ON')
      else:
        setBlConfig("queueCollect",0)
        self.gripperUnmountColdCheckBox.setEnabled(False)
        self.gripperUnmountColdCheckBox.setChecked(False)
        self.parent.queue_collect_status_widget.setText('Queue Collect: OFF')
      self.parent.row_clicked(0) #This is so that appropriate boxes are filled when toggling queue collect

    def enableMountCheckCB(self,state):
      if state == QtCore.Qt.Checked:
        setBlConfig("mountEnabled",1)
      else:
        setBlConfig("mountEnabled",0)

    def screenDefaultsCancelCB(self):
      self.hide()

    def screenDefaultsOKCB(self):
      self.hide()
        

class UserScreenDialog(QFrame):  
    def __init__(self,parent = None):
        self.parent=parent
        QFrame.__init__(self)
        self.setWindowTitle("User Extras")        
        vBoxColParams1 = QtWidgets.QVBoxLayout()
        hBoxColParams1 = QtWidgets.QHBoxLayout()        
        hBoxColParams2 = QtWidgets.QHBoxLayout()
        hBoxColParams25 = QtWidgets.QHBoxLayout()        
        hBoxColParams3 = QtWidgets.QHBoxLayout()        
        govLabel = QtWidgets.QLabel('Set Governor State:')        
        self.SEbutton = QtWidgets.QPushButton("SE")
        self.SEbutton.clicked.connect(self.SEgovCB)
        self.SAbutton = QtWidgets.QPushButton("SA")
        self.SAbutton.clicked.connect(self.SAgovCB)
        self.DAbutton = QtWidgets.QPushButton("DA")
        self.DAbutton.clicked.connect(self.DAgovCB)
        self.BLbutton = QtWidgets.QPushButton("BL")
        self.BLbutton.clicked.connect(self.BLgovCB)
        hBoxColParams1.addWidget(govLabel)
        hBoxColParams1.addWidget(self.SEbutton)
        hBoxColParams1.addWidget(self.SAbutton)
        hBoxColParams1.addWidget(self.DAbutton)
        hBoxColParams1.addWidget(self.BLbutton)        
        govLabel2 = QtWidgets.QLabel('Current Governor State:')                
        self.governorMessage = QtEpicsPVLabel(daq_utils.pvLookupDict["governorMessage"],self,140,highlight_on_change=False)
        hBoxColParams2.addWidget(govLabel2)
        hBoxColParams2.addWidget(self.governorMessage.getEntry())
        
        self.openShutterButton = QtWidgets.QPushButton("Open Photon Shutter")
        self.openShutterButton.clicked.connect(self.parent.openPhotonShutterCB)
        hBoxColParams25.addWidget(self.openShutterButton)        
        robotGB = QtWidgets.QGroupBox()
        robotGB.setTitle("Robot")

        self.unmountColdButton = QtWidgets.QPushButton("Unmount Cold")
        self.unmountColdButton.clicked.connect(self.unmountColdCB)        
        self.testRobotButton = QtWidgets.QPushButton("Test Robot")
        self.testRobotButton.clicked.connect(self.testRobotCB)        
        self.recoverRobotButton = QtWidgets.QPushButton("Recover Robot")
        self.recoverRobotButton.clicked.connect(self.recoverRobotCB)        
        self.dryGripperButton = QtWidgets.QPushButton("Dry Gripper")
        self.dryGripperButton.clicked.connect(self.dryGripperCB)        

        hBoxColParams3.addWidget(self.unmountColdButton)
        hBoxColParams3.addWidget(self.testRobotButton)
        hBoxColParams3.addWidget(self.recoverRobotButton)        
        hBoxColParams3.addWidget(self.dryGripperButton)
        robotGB.setLayout(hBoxColParams3)

        zebraGB = QtWidgets.QGroupBox()
        detGB = QtWidgets.QGroupBox()        
        zebraGB.setTitle("Zebra (Timing)")
        detGB.setTitle("Eiger Detector")
        hBoxDet1 = QtWidgets.QHBoxLayout()
        hBoxDet2 = QtWidgets.QHBoxLayout()        
        vBoxDet1 = QtWidgets.QVBoxLayout()
        self.stopDetButton = QtWidgets.QPushButton("Stop")
        self.stopDetButton.clicked.connect(self.stopDetCB)
        self.rebootDetIocButton = QtWidgets.QPushButton("Reboot Det IOC")
        self.rebootDetIocButton.clicked.connect(self.rebootDetIocCB)
        detStatLabel = QtWidgets.QLabel('Detector Status:')
        self.detMessage_ledit = QtWidgets.QLabel()
        hBoxDet1.addWidget(self.stopDetButton)
        hBoxDet1.addWidget(self.rebootDetIocButton)
        hBoxDet2.addWidget(detStatLabel)
        hBoxDet2.addWidget(self.detMessage_ledit)

        beamGB = QtWidgets.QGroupBox()
        beamGB.setTitle("Beam")
        hBoxBeam1 = QtWidgets.QHBoxLayout()
        hBoxBeam2 = QtWidgets.QHBoxLayout()
        hBoxBeam3 = QtWidgets.QHBoxLayout()        
        vBoxBeam = QtWidgets.QVBoxLayout()
        if (daq_utils.beamline == "fmx"):
          slit1XLabel = QtWidgets.QLabel('Slit 1 X Gap:')
          slit1XLabel.setAlignment(QtCore.Qt.AlignCenter)         
          slit1XRBLabel = QtWidgets.QLabel("Readback:")
          self.slit1XRBVLabel = QtEpicsPVLabel(daq_utils.motor_dict["slit1XGap"] + ".RBV",self,70) 
          slit1XSPLabel = QtWidgets.QLabel("SetPoint:")
          self.slit1XMotor_ledit = QtWidgets.QLineEdit()
          self.slit1XMotor_ledit.returnPressed.connect(self.setSlit1XCB)
          self.slit1XMotor_ledit.setText(str(self.parent.slit1XGapSP_pv.get()))

          slit1YLabel = QtWidgets.QLabel('Slit 1 Y Gap:')
          slit1YLabel.setAlignment(QtCore.Qt.AlignCenter)         
          slit1YRBLabel = QtWidgets.QLabel("Readback:")
          self.slit1YRBVLabel = QtEpicsPVLabel(daq_utils.motor_dict["slit1YGap"] + ".RBV",self,70) 
          slit1YSPLabel = QtWidgets.QLabel("SetPoint:")
          self.slit1YMotor_ledit = QtWidgets.QLineEdit()
          self.slit1YMotor_ledit.setText(str(self.parent.slit1YGapSP_pv.get()))          
          self.slit1YMotor_ledit.returnPressed.connect(self.setSlit1YCB)
        
        sampleFluxLabelDesc = QtWidgets.QLabel("Sample Flux:")
        sampleFluxLabelDesc.setFixedWidth(80)
        self.sampleFluxLabel = QtWidgets.QLabel()
        self.sampleFluxLabel.setText('%E' % self.parent.sampleFluxPV.get())
        hBoxBeam3.addWidget(sampleFluxLabelDesc)
        hBoxBeam3.addWidget(self.sampleFluxLabel)

        if (daq_utils.beamline == "fmx"):        
          hBoxBeam1.addWidget(slit1XLabel)
          hBoxBeam1.addWidget(slit1XRBLabel)
          hBoxBeam1.addWidget(self.slit1XRBVLabel.getEntry())
          hBoxBeam1.addWidget(slit1XSPLabel)        
          hBoxBeam1.addWidget(self.slit1XMotor_ledit)          
          hBoxBeam2.addWidget(slit1YLabel)
          hBoxBeam2.addWidget(slit1YRBLabel)
          hBoxBeam2.addWidget(self.slit1YRBVLabel.getEntry())
          hBoxBeam2.addWidget(slit1YSPLabel)        
          hBoxBeam2.addWidget(self.slit1YMotor_ledit)
          vBoxBeam.addLayout(hBoxBeam1)        
          vBoxBeam.addLayout(hBoxBeam2)
        vBoxBeam.addLayout(hBoxBeam3)        
        beamGB.setLayout(vBoxBeam)
        
        
        vBoxDet1.addLayout(hBoxDet1)
        vBoxDet1.addLayout(hBoxDet2)        
        detGB.setLayout(vBoxDet1)
        hBoxColParams4 = QtWidgets.QHBoxLayout()
        vBoxZebraParams4 = QtWidgets.QVBoxLayout()        
        self.resetZebraButton = QtWidgets.QPushButton("Reset Zebra")
        self.resetZebraButton.clicked.connect(self.resetZebraCB)
        self.rebootZebraButton = QtWidgets.QPushButton("Reboot Zebra IOC")
        self.rebootZebraButton.clicked.connect(self.rebootZebraIOC_CB)
        hBoxColParams5 = QtWidgets.QHBoxLayout()
        self.zebraArmCheckBox = QCheckBox("Arm")
        self.zebraArmCheckBox.setEnabled(False)
        self.zebraPulseCheckBox = QCheckBox("Pulse")
        self.zebraPulseCheckBox.setEnabled(False)
        self.zebraDownloadCheckBox = QCheckBox("Downloading")
        self.zebraDownloadCheckBox.setEnabled(False)
        self.zebraSentTriggerCheckBox = QCheckBox("Trigger Sent")
        self.zebraSentTriggerCheckBox.setEnabled(False)
        self.zebraReturnedTriggerCheckBox = QCheckBox("Trigger Returned")
        self.zebraReturnedTriggerCheckBox.setEnabled(False)
        hBoxColParams4.addWidget(self.resetZebraButton)
        hBoxColParams4.addWidget(self.rebootZebraButton)
        hBoxColParams5.addWidget(self.zebraArmCheckBox)
        hBoxColParams5.addWidget(self.zebraPulseCheckBox)
        hBoxColParams5.addWidget(self.zebraDownloadCheckBox)
        hBoxColParams5.addWidget(self.zebraSentTriggerCheckBox)
        hBoxColParams5.addWidget(self.zebraReturnedTriggerCheckBox)                                
        vBoxZebraParams4.addLayout(hBoxColParams4)
        vBoxZebraParams4.addLayout(hBoxColParams5)        
        zebraGB.setLayout(vBoxZebraParams4)

        self.buttons = QDialogButtonBox(
            QDialogButtonBox.Ok,
            Qt.Horizontal, self)
        self.buttons.buttons()[0].clicked.connect(self.userScreenOKCB)

        if(daq_utils.beamline=="nyx"):
          self.openShutterButton.setDisabled(True)
          self.unmountColdButton.setDisabled(True)
          self.testRobotButton.setDisabled(True)
          self.recoverRobotButton.setDisabled(True)
          self.dryGripperButton.setDisabled(True)
          self.resetZebraButton.setDisabled(True)
          self.rebootZebraButton.setDisabled(True)
          self.stopDetButton.setDisabled(True)
          self.rebootDetIocButton.setDisabled(True)

        vBoxColParams1.addLayout(hBoxColParams1)
        vBoxColParams1.addLayout(hBoxColParams2)        
        vBoxColParams1.addLayout(hBoxColParams25)
        vBoxColParams1.addWidget(robotGB)        
        vBoxColParams1.addWidget(zebraGB)
        vBoxColParams1.addWidget(detGB)
        vBoxColParams1.addWidget(beamGB)                

        vBoxColParams1.addWidget(self.buttons)
        self.setLayout(vBoxColParams1)


    def setSlit1XCB(self):
      comm_s = "setSlit1X(" + str(self.slit1XMotor_ledit.text()) + ")"      
      self.parent.send_to_server(comm_s)

    def setSlit1YCB(self):
      comm_s = "setSlit1Y(" + str(self.slit1YMotor_ledit.text()) + ")"            
      self.parent.send_to_server(comm_s)
      
    def unmountColdCB(self):
      self.parent.send_to_server("unmountCold()")

    def testRobotCB(self):
      self.parent.send_to_server("testRobot()")

    def recoverRobotCB(self):
      self.parent.send_to_server("recoverRobot()")

    def dryGripperCB(self):
      self.parent.send_to_server("dryGripper()")
      
    def stopDetCB(self):
      logger.info('stopping detector')
      self.parent.stopDet_pv.put(0)

    def rebootDetIocCB(self):
      logger.info('rebooting detector IOC')
      self.parent.rebootDetIOC_pv.put(1)     # no differences visible, but zebra IOC reboot works, this doesn't! 

    def resetZebraCB(self):
      logger.info('resetting zebra')
      self.parent.resetZebra_pv.put(1)

    def rebootZebraIOC_CB(self):
      logger.info('rebooting zebra IOC')
      self.parent.rebootZebraIOC_pv.put(1)

    def SEgovCB(self):
      self.parent.send_to_server("setGovRobot(gov_robot, 'SE')")

    def SAgovCB(self):
      self.parent.send_to_server("setGovRobot(gov_robot, 'SA')")

    def DAgovCB(self):
      self.parent.send_to_server("setGovRobot(gov_robot, 'DA')")

    def BLgovCB(self):
      self.parent.send_to_server("setGovRobot(gov_robot, 'BL')")

    def userScreenOKCB(self):
      self.hide()
      
    def screenDefaultsCancelCB(self):
      self.done(QDialog.Rejected)

    def screenDefaultsOKCB(self):
      self.done(QDialog.Accepted)        
      

class ScreenDefaultsDialog(QtWidgets.QDialog):
    def __init__(self,parent = None):
        QtWidgets.QDialog.__init__(self,parent)
        self.parent=parent        
        self.setModal(False)
        self.setWindowTitle("Raster Params")        

        vBoxColParams1 = QtWidgets.QVBoxLayout()

        collectionGB = QtWidgets.QGroupBox()
        collectionGB.setTitle('Collection parameters')

        hBoxColParams2 = QtWidgets.QHBoxLayout()
        colRangeLabel = QtWidgets.QLabel('Oscillation Width:')
        colRangeLabel.setAlignment(QtCore.Qt.AlignCenter) 
        self.osc_range_ledit = QtWidgets.QLineEdit() # note, this is for rastering! same name used for data collections
        self.setGuiValues({'osc_range':getBlConfig("rasterDefaultWidth")})
        self.osc_range_ledit.returnPressed.connect(self.screenDefaultsOKCB)                        
        colExptimeLabel = QtWidgets.QLabel('ExposureTime:')
        colExptimeLabel.setAlignment(QtCore.Qt.AlignCenter) 
        self.exp_time_ledit = QtWidgets.QLineEdit()
        self.setGuiValues({'exp_time':getBlConfig("rasterDefaultTime")})
        self.exp_time_ledit.returnPressed.connect(self.screenDefaultsOKCB)                
        self.exp_time_ledit.setValidator(QtGui.QDoubleValidator(VALID_EXP_TIMES[daq_utils.beamline]['min'], VALID_EXP_TIMES[daq_utils.beamline]['max'], VALID_EXP_TIMES[daq_utils.beamline]['digits']))
        self.exp_time_ledit.textChanged.connect(self.checkEntryState)

        colTransLabel = QtWidgets.QLabel('Transmission (0.0-1.0):')
        colTransLabel.setAlignment(QtCore.Qt.AlignCenter) 
        self.trans_ledit = QtWidgets.QLineEdit()
        self.setGuiValues({'transmission':getBlConfig("rasterDefaultTrans")})
        self.trans_ledit.returnPressed.connect(self.screenDefaultsOKCB)                
        hBoxColParams2.addWidget(colRangeLabel)
        hBoxColParams2.addWidget(self.osc_range_ledit)
        hBoxColParams2.addWidget(colExptimeLabel)
        hBoxColParams2.addWidget(self.exp_time_ledit)
        hBoxColParams2.addWidget(colTransLabel)
        hBoxColParams2.addWidget(self.trans_ledit)
        collectionGB.setLayout(hBoxColParams2)

        dozorGB = QtWidgets.QGroupBox()
        dozorGB.setTitle('Dozor Parameter')
        hBoxColParams2a = QtWidgets.QHBoxLayout()
        dozorSpotLevelLabel = QtWidgets.QLabel('Dozor Spot Level\n(Applies immediately)')
        self.dozorSpotLevel = QComboBox()
        self.dozorSpotLevel.addItems(['5', '6', '7', '8'])
        self.dozorSpotLevel.currentIndexChanged.connect(self.dozorSpotLevelChangedCB)
        hBoxColParams2a.addWidget(dozorSpotLevelLabel)
        hBoxColParams2a.addWidget(self.dozorSpotLevel)
        dozorGB.setLayout(hBoxColParams2a)

        dialsGB = QtWidgets.QGroupBox()
        dialsGB.setTitle('Dials Parameters')
        vBoxDialsParams = QtWidgets.QVBoxLayout()
        hBoxColParams2b = QtWidgets.QHBoxLayout()
        colMinSpotLabel = QtWidgets.QLabel('Min Spot Size:')
        colMinSpotLabel.setAlignment(QtCore.Qt.AlignCenter) 
        self.minSpot_ledit = QtWidgets.QLineEdit()
        self.minSpot_ledit.setText(str(getBlConfig("rasterDefaultMinSpotSize")))
        self.minSpot_ledit.returnPressed.connect(self.screenDefaultsOKCB)                
        hBoxColParams2b.addWidget(colMinSpotLabel)
        hBoxColParams2b.addWidget(self.minSpot_ledit)

        self.hBoxRasterLayout2 = QtWidgets.QHBoxLayout()
        rasterTuneLabel = QtWidgets.QLabel('Raster\nTuning')
        self.rasterResoCheckBox = QCheckBox("Constrain Resolution")
        self.rasterResoCheckBox.stateChanged.connect(self.rasterResoCheckCB)
        rasterLowResLabel  = QtWidgets.QLabel('LowRes:')
        self.rasterLowRes = QtWidgets.QLineEdit()
        self.rasterLowRes.setText(str(getBlConfig(RASTER_TUNE_LOW_RES)))
        self.rasterLowRes.returnPressed.connect(self.screenDefaultsOKCB)                
        rasterHighResLabel  = QtWidgets.QLabel('HighRes:')
        self.rasterHighRes = QtWidgets.QLineEdit()
        self.rasterHighRes.setText(str(getBlConfig(RASTER_TUNE_HIGH_RES)))
        self.rasterHighRes.returnPressed.connect(self.screenDefaultsOKCB)                
        if (getBlConfig(RASTER_TUNE_RESO_FLAG) == 1):
          resoFlag = True
        else:
          resoFlag = False
          self.rasterHighRes.setEnabled(False)
          self.rasterLowRes.setEnabled(False)                    
        self.rasterResoCheckBox.setChecked(resoFlag)
        self.rasterIceRingCheckBox = QCheckBox("Ice Ring")
        self.rasterIceRingCheckBox.setChecked(False)
        self.rasterIceRingCheckBox.stateChanged.connect(self.rasterIceRingCheckCB)        
        self.rasterIceRingWidth = QtWidgets.QLineEdit()
        self.rasterIceRingWidth.setText(str(getBlConfig(RASTER_TUNE_ICE_RING_WIDTH)))
        self.rasterIceRingWidth.returnPressed.connect(self.screenDefaultsOKCB)                
        self.rasterIceRingWidth.setEnabled(False)
        if (getBlConfig(RASTER_TUNE_ICE_RING_FLAG) == 1):
          iceRingFlag = True
        else:
          iceRingFlag = False            
        self.rasterIceRingCheckBox.setChecked(iceRingFlag)
        self.hBoxRasterLayout2.addWidget(self.rasterResoCheckBox)
        self.hBoxRasterLayout2.addWidget(rasterLowResLabel)
        self.hBoxRasterLayout2.addWidget(self.rasterLowRes)
        self.hBoxRasterLayout2.addWidget(rasterHighResLabel)
        self.hBoxRasterLayout2.addWidget(self.rasterHighRes)
        self.hBoxRasterLayout2.addWidget(self.rasterIceRingCheckBox)
        self.hBoxRasterLayout2.addWidget(self.rasterIceRingWidth)        

        self.hBoxRasterLayout3 = QtWidgets.QHBoxLayout()
        self.rasterThreshCheckBox = QCheckBox("Tune Threshold")
        if (getBlConfig("rasterThreshFlag") == 1):
          threshFlag = True
        else:
          threshFlag = False
        self.rasterThreshCheckBox.setChecked(threshFlag)
        self.rasterThreshCheckBox.stateChanged.connect(self.rasterThreshCheckCB)
        
        rasterThreshKernSizeLabel =  QtWidgets.QLabel('KernelSize')
        self.rasterThreshKernSize = QtWidgets.QLineEdit()
        self.rasterThreshKernSize.setText(str(getBlConfig("rasterThreshKernSize")))
        self.rasterThreshKernSize.returnPressed.connect(self.screenDefaultsOKCB)                
        rasterThreshSigBckLabel =  QtWidgets.QLabel('SigmaBkrnd')        
        self.rasterThreshSigBckrnd = QtWidgets.QLineEdit()
        self.rasterThreshSigBckrnd.setText(str(getBlConfig("rasterThreshSigBckrnd")))
        self.rasterThreshSigBckrnd.returnPressed.connect(self.screenDefaultsOKCB)                
        rasterThreshSigStrongLabel =  QtWidgets.QLabel('SigmaStrong')                
        self.rasterThreshSigStrong = QtWidgets.QLineEdit()
        self.rasterThreshSigStrong.setText(str(getBlConfig("rasterThreshSigStrong")))
        self.rasterThreshSigStrong.returnPressed.connect(self.screenDefaultsOKCB)                
        self.rasterThreshKernSize.setEnabled(threshFlag)
        self.rasterThreshSigBckrnd.setEnabled(threshFlag)
        self.rasterThreshSigStrong.setEnabled(threshFlag)                
        self.hBoxRasterLayout3.addWidget(self.rasterThreshCheckBox)
        self.hBoxRasterLayout3.addWidget(rasterThreshKernSizeLabel)
        self.hBoxRasterLayout3.addWidget(self.rasterThreshKernSize)
        self.hBoxRasterLayout3.addWidget(rasterThreshSigBckLabel)
        self.hBoxRasterLayout3.addWidget(self.rasterThreshSigBckrnd)
        self.hBoxRasterLayout3.addWidget(rasterThreshSigStrongLabel)
        self.hBoxRasterLayout3.addWidget(self.rasterThreshSigStrong)

        vBoxDialsParams.addLayout(hBoxColParams2b)
        vBoxDialsParams.addLayout(self.hBoxRasterLayout2)
        vBoxDialsParams.addLayout(self.hBoxRasterLayout3)
        dialsGB.setLayout(vBoxDialsParams)

        reprocessRasterButton = QtWidgets.QPushButton("ReProcessRaster")
        reprocessRasterButton.clicked.connect(self.reprocessRasterRequestCB)
        self.buttons = QDialogButtonBox(
            QDialogButtonBox.Apply | QDialogButtonBox.Cancel,
            Qt.Horizontal, self)
        self.buttons.buttons()[1].clicked.connect(self.screenDefaultsOKCB)
        self.buttons.buttons()[0].clicked.connect(self.screenDefaultsCancelCB)
        vBoxColParams1.addWidget(collectionGB)
        vBoxColParams1.addWidget(dozorGB)
        vBoxColParams1.addWidget(dialsGB)
        # vBoxColParams1.addWidget(reprocessRasterButton)
        vBoxColParams1.addWidget(self.buttons)
        self.setLayout(vBoxColParams1)

    def setGuiValues(self, values):
      for item, value in values.items():
        logger.info('resetting %s to %s' % (item, value))
        if item == 'osc_range':
          self.osc_range_ledit.setText('%.3f' % float(value))
        elif item == 'exp_time':
          self.exp_time_ledit.setText('%.3f' % float(value))
        elif item == 'transmission':
          self.trans_ledit.setText('%.3f' % float(value))
        else:
          logger.error('setGuiValues unknown item: %s value: %s' % (item, value))

    def reprocessRasterRequestCB(self):
      self.parent.eraseCB()
      try:      
        reqID = self.parent.selectedSampleRequest["uid"]
        self.parent.drawPolyRaster(db_lib.getRequestByID(reqID))
        self.parent.send_to_server("reprocessRaster(\""+str(reqID)+"\")")
      except:
        pass


    def screenDefaultsCancelCB(self):
      self.done(QDialog.Rejected)

    def dozorSpotLevelChangedCB(self, i):
      setBlConfig(RASTER_DOZOR_SPOT_LEVEL, int(self.dozorSpotLevel.itemText(i)))

    def screenDefaultsOKCB(self):
      setBlConfig("rasterDefaultWidth",float(self.osc_range_ledit.text()))
      setBlConfig("rasterDefaultTime",float(self.exp_time_ledit.text()))
      setBlConfig("rasterDefaultTrans",float(self.trans_ledit.text()))
      setBlConfig("rasterDefaultMinSpotSize",float(self.minSpot_ledit.text()))            
      setBlConfig(RASTER_TUNE_LOW_RES,float(self.rasterLowRes.text()))
      setBlConfig(RASTER_TUNE_HIGH_RES,float(self.rasterHighRes.text()))
      setBlConfig(RASTER_TUNE_ICE_RING_WIDTH,float(self.rasterIceRingWidth.text()))
      setBlConfig("rasterThreshKernSize",float(self.rasterThreshKernSize.text()))
      setBlConfig("rasterThreshSigBckrnd",float(self.rasterThreshSigBckrnd.text()))
      setBlConfig("rasterThreshSigStrong",float(self.rasterThreshSigStrong.text()))                  
      if (self.rasterIceRingCheckBox.isChecked()):
        setBlConfig(RASTER_TUNE_ICE_RING_FLAG,1)
      else:
        setBlConfig(RASTER_TUNE_ICE_RING_FLAG,0)          
      if (self.rasterResoCheckBox.isChecked()):
        setBlConfig(RASTER_TUNE_RESO_FLAG,1)
      else:
        setBlConfig(RASTER_TUNE_RESO_FLAG,0)          
    
    def rasterIceRingCheckCB(self,state):
      if state == QtCore.Qt.Checked:
        self.rasterIceRingWidth.setEnabled(True)        
      else:
        self.rasterIceRingWidth.setEnabled(False)          

    def rasterResoCheckCB(self,state):
      if state == QtCore.Qt.Checked:
        setBlConfig(RASTER_TUNE_RESO_FLAG,1)        
        self.rasterLowRes.setEnabled(True)
        self.rasterHighRes.setEnabled(True)                
      else:
        setBlConfig(RASTER_TUNE_RESO_FLAG,0)                
        self.rasterLowRes.setEnabled(False)
        self.rasterHighRes.setEnabled(False)                

    def rasterThreshCheckCB(self,state):
      if state == QtCore.Qt.Checked:
        setBlConfig("rasterThreshFlag",1)
        self.rasterThreshKernSize.setEnabled(True)
        self.rasterThreshSigBckrnd.setEnabled(True)
        self.rasterThreshSigStrong.setEnabled(True)                        
      else:
        setBlConfig("rasterThreshFlag",0)        
        self.rasterThreshKernSize.setEnabled(False)
        self.rasterThreshSigBckrnd.setEnabled(False)
        self.rasterThreshSigStrong.setEnabled(False)                        

    #code below and its application from: https://snorfalorpagus.net/blog/2014/08/09/validating-user-input-in-pyqt4-using-qvalidator/
    def checkEntryState(self, *args, **kwargs):
      sender = self.sender()
      validator = sender.validator()
      state = validator.validate(sender.text(), 0)[0]
      if state == QtGui.QValidator.Intermediate:
          color = '#fff79a' # yellow
      elif state == QtGui.QValidator.Invalid:
          color = '#f6989d' # red
      else:
          color = '#ffffff' # white
      sender.setStyleSheet('QLineEdit { background-color: %s }' % color)


class PuckDialog(QtWidgets.QDialog):
    def __init__(self, parent = None):
        super(PuckDialog, self).__init__(parent)
        self.initData()
        self.initUI()


    def initData(self):
        puckListUnsorted = db_lib.getAllPucks(daq_utils.owner)
        puckList = sorted(puckListUnsorted,key=lambda i: i['name'],reverse=False)
        dewarObj = db_lib.getPrimaryDewar(daq_utils.beamline)
        pucksInDewar = set(dewarObj['content'])
        self.model = QtGui.QStandardItemModel(self)
        self.proxyModel = QtCore.QSortFilterProxyModel(self)
        labels = QStringList(("Name"))
        self.model.setHorizontalHeaderLabels(labels)
        self.puckName = None
        for puck in puckList:
          if puck['uid'] not in pucksInDewar:
            item = QtGui.QStandardItem(puck["name"])
            # Adding meta data to the puck. Each piece of meta data is identified using 
            # an int value, in this case is Qt.UserRole for puck modified time. This metadata is used
            # to sort pucks
            item.setData(puck.get('modified_time',0), Qt.UserRole)
            self.model.appendRow(item)


    def initUI(self):
        self.tv = QtWidgets.QListView(self)
        
        self.tv.doubleClicked[QModelIndex].connect(self.containerOKCB)
        behavior = QtWidgets.QAbstractItemView.SelectRows
        self.tv.setSelectionBehavior(behavior)
        self.proxyModel.setSourceModel(self.model)
        self.proxyModel.setSortRole(Qt.UserRole)
        self.proxyModel.sort(0, order=Qt.DescendingOrder)
        self.tv.setModel(self.proxyModel)
        self.label = QtWidgets.QLabel(self)
        self.buttons = QDialogButtonBox(
            QDialogButtonBox.Ok | QDialogButtonBox.Cancel,
            Qt.Horizontal, self)
        self.buttons.buttons()[0].clicked.connect(self.containerOKCB)
        self.buttons.buttons()[1].clicked.connect(self.containerCancelCB)
        self.searchBox = QtWidgets.QLineEdit(self)
        self.searchBox.setPlaceholderText('Filter pucks...')
        self.searchBox.textChanged.connect(self.filterPucks)
        layout = QtWidgets.QVBoxLayout()
        layout.addWidget(self.searchBox)
        layout.addWidget(self.tv) 
        layout.addWidget(self.label)
        layout.addWidget(self.buttons)
        self.setLayout(layout)

    def filterPucks(self, a0: str):
      self.proxyModel.setFilterFixedString(a0)       
            
    def containerOKCB(self):
      indexes = self.tv.selectedIndexes()
      if indexes:
        text = indexes[0].data()
        self.label.setText(text)      
        self.puckName = text
        self.accept()
      else:
        text = ""
        self.puckName = text
        self.reject()

    def containerCancelCB(self):
      text = ""
      self.reject()
      self.puckName = text

    @staticmethod
    def getPuckName(parent = None):
        dialog = PuckDialog(parent)
        result = dialog.exec_()
        return (dialog.puckName, result == QDialog.Accepted)


class DewarDialog(QtWidgets.QDialog):
    def __init__(self, parent = None,action="add"):
        super(DewarDialog, self).__init__(parent)
        self.pucksPerDewarSector = PUCKS_PER_DEWAR_SECTOR[daq_utils.beamline]
        self.dewarSectors = DEWAR_SECTORS[daq_utils.beamline]
        self.action = action
        self.parent=parent

        self.initData()
        self.initUI()

    def initData(self):
      dewarObj = db_lib.getPrimaryDewar(daq_utils.beamline)
      puckLocs = dewarObj['content']
      self.data = []
      self.dewarPos = None
      for i in range(len(puckLocs)):
        if (puckLocs[i] != ""):
          owner = db_lib.getContainerByID(puckLocs[i])["owner"]
          self.data.append(db_lib.getContainerNameByID(puckLocs[i]))
        else:
          self.data.append("Empty")
      logger.info(self.data)


    def initUI(self):
        layout = QtWidgets.QVBoxLayout()
        headerLabelLayout = QtWidgets.QHBoxLayout()
        aLabel = QtWidgets.QLabel("A")
        aLabel.setFixedWidth(15)
        headerLabelLayout.addWidget(aLabel)
        bLabel = QtWidgets.QLabel("B")
        bLabel.setFixedWidth(10)
        headerLabelLayout.addWidget(bLabel)
        cLabel = QtWidgets.QLabel("C")
        cLabel.setFixedWidth(10)
        headerLabelLayout.addWidget(cLabel)
        layout.addLayout(headerLabelLayout)
        self.allButtonList = [None]*(self.dewarSectors*self.pucksPerDewarSector)
        for i in range (0,self.dewarSectors):
          rowLayout = QtWidgets.QHBoxLayout()
          numLabel = QtWidgets.QLabel(str(i+1))
          rowLayout.addWidget(numLabel)
          for j in range (0,self.pucksPerDewarSector):
            dataIndex = (i*self.pucksPerDewarSector)+j            
            self.allButtonList[dataIndex] = QtWidgets.QPushButton((str(self.data[dataIndex])))
            self.allButtonList[dataIndex].clicked.connect(functools.partial(self.on_button,str(dataIndex)))
            rowLayout.addWidget(self.allButtonList[dataIndex])
          layout.addLayout(rowLayout)
        cancelButton = QtWidgets.QPushButton("Done")        
        cancelButton.clicked.connect(self.containerCancelCB)
        layout.addWidget(cancelButton)
        self.setLayout(layout)        
            
    def on_button(self, n):
      if (self.action == "remove"):
        self.dewarPos = n
        db_lib.removePuckFromDewar(daq_utils.beamline,int(n))
        self.allButtonList[int(n)].setText("Empty")
        self.parent.treeChanged_pv.put(1)
      else:
        self.dewarPos = n
        self.accept()


    def containerCancelCB(self):
      self.dewarPos = 0
      self.reject()

    @staticmethod
    def getDewarPos(parent = None,action="add"):
        dialog = DewarDialog(parent,action)
        result = dialog.exec_()
        return (dialog.dewarPos, result == QDialog.Accepted)

class DewarTree(QtWidgets.QTreeView):
    def __init__(self, parent=None):
        super(DewarTree, self).__init__(parent)
        self.pucksPerDewarSector = PUCKS_PER_DEWAR_SECTOR[daq_utils.beamline]
        self.dewarSectors = DEWAR_SECTORS[daq_utils.beamline]
        self.parent=parent
        self.setDragDropMode(QtWidgets.QAbstractItemView.InternalMove)
        self.setAnimated(True)
        self.model = QtGui.QStandardItemModel()
        self.model.itemChanged.connect(self.queueSelectedSample)
        self.isExpanded = 1
        self.setContextMenuPolicy(QtCore.Qt.CustomContextMenu)
        self.customContextMenuRequested.connect(self.openMenu)

    def openMenu(self, position):
      indexes = self.selectedIndexes()
      selectedLevels = set()
      if indexes:
        for index in indexes:
          level = 0
          while index.parent().isValid():
            index = index.parent()
            level += 1
          selectedLevels.add(level)
        if len(selectedLevels) == 1:
          level = list(selectedLevels)[0]
          menu = QMenu()
          if level == 2: # This is usually a request
            deleteReqAction = QtWidgets.QAction('Delete selected request(s)', self)
            deleteReqAction.triggered.connect(self.deleteSelectedCB)
            cloneReqAction = QtWidgets.QAction('Clone selected request', self)
            cloneReqAction.triggered.connect(self.cloneRequestCB)
            queueSelAction = QtWidgets.QAction('Queue selected request(s)', self)
            queueSelAction.triggered.connect(self.queueAllSelectedCB)
            dequeueSelAction = QtWidgets.QAction('Dequeue selected request(s)', self)
            dequeueSelAction.triggered.connect(self.deQueueAllSelectedCB)
            menu.addAction(cloneReqAction)
            menu.addAction(queueSelAction)
            menu.addAction(dequeueSelAction)
            menu.addSeparator()
            menu.addAction(deleteReqAction)
          menu.exec_(self.viewport().mapToGlobal(position))

    def cloneRequestCB(self):
      # Only the first selected request is cloned (If multiple are chosen)
      index = self.selectedIndexes()[0]
      item = self.model.itemFromIndex(index)
      requestData = db_lib.getRequestByID(item.data(32))
      protocol = requestData['request_obj']['protocol']
      if 'raster' in protocol.lower(): # Will cover specRaster and stepRaster as well
        self.parent.cloneRequestCB()
      elif 'standard' in protocol.lower():
        self.parent.addRequestsToAllSelectedCB()

    def keyPressEvent(self, event):
      if (event.key() == Qt.Key_Delete or event.key() == Qt.Key_Backspace):
        self.deleteSelectedCB(0)
      else:
        super(DewarTree,self).keyPressEvent(event)  

    def refreshTree(self):
      self.parent.dewarViewToggleCheckCB()

    def refreshTreeDewarView(self):
        startTime = time.time()
        selectedIndex = None
        mountedIndex = None
        selectedSampleIndex = None
        puck = ""
        collectionRunning = False
        self.model.clear()
        st = time.time()
        dewarContents = db_lib.getContainerByName(daq_utils.primaryDewarName,daq_utils.beamline)['content']
        for i in range (0,len(dewarContents)): #dewar contents is the list of puck IDs
          parentItem = self.model.invisibleRootItem()
          if (dewarContents[i]==""):
            puck = ""
            puckName = ""
          else:
            st = time.time()
            if (dewarContents[i] not in containerDict):
              puck = db_lib.getContainerByID(dewarContents[i])
              containerDict[dewarContents[i]] = puck
            else:
              puck = containerDict[dewarContents[i]]
            puckName = puck["name"]
          index_s = "%d%s" % ((i)/self.pucksPerDewarSector+1,chr(((i)%self.pucksPerDewarSector)+ord('A')))
          item = QtGui.QStandardItem(QtGui.QIcon(":/trolltech/styles/commonstyle/images/file-16.png"), QString(index_s + " " + puckName))
          item.setData(puckName,32)
          item.setData("container",33)          
          parentItem.appendRow(item)
          parentItem = item
          if (puck != "" and puckName != "private"):
            puckContents = puck['content']
            puckSize = len(puckContents)
            for j in range (0,len(puckContents)):#should be the list of samples
              if (puckContents[j] != ""):
                st = time.time()
                if (puckContents[j] not in sampleNameDict):
                  sampleName = db_lib.getSampleNamebyID(puckContents[j])
                  sampleNameDict[puckContents[j]] = sampleName
                else:
                  sampleName = sampleNameDict[puckContents[j]]
                position_s = str(j+1) + "-" + sampleName
                item = QtGui.QStandardItem(QtGui.QIcon(":/trolltech/styles/commonstyle/images/file-16.png"), QString(position_s))
                item.setData(puckContents[j],32) #just stuck sampleID there, but negate it to diff from reqID
                item.setData("sample",33)
                if (puckContents[j] == self.parent.mountedPin_pv.get()):
                  item.setForeground(QtGui.QColor('red'))       
                  font = QtGui.QFont()
                  font.setItalic(True)
                  font.setOverline(True)
                  font.setUnderline(True)
                  item.setFont(font)
                parentItem.appendRow(item)
                if (puckContents[j] == self.parent.mountedPin_pv.get()):
                  mountedIndex = self.model.indexFromItem(item)
                if (puckContents[j] == self.parent.selectedSampleID): #looking for the selected item
                  logger.info("found " + str(self.parent.SelectedItemData))
                  selectedSampleIndex = self.model.indexFromItem(item)
                st = time.time()
                sampleRequestList = db_lib.getRequestsBySampleID(puckContents[j])
                for k in range(len(sampleRequestList)):
                  if not ("protocol" in sampleRequestList[k]["request_obj"]):
                    continue
                  col_item = QtGui.QStandardItem(QtGui.QIcon(":/trolltech/styles/commonstyle/images/file-16.png"), QString(sampleRequestList[k]["request_obj"]["file_prefix"]+"_"+sampleRequestList[k]["request_obj"]["protocol"]))
                  col_item.setData(sampleRequestList[k]["uid"],32)
                  col_item.setData("request",33)                  
                  col_item.setFlags(Qt.ItemIsUserCheckable | Qt.ItemIsEnabled | Qt.ItemIsEditable | Qt.ItemIsSelectable)
                  if (sampleRequestList[k]["priority"] == 99999):
                    col_item.setCheckState(Qt.Checked)
                    col_item.setBackground(QtGui.QColor('green'))
                    selectedIndex = self.model.indexFromItem(col_item) ##attempt to leave it on the request after collection
                    
                    collectionRunning = True
                    self.parent.refreshCollectionParams(sampleRequestList[k], validate_hdf5=False)
                  elif (sampleRequestList[k]["priority"] > 0):
                    col_item.setCheckState(Qt.Checked)
                    col_item.setBackground(QtGui.QColor('white'))
                  elif (sampleRequestList[k]["priority"]< 0):
                    col_item.setCheckable(False)
                    col_item.setBackground(QtGui.QColor('cyan'))
                  else:
                    col_item.setCheckState(Qt.Unchecked)
                    col_item.setBackground(QtGui.QColor('white'))
                  item.appendRow(col_item)
                  if (sampleRequestList[k]["uid"] == self.parent.SelectedItemData): #looking for the selected item, this is a request
                    selectedIndex = self.model.indexFromItem(col_item)
              else : #this is an empty spot, no sample
                position_s = str(j+1)
                item = QtGui.QStandardItem(QtGui.QIcon(":/trolltech/styles/commonstyle/images/file-16.png"), QString(position_s))
                item.setData("",32)
                parentItem.appendRow(item)
        self.setModel(self.model)
        if (selectedSampleIndex != None and collectionRunning == False):
          self.setCurrentIndex(selectedSampleIndex)
          if (mountedIndex != None):
            self.model.itemFromIndex(mountedIndex).setForeground(QtGui.QColor('red'))       
            font = QtGui.QFont()
            font.setUnderline(True)
            font.setItalic(True)
            font.setOverline(True)
            self.model.itemFromIndex(mountedIndex).setFont(font)
          self.parent.row_clicked(selectedSampleIndex)
        elif (selectedSampleIndex == None and collectionRunning == False):
          if (mountedIndex != None):
            self.setCurrentIndex(mountedIndex)
            self.model.itemFromIndex(mountedIndex).setForeground(QtGui.QColor('red'))       
            font = QtGui.QFont()
            font.setUnderline(True)
            font.setItalic(True)
            font.setOverline(True)
            self.model.itemFromIndex(mountedIndex).setFont(font)
            self.parent.row_clicked(mountedIndex)
        else:
          pass
        if (selectedIndex != None and collectionRunning == False):
          self.setCurrentIndex(selectedIndex)
          self.parent.row_clicked(selectedIndex)
        if (collectionRunning == True):
          if (mountedIndex != None):
            self.setCurrentIndex(mountedIndex)
        if (self.isExpanded):
          self.expandAll()
        else:
          self.collapseAll()
        self.scrollTo(self.currentIndex(),QAbstractItemView.PositionAtCenter)
        logger.info("refresh time = " + str(time.time()-startTime))


    def refreshTreePriorityView(self): #"item" is a sample, "col_items" are requests which are children of samples.
        collectionRunning = False
        selectedIndex = None
        mountedIndex = None
        selectedSampleIndex = None
        self.model.clear()
        self.orderedRequests = db_lib.getOrderedRequestList(daq_utils.beamline)
        dewarContents = db_lib.getContainerByName(daq_utils.primaryDewarName,daq_utils.beamline)['content']
        maxPucks = len(dewarContents)
        requestedSampleList = []
        mountedPin = self.parent.mountedPin_pv.get()
        for i in range(len(self.orderedRequests)): # I need a list of samples for parent nodes
          if (self.orderedRequests[i]["sample"] not in requestedSampleList):
            requestedSampleList.append(self.orderedRequests[i]["sample"])
        for i in range(len(requestedSampleList)):
          sample = db_lib.getSampleByID(requestedSampleList[i])
          owner = sample["owner"]
          parentItem = self.model.invisibleRootItem()
          nodeString = QString(str(db_lib.getSampleNamebyID(requestedSampleList[i])))
          item = QtGui.QStandardItem(QtGui.QIcon(":/trolltech/styles/commonstyle/images/file-16.png"), nodeString)
          item.setData(requestedSampleList[i],32)
          item.setData("sample",33)          
          if (requestedSampleList[i] == mountedPin):
            item.setForeground(QtGui.QColor('red'))       
            font = QtGui.QFont()
            font.setItalic(True)
            font.setOverline(True)
            font.setUnderline(True)
            item.setFont(font)
          parentItem.appendRow(item)
          if (requestedSampleList[i] == mountedPin):
            mountedIndex = self.model.indexFromItem(item)
          if (requestedSampleList[i] == self.parent.selectedSampleID): #looking for the selected item
            selectedSampleIndex = self.model.indexFromItem(item)
          parentItem = item
          for k in range(len(self.orderedRequests)):
            if (self.orderedRequests[k]["sample"] == requestedSampleList[i]):
              col_item = QtGui.QStandardItem(QtGui.QIcon(":/trolltech/styles/commonstyle/images/file-16.png"), QString(self.orderedRequests[k]["request_obj"]["file_prefix"]+"_"+self.orderedRequests[k]["request_obj"]["protocol"]))
              col_item.setData(self.orderedRequests[k]["uid"],32)
              col_item.setData("request",33)                  
              col_item.setFlags(Qt.ItemIsUserCheckable | Qt.ItemIsEnabled | Qt.ItemIsEditable | Qt.ItemIsSelectable)
              if (self.orderedRequests[k]["priority"] == 99999):
                col_item.setCheckState(Qt.Checked)
                col_item.setBackground(QtGui.QColor('green'))
                collectionRunning = True
                self.parent.refreshCollectionParams(self.orderedRequests[k], validate_hdf5=False)

              elif (self.orderedRequests[k]["priority"] > 0):
                col_item.setCheckState(Qt.Checked)
                col_item.setBackground(QtGui.QColor('white'))
              elif (self.orderedRequests[k]["priority"]< 0):
                col_item.setCheckable(False)                
                col_item.setBackground(QtGui.QColor('cyan'))
              else:
                col_item.setCheckState(Qt.Unchecked)
                col_item.setBackground(QtGui.QColor('white'))
              item.appendRow(col_item)
              if (self.orderedRequests[k]["uid"] == self.parent.SelectedItemData): #looking for the selected item
                selectedIndex = self.model.indexFromItem(col_item)
        self.setModel(self.model)
        if (selectedSampleIndex != None and collectionRunning == False):
          self.setCurrentIndex(selectedSampleIndex)
          self.parent.row_clicked(selectedSampleIndex)
        elif (selectedSampleIndex == None and collectionRunning == False):
          if (mountedIndex != None):
            self.setCurrentIndex(mountedIndex)
            self.parent.row_clicked(mountedIndex)
        else:
          pass

        if (selectedIndex != None and collectionRunning == False):
          self.setCurrentIndex(selectedIndex)
          self.parent.row_clicked(selectedIndex)
        self.scrollTo(self.currentIndex(),QAbstractItemView.PositionAtCenter)
        self.expandAll()


    def queueSelectedSample(self,item):
        reqID = str(item.data(32))
        checkedSampleRequest = db_lib.getRequestByID(reqID) #line not needed???
        if (item.checkState() == Qt.Checked):
          db_lib.updatePriority(reqID,5000)
        else:
          db_lib.updatePriority(reqID,0)
        item.setBackground(QtGui.QColor('white'))
        self.parent.treeChanged_pv.put(self.parent.processID) #the idea is touch the pv, but have this gui instance not refresh


    def queueAllSelectedCB(self):
      selmod = self.selectionModel()
      selection = selmod.selection()
      indexes = selection.indexes()
      for i in range(len(indexes)):
        item = self.model.itemFromIndex(indexes[i])
        itemData = str(item.data(32))
        itemDataType = str(item.data(33))
        if (itemDataType == "request") and item.isCheckable(): 
          selectedSampleRequest = db_lib.getRequestByID(itemData)
          db_lib.updatePriority(itemData,5000)
      self.parent.treeChanged_pv.put(1)


    def deQueueAllSelectedCB(self):
      selmod = self.selectionModel()
      selection = selmod.selection()
      indexes = selection.indexes()
      for i in range(len(indexes)):
        item = self.model.itemFromIndex(indexes[i])
        itemData = str(item.data(32))
        itemDataType = str(item.data(33))
        if (itemDataType == "request") and item.isCheckable(): 
          selectedSampleRequest = db_lib.getRequestByID(itemData)
          db_lib.updatePriority(itemData,0)
      self.parent.treeChanged_pv.put(1)


    def confirmDelete(self, numReq):
      if numReq:
        quit_msg = f"Are you sure you want to delete {numReq} requests?"
      else:
        quit_msg = "Are you sure you want to delete all requests?"
      self.parent.timerSample.stop()      
      reply = QtWidgets.QMessageBox.question(self, 'Message',quit_msg, QtWidgets.QMessageBox.Yes, QtWidgets.QMessageBox.No)
      self.parent.timerSample.start(SAMPLE_TIMER_DELAY)
      if reply == QtWidgets.QMessageBox.Yes:
        return(1)
      else:
        return(0)
        

    def deleteSelectedCB(self,deleteAll):
      if (deleteAll):
        if (not self.confirmDelete(0)):
          return 
        self.selectAll()            
      selmod = self.selectionModel()
      selection = selmod.selection()
      indexes = selection.indexes()
      if len(indexes) > 1:
        if (not self.confirmDelete(len(indexes))):
          return
      progressInc = 100.0/float(len(indexes))
      self.parent.progressDialog.setWindowTitle("Deleting Requests")
      self.parent.progressDialog.show()
      for i in range(len(indexes)):
        self.parent.progressDialog.setValue(int((i+1)*progressInc))
        item = self.model.itemFromIndex(indexes[i])
        itemData = str(item.data(32))
        itemDataType = str(item.data(33))
        if (itemDataType == "request"): 
          selectedSampleRequest = db_lib.getRequestByID(itemData)
          self.selectedSampleID = selectedSampleRequest["sample"]
          db_lib.deleteRequest(selectedSampleRequest["uid"])
          if (selectedSampleRequest["request_obj"]["protocol"] in ("raster", "stepRaster", "multiCol")):
            for i in range(len(self.parent.rasterList)):
              if (self.parent.rasterList[i] != None):
                if (self.parent.rasterList[i]["uid"] == selectedSampleRequest["uid"]):
                  self.parent.scene.removeItem(self.parent.rasterList[i]["graphicsItem"])
                  self.parent.rasterList[i] = None
          if (selectedSampleRequest["request_obj"]["protocol"] == "vector" or selectedSampleRequest["request_obj"]["protocol"] == "stepVector"):
            self.parent.clearVectorCB()
      self.parent.progressDialog.close()
      self.parent.treeChanged_pv.put(1)
      

    def expandAllCB(self):
      self.expandAll()
      self.isExpanded = 1

    def collapseAllCB(self):
      self.collapseAll()
      self.isExpanded = 0



class DataLocInfo(QtWidgets.QGroupBox):

    def __init__(self,parent=None):
        QGroupBox.__init__(self,parent)
        self.parent = parent
        self.setTitle("Data Location")
        self.vBoxDPathParams1 = QtWidgets.QVBoxLayout()
        self.hBoxDPathParams1 = QtWidgets.QHBoxLayout()
        self.basePathLabel = QtWidgets.QLabel('Base Path:')
        self.base_path_ledit = QtWidgets.QLabel() #leave editable for now
        self.base_path_ledit.setText(os.getcwd())
        self.base_path_ledit.setTextInteractionFlags(QtCore.Qt.TextSelectableByMouse)
        #self.base_path_ledit.textChanged[str].connect(self.basePathTextChanged)
        self.browseBasePathButton = QtWidgets.QPushButton("Browse...") 
        self.browseBasePathButton.setEnabled(False)
        #self.browseBasePathButton.clicked.connect(self.parent.popBaseDirectoryDialogCB)
        self.hBoxDPathParams1.addWidget(self.basePathLabel)
        self.hBoxDPathParams1.addWidget(self.base_path_ledit)
        self.hBoxDPathParams1.addWidget(self.browseBasePathButton)
        self.hBoxDPathParams2 = QtWidgets.QHBoxLayout()
        self.dataPrefixLabel = QtWidgets.QLabel('Data Prefix:\n(%s Char Limit)' % VALID_PREFIX_LENGTH)
        self.prefix_ledit = QtWidgets.QLineEdit()
        self.prefix_ledit.textChanged[str].connect(self.prefixTextChanged)
        self.prefix_ledit.setValidator(QRegExpValidator(QRegExp(VALID_PREFIX_NAME), self.prefix_ledit))
        self.hBoxDPathParams2.addWidget(self.dataPrefixLabel)
        self.hBoxDPathParams2.addWidget(self.prefix_ledit)
        self.dataNumstartLabel = QtWidgets.QLabel('File Number Start:')
        self.file_numstart_ledit = QtWidgets.QLineEdit()
        self.file_numstart_ledit.setValidator(QIntValidator(1, 99999, self))
        self.file_numstart_ledit.setFixedWidth(50)
        self.hBoxDPathParams3 = QtWidgets.QHBoxLayout()
        self.dataPathLabel = QtWidgets.QLabel('Data Path:')
        self.dataPath_ledit = QtWidgets.QLineEdit()
        self.dataPath_ledit.setFrame(False)
        self.dataPath_ledit.setReadOnly(True)
        self.hBoxDPathParams3.addWidget(self.dataPathLabel)
        self.hBoxDPathParams3.addWidget(self.dataPath_ledit)
        self.hBoxDPathParams2.addWidget(self.dataNumstartLabel)
        self.hBoxDPathParams2.addWidget(self.file_numstart_ledit)
        self.vBoxDPathParams1.addLayout(self.hBoxDPathParams1)
        self.vBoxDPathParams1.addLayout(self.hBoxDPathParams2)
        self.vBoxDPathParams1.addLayout(self.hBoxDPathParams3)
        self.setLayout(self.vBoxDPathParams1)


    def basePathTextChanged(self,text):
      prefix = self.prefix_ledit.text()
      self.setDataPath_ledit(text+"/" + str(daq_utils.getVisitName()) + "/"+prefix+"/#/")

    def prefixTextChanged(self,text):
      prefix = self.prefix_ledit.text()
      try:
        runNum = db_lib.getSampleRequestCount(self.parent.selectedSampleID)
      except KeyError:
        logger.error('just setting a value of 1 for now')
        runNum = 1
      try:
        (puckPosition,samplePositionInContainer,containerID) = db_lib.getCoordsfromSampleID(daq_utils.beamline,self.parent.selectedSampleID)
      except IndexError:
        logger.error('IndexError returning')
        return
      self.setDataPath_ledit(self.base_path_ledit.text()+"/"+ str(daq_utils.getVisitName()) + "/"+prefix+"/"+str(runNum+1)+"/"+db_lib.getContainerNameByID(containerID)+"_"+str(samplePositionInContainer+1)+"/")      

    def setFileNumstart_ledit(self,s):
      self.file_numstart_ledit.setText(s)

    def setFilePrefix_ledit(self,s):
      self.prefix_ledit.setText(s)

    def setBasePath_ledit(self,s):
      self.base_path_ledit.setText(s)

    def setDataPath_ledit(self,s):
      self.dataPath_ledit.setText(s)



class RasterCell(QtWidgets.QGraphicsRectItem):

    def __init__(self,x,y,w,h,topParent):
      super(RasterCell,self).__init__(x,y,w,h,None)
      self.topParent = topParent


def isInCell(position, item):
    if item.contains(position):
        return True
    return False

class RasterGroup(QtWidgets.QGraphicsItemGroup):
    def __init__(self,parent = None):
        super(RasterGroup, self).__init__()
        self.parent=parent
        self.setAcceptHoverEvents(True)
        self.currentSelectedCell = None

    def mousePressEvent(self, e):
      for i in range(len(self.parent.rasterList)):
        if (self.parent.rasterList[i] != None):
          if (self.parent.rasterList[i]["graphicsItem"].isSelected()):
            logger.info("found selected raster")
            self.parent.SelectedItemData = self.parent.rasterList[i]["uid"]
            self.parent.treeChanged_pv.put(1)
      if (self.parent.vidActionRasterExploreRadio.isChecked()):
          for cell in self.childItems():
              if cell.contains(e.pos()):
                  if (cell.data(0) != None):
                      if self.currentSelectedCell:
                        self.currentSelectedCell.setPen(self.parent.redPen)
                        self.currentSelectedCell.setZValue(0)
                      spotcount = cell.data(0)
                      filename = cell.data(1)
                      d_min = cell.data(2)
                      intensity = cell.data(3)
                      if (self.parent.staffScreenDialog.albulaDispCheckBox.isChecked()):
                          if (filename != "empty"):
                              logger.debug(f"filename to display: {filename} spotcount: {spotcount} dmin: {d_min} intensity: {intensity}")
                              albulaUtils.albulaDispFile(filename)
                      if not (self.parent.rasterExploreDialog.isVisible()):
                          self.parent.rasterExploreDialog.show()
                      self.parent.rasterExploreDialog.setSpotCount(spotcount)
                      self.parent.rasterExploreDialog.setTotalIntensity(intensity)
                      self.parent.rasterExploreDialog.setResolution(d_min)
                      groupList = self.childItems()
                      cell.setPen(self.parent.yellowPen)
                      cell.setZValue(1)
                      self.currentSelectedCell = cell
                      break
      else:
        super(RasterGroup, self).mousePressEvent(e)



    def mouseMoveEvent(self, e):

        if e.buttons() == QtCore.Qt.LeftButton:
          pass
        if e.buttons() == QtCore.Qt.RightButton:
          pass

        super(RasterGroup, self).mouseMoveEvent(e)
        logger.debug(f"pos:{self.pos()} event:{e}") # TODO: Add event description 

    def mouseReleaseEvent(self, e):
        super(RasterGroup, self).mouseReleaseEvent(e)
        if e.button() == QtCore.Qt.LeftButton:
          pass
        if e.button() == QtCore.Qt.RightButton:
          pass

    def hoverMoveEvent(self, e):
        super(RasterGroup, self).hoverEnterEvent(e)
        for cell in self.childItems():
            if isInCell(e.scenePos(), cell):
                if (cell.data(0) != None):
                    spotcount = cell.data(0)
                    d_min = cell.data(2)
                    intensity = cell.data(3)
                    if not (self.parent.rasterExploreDialog.isVisible()):
                        self.parent.rasterExploreDialog.show()
                    self.parent.rasterExploreDialog.setSpotCount(spotcount)
                    self.parent.rasterExploreDialog.setTotalIntensity(intensity)
                    self.parent.rasterExploreDialog.setResolution(d_min)


class ControlMain(QtWidgets.QMainWindow):
#1/13/15 - are these necessary?
    Signal = QtCore.Signal()
    refreshTreeSignal = QtCore.Signal()
    serverMessageSignal = QtCore.Signal(str)
    serverPopupMessageSignal = QtCore.Signal(str)
    programStateSignal = QtCore.Signal(str)
    pauseButtonStateSignal = QtCore.Signal(str)    


    xrecRasterSignal = QtCore.Signal(str)
    choochResultSignal = QtCore.Signal(str)
    energyChangeSignal = QtCore.Signal(float)
    mountedPinSignal = QtCore.Signal(int)
    beamSizeSignal = QtCore.Signal(float)
    controlMasterSignal = QtCore.Signal(int)
    zebraArmStateSignal = QtCore.Signal(int)
    govRobotSeReachSignal = QtCore.Signal(int)
    govRobotSaReachSignal = QtCore.Signal(int)
    govRobotDaReachSignal = QtCore.Signal(int)
    govRobotBlReachSignal = QtCore.Signal(int)
    detMessageSignal = QtCore.Signal(str)
    sampleFluxSignal = QtCore.Signal(float)
    zebraPulseStateSignal = QtCore.Signal(int)
    stillModeStateSignal = QtCore.Signal(int)
    zebraDownloadStateSignal = QtCore.Signal(int)
    zebraSentTriggerStateSignal = QtCore.Signal(int)
    zebraReturnedTriggerStateSignal = QtCore.Signal(int)
    fastShutterSignal = QtCore.Signal(float)
    gripTempSignal = QtCore.Signal(float)
    ringCurrentSignal = QtCore.Signal(float)
    beamAvailableSignal = QtCore.Signal(float)
    sampleExposedSignal = QtCore.Signal(float)
    sampMoveSignal = QtCore.Signal(int, str)
    roiChangeSignal = QtCore.Signal(int, str)
    highMagCursorChangeSignal = QtCore.Signal(int, str)
    lowMagCursorChangeSignal = QtCore.Signal(int, str)
    cryostreamTempSignal = QtCore.Signal(str)
    sampleZoomChangeSignal = QtCore.Signal(object)

    def __init__(self):
        super(ControlMain, self).__init__()
        self.SelectedItemData = "" #attempt to know what row is selected
        self.popUpMessageInit = 1 # I hate these next two, but I don't want to catch old messages. Fix later, maybe.
        self.textWindowMessageInit = 1
        self.processID = os.getpid()
        self.popupMessage = QtWidgets.QErrorMessage(self)
        self.popupMessage.setStyleSheet("background-color: red")
        self.popupMessage.setModal(False)
        self.groupName = "skinner"
        self.scannerType = getBlConfig("scannerType")
        self.vectorStart = None
        self.vectorEnd = None
        self.centerMarkerCharSize = 20
        self.centerMarkerCharOffsetX = 12
        self.centerMarkerCharOffsetY = 18
        self.currentRasterCellList = []
        self.redPen = QtGui.QPen(QtCore.Qt.red)
        self.bluePen = QtGui.QPen(QtCore.Qt.blue)
        self.yellowPen = QtGui.QPen(QtCore.Qt.yellow)                                
        albulaUtils.startup_albula()
        self.initUI()
        self.govStateMessagePV = PV(daq_utils.pvLookupDict["governorMessage"])
        self.zoom1FrameRatePV = PV(daq_utils.pvLookupDict["zoom1FrameRate"])
        self.zoom2FrameRatePV = PV(daq_utils.pvLookupDict["zoom2FrameRate"])
        self.zoom3FrameRatePV = PV(daq_utils.pvLookupDict["zoom3FrameRate"])
        self.zoom4FrameRatePV = PV(daq_utils.pvLookupDict["zoom4FrameRate"])        
        self.sampleFluxPV = PV(daq_utils.pvLookupDict["sampleFlux"])        
        self.beamFlux_pv = PV(daq_utils.pvLookupDict["flux"])
        self.stillMode_pv = PV(daq_utils.pvLookupDict["stillMode"])
        self.standardMode_pv = PV(daq_utils.pvLookupDict["standardMode"])        
        self.lowMagCursorX_pv = PV(daq_utils.pvLookupDict["lowMagCursorX"])
        self.lowMagCursorY_pv = PV(daq_utils.pvLookupDict["lowMagCursorY"])
        self.highMagCursorX_pv = PV(daq_utils.pvLookupDict["highMagCursorX"])
        self.highMagCursorY_pv = PV(daq_utils.pvLookupDict["highMagCursorY"])
        self.fastShutterOpenPos_pv = PV(daq_utils.pvLookupDict["fastShutterOpenPos"])
        self.gripTemp_pv = PV(daq_utils.pvLookupDict["gripTemp"])
        if getBlConfig(CRYOSTREAM_ONLINE):
          self.cryostreamTemp_pv = PV(cryostreamTempPV[daq_utils.beamline])
        if (daq_utils.beamline == "fmx"):        
          self.slit1XGapSP_pv = PV(daq_utils.motor_dict["slit1XGap"] + ".VAL")
          self.slit1YGapSP_pv = PV(daq_utils.motor_dict["slit1YGap"] + ".VAL")        
        ringCurrentPvName = "SR:C03-BI{DCCT:1}I:Real-I"
        self.ringCurrent_pv = PV(ringCurrentPvName)

        self.beamAvailable_pv = PV(daq_utils.pvLookupDict["beamAvailable"])
        self.sampleExposed_pv = PV(daq_utils.pvLookupDict["exposing"])
        
        self.beamSize_pv = PV(daq_utils.beamlineComm + "size_mode")
        self.energy_pv = PV(daq_utils.motor_dict["energy"]+".RBV")
        self.rasterStepDefs = {"Coarse":20.0,"Fine":10.0,"VFine":5.0}
        self.createSampleTab()
        
        self.initCallbacks()
        if (self.scannerType != "PI"):                            
          self.motPos = {"x":self.sampx_pv.get(),"y":self.sampy_pv.get(),"z":self.sampz_pv.get(),"omega":self.omega_pv.get()}
        else:
          self.motPos = {"x":self.sampx_pv.get(),"y":self.sampy_pv.get(),"z":self.sampz_pv.get(),"omega":self.omega_pv.get(),"fineX":self.sampFineX_pv.get(),"fineY":self.sampFineY_pv.get(),"fineZ":self.sampFineZ_pv.get()}                    
        self.staffScreenDialog = StaffScreenDialog(self, show=False)
        if daq_utils.beamline == "nyx":  # requires staffScreenDialog to be present
          self.staffScreenDialog.fastDPCheckBox.setDisabled(True)

        self.dewarTree.refreshTreeDewarView()
        if (self.mountedPin_pv.get() == ""):
          mountedPin = db_lib.beamlineInfo(daq_utils.beamline, 'mountedSample')["sampleID"]
          self.mountedPin_pv.put(mountedPin)
        self.rasterExploreDialog = RasterExploreDialog()
        self.userScreenDialog = UserScreenDialog(self)        
        self.detDistMotorEntry.getEntry().setText(self.detDistRBVLabel.getEntry().text()) #this is to fix the current val being overwritten by reso
        self.proposalID = -999999
        if (len(sys.argv)>1):
          if (sys.argv[1] == "master"):
            self.changeControlMasterCB(1)
            self.controlMasterCheckBox.setChecked(True)            
        self.XRFInfoDict = self.parseXRFTable() #I don't like this


    def setGuiValues(self, values):
      for item, value in values.items():
        logger.info('resetting %s to %s' % (item, value))
        if item == 'osc_start':
          self.osc_start_ledit.setText('%.3f'% float(value))
        elif item == 'osc_end':
          self.osc_end_ledit.setText('%.3f' % float(value))
        elif item == 'osc_range':
          self.osc_range_ledit.setText('%.3f' % float(value))
        elif item == 'img_width':
          self.img_width_ledit.setText('%.3f' % float(value))
        elif item == 'exp_time':
          self.exp_time_ledit.setText('%.3f' % float(value))
        elif item == 'transmission':
          self.transmission_ledit.setText('%.3f' % float(value))
        elif item == 'resolution':
          self.resolution_ledit.setText('%.2f' % float(value))
        else:
          logger.error('setGuiValues unknown item: %s value: %s' % (item, value))

    def parseXRFTable(self):
      XRFFile = open(os.environ["CONFIGDIR"] + "/XRF-AMX_simple.txt")
      XRFInfoDict = {}
      for line in XRFFile.readlines():
        tokens = line.split()
        XRFInfoDict[tokens[0]] = int(float(tokens[5])*100)
      XRFFile.close()
      return XRFInfoDict
        


    def closeEvent(self, evnt):
       evnt.accept()
       sys.exit() #doing this to close any windows left open

      
    def initVideo2(self,frequency):
      self.captureHighMag=cv2.VideoCapture(daq_utils.highMagCamURL)
      logger.debug('highMagCamURL: "' + daq_utils.highMagCamURL + '"')

    def initVideo4(self,frequency):
      self.captureHighMagZoom=cv2.VideoCapture(daq_utils.highMagZoomCamURL)
      logger.debug('highMagZoomCamURL: "' + daq_utils.highMagZoomCamURL + '"')

    def initVideo3(self,frequency):
      self.captureLowMagZoom=cv2.VideoCapture(daq_utils.lowMagZoomCamURL)
      logger.debug('lowMagZoomCamURL: "' + daq_utils.lowMagZoomCamURL + '"')
            
    def createSampleTab(self):

        sampleTab= QtWidgets.QWidget()      
        splitter1 = QtWidgets.QSplitter(Qt.Horizontal)
        vBoxlayout= QtWidgets.QVBoxLayout()
        self.dewarTreeFrame = QFrame()
        vBoxDFlayout= QtWidgets.QVBoxLayout()
        self.selectedSampleRequest = {}
        self.selectedSampleID = ""
        self.dewarTree   = DewarTree(self)
        self.dewarTree.clicked[QModelIndex].connect(self.row_clicked)
        treeSelectBehavior = QtWidgets.QAbstractItemView.SelectItems
        treeSelectMode = QtWidgets.QAbstractItemView.ExtendedSelection
        self.dewarTree.setSelectionMode(treeSelectMode)
        self.dewarTree.setSelectionBehavior(treeSelectBehavior)
        hBoxRadioLayout1= QtWidgets.QHBoxLayout()   
        self.viewRadioGroup=QtWidgets.QButtonGroup()
        self.priorityViewRadio = QtWidgets.QRadioButton("PriorityView")
        self.priorityViewRadio.toggled.connect(functools.partial(self.dewarViewToggledCB,"priorityView"))
        self.viewRadioGroup.addButton(self.priorityViewRadio)
        self.dewarViewRadio = QtWidgets.QRadioButton("DewarView")
        self.dewarViewRadio.setChecked(True)        
        self.dewarViewRadio.toggled.connect(functools.partial(self.dewarViewToggledCB,"dewarView"))
        hBoxRadioLayout1.addWidget(self.dewarViewRadio)        
        hBoxRadioLayout1.addWidget(self.priorityViewRadio)
        self.viewRadioGroup.addButton(self.dewarViewRadio)
        vBoxDFlayout.addLayout(hBoxRadioLayout1)
        vBoxDFlayout.addWidget(self.dewarTree)
        queueSelectedButton = QtWidgets.QPushButton("Queue All Selected")        
        queueSelectedButton.clicked.connect(self.dewarTree.queueAllSelectedCB)
        deQueueSelectedButton = QtWidgets.QPushButton("deQueue All Selected")        
        deQueueSelectedButton.clicked.connect(self.dewarTree.deQueueAllSelectedCB)
        runQueueButton = QtWidgets.QPushButton("Collect Queue")
        runQueueButton.setStyleSheet("background-color: yellow")
        runQueueButton.clicked.connect(self.collectQueueCB)
        stopRunButton = QtWidgets.QPushButton("Stop Collection")
        stopRunButton.setStyleSheet("background-color: red")
        stopRunButton.clicked.connect(self.stopRunCB) #immediate stop everything
        puckToDewarButton = QtWidgets.QPushButton("Puck to Dewar...")        
        mountSampleButton = QtWidgets.QPushButton("Mount Sample")        
        mountSampleButton.clicked.connect(self.mountSampleCB)
        unmountSampleButton = QtWidgets.QPushButton("Unmount Sample")        
        unmountSampleButton.clicked.connect(self.unmountSampleCB)
        puckToDewarButton.clicked.connect(self.puckToDewarCB)
        removePuckButton = QtWidgets.QPushButton("Remove Puck...")        
        removePuckButton.clicked.connect(self.removePuckCB)
        expandAllButton = QtWidgets.QPushButton("Expand All")        
        expandAllButton.clicked.connect(self.dewarTree.expandAllCB)
        collapseAllButton = QtWidgets.QPushButton("Collapse All")        
        collapseAllButton.clicked.connect(self.dewarTree.collapseAllCB)
        self.pauseQueueButton = QtWidgets.QPushButton("Pause")
        self.pauseQueueButton.clicked.connect(self.stopQueueCB) 
        emptyQueueButton = QtWidgets.QPushButton("Empty Queue")
        emptyQueueButton.clicked.connect(functools.partial(self.dewarTree.deleteSelectedCB,1))
        warmupButton = QtWidgets.QPushButton("Warmup Gripper")        
        warmupButton.clicked.connect(self.warmupGripperCB)
        restartServerButton = QtWidgets.QPushButton("Restart Server")        
        restartServerButton.clicked.connect(self.restartServerCB)
        self.openShutterButton = QtWidgets.QPushButton("Open Photon Shutter")        
        self.openShutterButton.clicked.connect(self.openPhotonShutterCB)
        self.popUserScreen = QtWidgets.QPushButton("User Screen...")
        self.popUserScreen.clicked.connect(self.popUserScreenCB)
        self.closeShutterButton = QtWidgets.QPushButton("Close Photon Shutter")        
        self.closeShutterButton.clicked.connect(self.closePhotonShutterCB)
        self.closeShutterButton.setStyleSheet("background-color: red")
        hBoxTreeButtsLayout = QtWidgets.QHBoxLayout()
        vBoxTreeButtsLayoutLeft = QtWidgets.QVBoxLayout()
        vBoxTreeButtsLayoutRight = QtWidgets.QVBoxLayout()
        vBoxTreeButtsLayoutLeft.addWidget(runQueueButton)
        vBoxTreeButtsLayoutLeft.addWidget(mountSampleButton)
        vBoxTreeButtsLayoutLeft.addWidget(self.pauseQueueButton)
        vBoxTreeButtsLayoutLeft.addWidget(queueSelectedButton)
        vBoxTreeButtsLayoutLeft.addWidget(self.popUserScreen)        
        vBoxTreeButtsLayoutLeft.addWidget(warmupButton)        
        vBoxTreeButtsLayoutRight.addWidget(self.closeShutterButton)
        vBoxTreeButtsLayoutRight.addWidget(unmountSampleButton)        
        vBoxTreeButtsLayoutRight.addWidget(deQueueSelectedButton)        
        vBoxTreeButtsLayoutRight.addWidget(emptyQueueButton)
        vBoxTreeButtsLayoutRight.addWidget(restartServerButton)        
        hBoxTreeButtsLayout.addLayout(vBoxTreeButtsLayoutLeft)
        hBoxTreeButtsLayout.addLayout(vBoxTreeButtsLayoutRight)
        vBoxDFlayout.addLayout(hBoxTreeButtsLayout)
        self.dewarTreeFrame.setLayout(vBoxDFlayout)
        splitter1.addWidget(self.dewarTreeFrame)
        splitter11 = QtWidgets.QSplitter(Qt.Horizontal)
        self.mainSetupFrame = QFrame()
        self.mainSetupFrame.setFixedHeight(890)
        vBoxMainSetup = QtWidgets.QVBoxLayout()
        self.mainToolBox = QtWidgets.QToolBox()
        self.mainToolBox.setMinimumWidth(750)
        self.mainColFrame = QFrame()
        vBoxMainColLayout= QtWidgets.QVBoxLayout()
        colParamsGB = QtWidgets.QGroupBox()
        colParamsGB.setTitle("Acquisition")
        vBoxColParams1 = QtWidgets.QVBoxLayout()
        hBoxColParams1 = QtWidgets.QHBoxLayout()
        colStartLabel = QtWidgets.QLabel('Oscillation Start:')
        colStartLabel.setFixedWidth(140)
        colStartLabel.setAlignment(QtCore.Qt.AlignCenter) 
        self.osc_start_ledit = QtWidgets.QLineEdit()
        self.osc_start_ledit.setFixedWidth(60)
        self.colEndLabel = QtWidgets.QLabel('Oscillation Range:')
        self.colEndLabel.setAlignment(QtCore.Qt.AlignCenter) 
        self.colEndLabel.setFixedWidth(140)
        self.osc_end_ledit = QtWidgets.QLineEdit()
        self.setGuiValues({'osc_end':"180.0"})
        self.osc_end_ledit.setFixedWidth(60)
        self.osc_end_ledit.textChanged[str].connect(functools.partial(self.totalExpChanged,"oscEnd"))        
        hBoxColParams1.addWidget(colStartLabel)
        hBoxColParams1.addWidget(self.osc_start_ledit)
        hBoxColParams1.addWidget(self.colEndLabel)
        hBoxColParams1.addWidget(self.osc_end_ledit)
        hBoxColParams2 = QtWidgets.QHBoxLayout()
        colRangeLabel = QtWidgets.QLabel('Oscillation Width:')
        colRangeLabel.setFixedWidth(140)
        colRangeLabel.setAlignment(QtCore.Qt.AlignCenter) 
        self.osc_range_ledit = QtWidgets.QLineEdit()
        self.osc_range_ledit.setFixedWidth(60)
        self.stillModeCheckBox = QCheckBox("Stills")
        self.stillModeCheckBox.setEnabled(False)
        if (self.stillModeStatePV.get()):
          self.stillModeCheckBox.setChecked(True)
          self.setGuiValues({'osc_range':"0.0"})
        else:
          self.stillModeCheckBox.setChecked(False)          
        colExptimeLabel = QtWidgets.QLabel('ExposureTime:')
        self.stillModeCheckBox.clicked.connect(self.stillModeUserPushCB)        
        self.osc_range_ledit.textChanged[str].connect(functools.partial(self.totalExpChanged,"oscRange"))
        colExptimeLabel.setFixedWidth(140)
        colExptimeLabel.setAlignment(QtCore.Qt.AlignCenter) 
        self.exp_time_ledit = QtWidgets.QLineEdit()
        self.exp_time_ledit.setFixedWidth(60)
        self.exp_time_ledit.textChanged[str].connect(self.totalExpChanged)                
        self.exp_time_ledit.setValidator(QtGui.QDoubleValidator(VALID_EXP_TIMES[daq_utils.beamline]['min'], VALID_EXP_TIMES[daq_utils.beamline]['max'], VALID_EXP_TIMES[daq_utils.beamline]['digits']))
        self.exp_time_ledit.textChanged.connect(self.checkEntryState)
        hBoxColParams2.addWidget(colRangeLabel)
        hBoxColParams2.addWidget(self.osc_range_ledit)

        hBoxColParams2.addWidget(colExptimeLabel)
        hBoxColParams2.addWidget(self.exp_time_ledit)
        hBoxColParams25 = QtWidgets.QHBoxLayout()
        hBoxColParams25.addWidget(self.stillModeCheckBox)                
        totalExptimeLabel = QtWidgets.QLabel('Total Exposure Time (s):')
        totalExptimeLabel.setFixedWidth(155)
        totalExptimeLabel.setAlignment(QtCore.Qt.AlignCenter) 
        self.totalExptime_ledit = QtWidgets.QLineEdit()        
        self.totalExptime_ledit.setReadOnly(True)
        self.totalExptime_ledit.setFrame(False)
        self.totalExptime_ledit.setFixedWidth(60)
        self.totalExptime_ledit.setValidator(QtGui.QDoubleValidator(VALID_TOTAL_EXP_TIMES[daq_utils.beamline]['min'],
            VALID_TOTAL_EXP_TIMES[daq_utils.beamline]['max'], VALID_TOTAL_EXP_TIMES[daq_utils.beamline]['digits']))
        self.totalExptime_ledit.textChanged.connect(self.checkEntryState)

        sampleLifetimeLabel = QtWidgets.QLabel('Estimated Sample Lifetime (s): ')        
        if (daq_utils.beamline == "amx"):                                      
          self.sampleLifetimeReadback = QtEpicsPVLabel(daq_utils.pvLookupDict["sampleLifetime"],self,70,2)
          self.sampleLifetimeReadback_ledit = self.sampleLifetimeReadback.getEntry()
        else:
          calcLifetimeButton = QtWidgets.QPushButton("Calc. Lifetime")
          calcLifetimeButton.clicked.connect(self.calcLifetimeCB)
          self.sampleLifetimeReadback_ledit = QtWidgets.QLabel()
          self.calcLifetimeCB()
        hBoxColParams25.addWidget(totalExptimeLabel)
        hBoxColParams25.addWidget(self.totalExptime_ledit)
        #if (daq_utils.beamline == "fmx"):
        #  hBoxColParams25.addWidget(calcLifetimeButton)
        hBoxColParams25.addWidget(sampleLifetimeLabel)
        hBoxColParams25.addWidget(self.sampleLifetimeReadback_ledit)
        hBoxColParams22 = QtWidgets.QHBoxLayout()
        if (daq_utils.beamline in ("fmx", "nyx")):
          if (getBlConfig("attenType") == "RI"):
            self.transmissionReadback = QtEpicsPVLabel(daq_utils.pvLookupDict["RI_Atten_SP"],self,60,3)
            self.transmissionSetPoint = QtEpicsPVEntry(daq_utils.pvLookupDict["RI_Atten_SP"],self,60,3)
            colTransmissionLabel = QtWidgets.QLabel('Transmission (RI) (0.0-1.0):')            
          else:
            self.transmissionReadback = QtEpicsPVLabel(daq_utils.pvLookupDict["transmissionRBV"],self,60,3)
            self.transmissionSetPoint = QtEpicsPVEntry(daq_utils.pvLookupDict["transmissionSet"],self,60,3)
            colTransmissionLabel = QtWidgets.QLabel('Transmission (BCU) (0.0-1.0):')            
        else:
            self.transmissionReadback = QtEpicsPVLabel(daq_utils.pvLookupDict["transmissionRBV"],self,60,3)
            self.transmissionSetPoint = QtEpicsPVEntry(daq_utils.pvLookupDict["transmissionSet"],self,60,3)
            colTransmissionLabel = QtWidgets.QLabel('Transmission (0.0-1.0):')            
        self.transmissionReadback_ledit = self.transmissionReadback.getEntry()

        colTransmissionLabel.setAlignment(QtCore.Qt.AlignCenter) 
        colTransmissionLabel.setFixedWidth(190)
        
        transmisionSPLabel = QtWidgets.QLabel("SetPoint:")

        self.transmission_ledit = self.transmissionSetPoint.getEntry()
        self.setGuiValues({'transmission':getBlConfig("stdTrans")})
        self.transmission_ledit.returnPressed.connect(self.setTransCB)
        if daq_utils.beamline == 'fmx':
          self.transmission_ledit.textChanged.connect(self.calcLifetimeCB)      
        setTransButton = QtWidgets.QPushButton("Set Trans")
        setTransButton.clicked.connect(self.setTransCB)
        beamsizeLabel = QtWidgets.QLabel("BeamSize:")        
        beamSizeOptionList = ["V0H0","V0H1","V1H0","V1H1"]
        self.beamsizeComboBox = QtWidgets.QComboBox(self)
        self.beamsizeComboBox.addItems(beamSizeOptionList)
        self.beamsizeComboBox.setCurrentIndex(int(self.beamSize_pv.get()))
        self.beamsizeComboBox.activated[str].connect(self.beamsizeComboActivatedCB)
        if (daq_utils.beamline == "amx" or self.energy_pv.get() < 9000):
          self.beamsizeComboBox.setEnabled(False)
        hBoxColParams3 = QtWidgets.QHBoxLayout()
        colEnergyLabel = QtWidgets.QLabel('Energy (eV):')
        colEnergyLabel.setAlignment(QtCore.Qt.AlignCenter)
        self.energyMotorEntry = QtEpicsPVLabel(daq_utils.motor_dict["energy"]+ ".RBV",self,70,2)
        self.energyReadback = self.energyMotorEntry.getEntry()
        energySPLabel = QtWidgets.QLabel("SetPoint:")
        self.energyMoveLedit = QtEpicsPVEntry(daq_utils.motor_dict["energy"] + ".VAL",self,75,2)
        self.energy_ledit = self.energyMoveLedit.getEntry()
        self.energy_ledit.returnPressed.connect(self.moveEnergyCB)        
        moveEnergyButton = QtWidgets.QPushButton("Move Energy")
        moveEnergyButton.clicked.connect(self.moveEnergyCB)        
        hBoxColParams3.addWidget(colEnergyLabel)
        hBoxColParams3.addWidget(self.energyReadback)
        hBoxColParams3.addWidget(energySPLabel)        
        hBoxColParams3.addWidget(self.energy_ledit)
        hBoxColParams22.addWidget(colTransmissionLabel)
        hBoxColParams22.addWidget(self.transmissionReadback_ledit)
        hBoxColParams22.addWidget(transmisionSPLabel)
        hBoxColParams22.addWidget(self.transmission_ledit)
        hBoxColParams22.insertSpacing(5,100)
        hBoxColParams22.addWidget(beamsizeLabel)
        hBoxColParams22.addWidget(self.beamsizeComboBox)        
        hBoxColParams4 = QtWidgets.QHBoxLayout()
        colBeamWLabel = QtWidgets.QLabel('Beam Width:')
        colBeamWLabel.setFixedWidth(140)
        colBeamWLabel.setAlignment(QtCore.Qt.AlignCenter) 
        self.beamWidth_ledit = QtWidgets.QLineEdit()
        self.beamWidth_ledit.setFixedWidth(60)
        colBeamHLabel = QtWidgets.QLabel('Beam Height:')
        colBeamHLabel.setFixedWidth(140)
        colBeamHLabel.setAlignment(QtCore.Qt.AlignCenter) 
        self.beamHeight_ledit = QtWidgets.QLineEdit()
        self.beamHeight_ledit.setFixedWidth(60)
        hBoxColParams4.addWidget(colBeamWLabel)
        hBoxColParams4.addWidget(self.beamWidth_ledit)
        hBoxColParams4.addWidget(colBeamHLabel)
        hBoxColParams4.addWidget(self.beamHeight_ledit)
        hBoxColParams5 = QtWidgets.QHBoxLayout()
        colResoLabel = QtWidgets.QLabel('Edge Resolution:')
        colResoLabel.setAlignment(QtCore.Qt.AlignCenter) 
        self.resolution_ledit = QtWidgets.QLineEdit()
        self.resolution_ledit.setFixedWidth(60)
        self.resolution_ledit.textEdited[str].connect(self.resoTextChanged)
        detDistLabel = QtWidgets.QLabel('Detector Dist.')
        detDistLabel.setAlignment(QtCore.Qt.AlignCenter)         
        detDistRBLabel = QtWidgets.QLabel("Readback:")
        self.detDistRBVLabel = QtEpicsPVLabel(daq_utils.motor_dict["detectorDist"] + ".RBV",self,70) 
        detDistSPLabel = QtWidgets.QLabel("SetPoint:")
        self.detDistMotorEntry = QtEpicsPVEntry(daq_utils.motor_dict["detectorDist"] + ".VAL",self,70,2)
        self.detDistMotorEntry.getEntry().setValidator(QtGui.QDoubleValidator(VALID_DET_DIST[daq_utils.beamline]['min'],
            VALID_DET_DIST[daq_utils.beamline]['max'], VALID_DET_DIST[daq_utils.beamline]['digits']))
        self.detDistMotorEntry.getEntry().textChanged[str].connect(self.detDistTextChanged)
        self.detDistMotorEntry.getEntry().textChanged[str].connect(self.checkEntryState)
        self.detDistMotorEntry.getEntry().returnPressed.connect(self.moveDetDistCB)        
        self.moveDetDistButton = QtWidgets.QPushButton("Move Detector")
        self.moveDetDistButton.clicked.connect(self.moveDetDistCB)
        hBoxColParams3.addWidget(detDistLabel)
        hBoxColParams3.addWidget(self.detDistRBVLabel.getEntry())
        hBoxColParams3.addWidget(detDistSPLabel)        
        hBoxColParams3.addWidget(self.detDistMotorEntry.getEntry())
        hBoxColParams6 = QtWidgets.QHBoxLayout()
        hBoxColParams6.setAlignment(QtCore.Qt.AlignLeft) 
        hBoxColParams7 = QtWidgets.QHBoxLayout()
        hBoxColParams7.setAlignment(QtCore.Qt.AlignLeft) 
        centeringLabel = QtWidgets.QLabel('Sample Centering:')
        centeringLabel.setFixedWidth(140)        
        centeringOptionList = ["Interactive","AutoLoop","AutoRaster","Testing"]
        self.centeringComboBox = QtWidgets.QComboBox(self)
        self.centeringComboBox.addItems(centeringOptionList)
        protoLabel = QtWidgets.QLabel('Protocol:')
        font = QtGui.QFont()
        font.setBold(True)
        protoLabel.setFont(font)
        protoLabel.setAlignment(QtCore.Qt.AlignCenter)
        self.protoRadioGroup=QtWidgets.QButtonGroup()
        self.protoStandardRadio = QtWidgets.QRadioButton("standard")
        self.protoStandardRadio.setChecked(True)
        self.protoStandardRadio.toggled.connect(functools.partial(self.protoRadioToggledCB,"standard"))
        self.protoStandardRadio.pressed.connect(functools.partial(self.protoRadioToggledCB,"standard"))        
        self.protoRadioGroup.addButton(self.protoStandardRadio)
        self.protoRasterRadio = QtWidgets.QRadioButton("raster")
        self.protoRasterRadio.toggled.connect(functools.partial(self.protoRadioToggledCB,"raster"))
        self.protoRasterRadio.pressed.connect(functools.partial(self.protoRadioToggledCB,"raster"))                
        self.protoRadioGroup.addButton(self.protoRasterRadio)
        self.protoVectorRadio = QtWidgets.QRadioButton("vector")
        self.protoRasterRadio.toggled.connect(functools.partial(self.protoRadioToggledCB,"vector"))
        self.protoRasterRadio.pressed.connect(functools.partial(self.protoRadioToggledCB,"vector"))        
        self.protoRadioGroup.addButton(self.protoVectorRadio)
        self.protoOtherRadio = QtWidgets.QRadioButton("other")
        self.protoOtherRadio.setEnabled(False)
        self.protoRadioGroup.addButton(self.protoOtherRadio)
        protoOptionList = ["standard","raster","vector","burn","eScan","rasterScreen","stepRaster","stepVector","multiCol","characterize","ednaCol"] # these should probably come from db
        self.protoComboBox = QtWidgets.QComboBox(self)
        self.protoComboBox.addItems(protoOptionList)
        self.protoComboBox.activated[str].connect(self.protoComboActivatedCB) 
        hBoxColParams6.addWidget(protoLabel)
        hBoxColParams6.addWidget(self.protoStandardRadio)
        hBoxColParams6.addWidget(self.protoRasterRadio)
        hBoxColParams6.addWidget(self.protoVectorRadio)        
        hBoxColParams6.addWidget(self.protoComboBox)
        hBoxColParams7.addWidget(centeringLabel)
        hBoxColParams7.addWidget(self.centeringComboBox)
        hBoxColParams7.addWidget(colResoLabel)
        hBoxColParams7.addWidget(self.resolution_ledit)
        self.processingOptionsFrame = QFrame()
        self.hBoxProcessingLayout1= QtWidgets.QHBoxLayout()        
        self.hBoxProcessingLayout1.setAlignment(QtCore.Qt.AlignLeft) 
        procOptionLabel = QtWidgets.QLabel('Processing Options:')
        procOptionLabel.setFixedWidth(200)
        self.autoProcessingCheckBox = QCheckBox("AutoProcessing On")
        self.autoProcessingCheckBox.setChecked(True)
        self.autoProcessingCheckBox.stateChanged.connect(self.autoProcessingCheckCB)
        self.fastEPCheckBox = QCheckBox("FastEP")
        self.fastEPCheckBox.setChecked(False)
        self.fastEPCheckBox.setEnabled(False)
        self.dimpleCheckBox = QCheckBox("Dimple")
        self.dimpleCheckBox.setChecked(True)        
        self.xia2CheckBox = QCheckBox("Xia2")
        self.xia2CheckBox.setChecked(False)
        self.hBoxProcessingLayout1.addWidget(self.autoProcessingCheckBox)                
        self.hBoxProcessingLayout1.addWidget(self.fastEPCheckBox)
        self.hBoxProcessingLayout1.addWidget(self.dimpleCheckBox)                
        self.processingOptionsFrame.setLayout(self.hBoxProcessingLayout1)
        self.rasterParamsFrame = QFrame()
        self.vBoxRasterParams = QtWidgets.QVBoxLayout()
        self.hBoxRasterLayout1= QtWidgets.QHBoxLayout()        
        self.hBoxRasterLayout1.setAlignment(QtCore.Qt.AlignLeft) 
        self.hBoxRasterLayout2= QtWidgets.QHBoxLayout()        
        self.hBoxRasterLayout2.setAlignment(QtCore.Qt.AlignLeft) 
        rasterStepLabel = QtWidgets.QLabel('Raster Step')
        rasterStepLabel.setFixedWidth(110)
        self.rasterStepEdit = QtWidgets.QLineEdit(str(self.rasterStepDefs["Coarse"]))
        self.rasterStepEdit.textChanged[str].connect(self.rasterStepChanged)        
        self.rasterStepEdit.setFixedWidth(60)
        self.rasterGrainRadioGroup=QtWidgets.QButtonGroup()
        self.rasterGrainCoarseRadio = QtWidgets.QRadioButton("Coarse")
        self.rasterGrainCoarseRadio.setChecked(False)
        self.rasterGrainCoarseRadio.toggled.connect(functools.partial(self.rasterGrainToggledCB,"Coarse"))
        self.rasterGrainRadioGroup.addButton(self.rasterGrainCoarseRadio)
        self.rasterGrainFineRadio = QtWidgets.QRadioButton("Fine")
        self.rasterGrainFineRadio.setChecked(False)
        self.rasterGrainFineRadio.toggled.connect(functools.partial(self.rasterGrainToggledCB,"Fine"))
        self.rasterGrainRadioGroup.addButton(self.rasterGrainFineRadio)
        self.rasterGrainVFineRadio = QtWidgets.QRadioButton("VFine")
        self.rasterGrainVFineRadio.setChecked(False)
        self.rasterGrainVFineRadio.toggled.connect(functools.partial(self.rasterGrainToggledCB,"VFine"))
        self.rasterGrainRadioGroup.addButton(self.rasterGrainVFineRadio)
        self.rasterGrainCustomRadio = QtWidgets.QRadioButton("Custom")
        self.rasterGrainCustomRadio.setChecked(True)
        self.rasterGrainCustomRadio.toggled.connect(functools.partial(self.rasterGrainToggledCB,"Custom"))
        self.rasterGrainRadioGroup.addButton(self.rasterGrainCustomRadio)
        rasterEvalLabel = QtWidgets.QLabel('Raster\nEvaluate By:')
        rasterEvalOptionList = ["Spot Count","Resolution","Intensity"]
        self.rasterEvalComboBox = QtWidgets.QComboBox(self)
        self.rasterEvalComboBox.addItems(rasterEvalOptionList)
        self.rasterEvalComboBox.setCurrentIndex(db_lib.beamlineInfo(daq_utils.beamline,'rasterScoreFlag')["index"])
        self.rasterEvalComboBox.activated[str].connect(self.rasterEvalComboActivatedCB)
        self.hBoxRasterLayout1.addWidget(rasterStepLabel)
        self.hBoxRasterLayout1.addWidget(self.rasterStepEdit)
        self.hBoxRasterLayout1.addWidget(self.rasterGrainCoarseRadio)
        self.hBoxRasterLayout1.addWidget(self.rasterGrainFineRadio)
        self.hBoxRasterLayout1.addWidget(self.rasterGrainVFineRadio)        
        self.hBoxRasterLayout1.addWidget(self.rasterGrainCustomRadio)
        self.hBoxRasterLayout1.addWidget(rasterEvalLabel)
        self.hBoxRasterLayout1.addWidget(self.rasterEvalComboBox)
        self.vBoxRasterParams.addLayout(self.hBoxRasterLayout1)
        self.vBoxRasterParams.addLayout(self.hBoxRasterLayout2)        
        self.rasterParamsFrame.setLayout(self.vBoxRasterParams)
        self.multiColParamsFrame = QFrame() #something for criteria to decide on which hotspots to collect on for multi-xtal
        self.hBoxMultiColParamsLayout1 = QtWidgets.QHBoxLayout()
        self.hBoxMultiColParamsLayout1.setAlignment(QtCore.Qt.AlignLeft)
        multiColCutoffLabel = QtWidgets.QLabel('Diffraction Cutoff')
        multiColCutoffLabel.setFixedWidth(110)
        self.multiColCutoffEdit = QtWidgets.QLineEdit("320") #may need to store this in DB at some point, it's a silly number for now
        self.multiColCutoffEdit.setFixedWidth(60)
        self.hBoxMultiColParamsLayout1.addWidget(multiColCutoffLabel)
        self.hBoxMultiColParamsLayout1.addWidget(self.multiColCutoffEdit)
        self.multiColParamsFrame.setLayout(self.hBoxMultiColParamsLayout1)
        self.characterizeParamsFrame = QFrame()
        vBoxCharacterizeParams1 = QtWidgets.QVBoxLayout()
        self.hBoxCharacterizeLayout1= QtWidgets.QHBoxLayout() 
        self.characterizeTargetLabel = QtWidgets.QLabel('Characterization Targets')       
        characterizeResoLabel = QtWidgets.QLabel('Resolution')
        characterizeResoLabel.setAlignment(QtCore.Qt.AlignCenter) 
        self.characterizeResoEdit = QtWidgets.QLineEdit("3.0")
        characterizeISIGLabel = QtWidgets.QLabel('I/Sigma')
        characterizeISIGLabel.setAlignment(QtCore.Qt.AlignCenter) 
        self.characterizeISIGEdit = QtWidgets.QLineEdit("2.0")
        self.characterizeAnomCheckBox = QCheckBox("Anomolous")
        self.characterizeAnomCheckBox.setChecked(False)
        self.hBoxCharacterizeLayout2 = QtWidgets.QHBoxLayout() 
        characterizeCompletenessLabel = QtWidgets.QLabel('Completeness')
        characterizeCompletenessLabel.setAlignment(QtCore.Qt.AlignCenter) 
        self.characterizeCompletenessEdit = QtWidgets.QLineEdit("0.99")
        characterizeMultiplicityLabel = QtWidgets.QLabel('Multiplicity')
        characterizeMultiplicityLabel.setAlignment(QtCore.Qt.AlignCenter) 
        self.characterizeMultiplicityEdit = QtWidgets.QLineEdit("auto")
        characterizeDoseLimitLabel = QtWidgets.QLabel('Dose Limit')
        characterizeDoseLimitLabel.setAlignment(QtCore.Qt.AlignCenter) 
        self.characterizeDoseLimitEdit = QtWidgets.QLineEdit("100")
        characterizeSpaceGroupLabel = QtWidgets.QLabel('Space Group')
        characterizeSpaceGroupLabel.setAlignment(QtCore.Qt.AlignCenter) 
        self.characterizeSpaceGroupEdit = QtWidgets.QLineEdit("P1")
        self.hBoxCharacterizeLayout1.addWidget(characterizeResoLabel)
        self.hBoxCharacterizeLayout1.addWidget(self.characterizeResoEdit)
        self.hBoxCharacterizeLayout1.addWidget(characterizeISIGLabel)
        self.hBoxCharacterizeLayout1.addWidget(self.characterizeISIGEdit)
        self.hBoxCharacterizeLayout1.addWidget(characterizeSpaceGroupLabel)
        self.hBoxCharacterizeLayout1.addWidget(self.characterizeSpaceGroupEdit)                        
        self.hBoxCharacterizeLayout1.addWidget(self.characterizeAnomCheckBox)        
        self.hBoxCharacterizeLayout2.addWidget(characterizeCompletenessLabel)
        self.hBoxCharacterizeLayout2.addWidget(self.characterizeCompletenessEdit)
        self.hBoxCharacterizeLayout2.addWidget(characterizeMultiplicityLabel)
        self.hBoxCharacterizeLayout2.addWidget(self.characterizeMultiplicityEdit)
        self.hBoxCharacterizeLayout2.addWidget(characterizeDoseLimitLabel)
        self.hBoxCharacterizeLayout2.addWidget(self.characterizeDoseLimitEdit)
        vBoxCharacterizeParams1.addWidget(self.characterizeTargetLabel)
        vBoxCharacterizeParams1.addLayout(self.hBoxCharacterizeLayout1)
        vBoxCharacterizeParams1.addLayout(self.hBoxCharacterizeLayout2)
        self.characterizeParamsFrame.setLayout(vBoxCharacterizeParams1)
        self.vectorParamsFrame = QFrame()
        hBoxVectorLayout1= QtWidgets.QHBoxLayout() 
        setVectorStartButton = QtWidgets.QPushButton("Vector\nStart") 
        setVectorStartButton.setStyleSheet("background-color: blue") 
        setVectorStartButton.clicked.connect(lambda: self.setVectorPointCB("vectorStart"))
        setVectorEndButton = QtWidgets.QPushButton("Vector\nEnd") 
        setVectorEndButton.setStyleSheet("background-color: red") 
        setVectorEndButton.clicked.connect(lambda: self.setVectorPointCB("vectorEnd"))
        self.vecLine = None
        vectorFPPLabel = QtWidgets.QLabel("Number of Wedges")
        self.vectorFPP_ledit = QtWidgets.QLineEdit("1")
        vecLenLabel = QtWidgets.QLabel("    Length(microns):")
        self.vecLenLabelOutput = QtWidgets.QLabel("---")
        vecSpeedLabel = QtWidgets.QLabel("    Speed(microns/s):")
        self.vecSpeedLabelOutput = QtWidgets.QLabel("---")
        hBoxVectorLayout1.addWidget(setVectorStartButton)
        hBoxVectorLayout1.addWidget(setVectorEndButton)
        hBoxVectorLayout1.addWidget(vectorFPPLabel)
        hBoxVectorLayout1.addWidget(self.vectorFPP_ledit)
        hBoxVectorLayout1.addWidget(vecLenLabel)
        hBoxVectorLayout1.addWidget(self.vecLenLabelOutput)
        hBoxVectorLayout1.addWidget(vecSpeedLabel)
        hBoxVectorLayout1.addWidget(self.vecSpeedLabelOutput)                
        self.vectorParamsFrame.setLayout(hBoxVectorLayout1)
        vBoxColParams1.addLayout(hBoxColParams1)
        vBoxColParams1.addLayout(hBoxColParams2)
        vBoxColParams1.addLayout(hBoxColParams25)                
        vBoxColParams1.addLayout(hBoxColParams22)        
        vBoxColParams1.addLayout(hBoxColParams3)
        vBoxColParams1.addLayout(hBoxColParams7)
        vBoxColParams1.addLayout(hBoxColParams6)        
        vBoxColParams1.addWidget(self.rasterParamsFrame)
        vBoxColParams1.addWidget(self.multiColParamsFrame)
        vBoxColParams1.addWidget(self.vectorParamsFrame)
        vBoxColParams1.addWidget(self.characterizeParamsFrame)
        vBoxColParams1.addWidget(self.processingOptionsFrame)
        self.rasterParamsFrame.hide()
        self.multiColParamsFrame.hide()
        self.characterizeParamsFrame.hide()
        colParamsGB.setLayout(vBoxColParams1)
        self.dataPathGB = DataLocInfo(self)
        vBoxMainColLayout.addWidget(colParamsGB)
        vBoxMainColLayout.addWidget(self.dataPathGB)
        self.mainColFrame.setLayout(vBoxMainColLayout)
        self.mainToolBox.addItem(self.mainColFrame,"Collection Parameters")        
        editSampleButton = QtWidgets.QPushButton("Apply Changes") 
        editSampleButton.clicked.connect(self.editSelectedRequestsCB)
        cloneRequestButton = QtWidgets.QPushButton("Clone Raster Request") 
        cloneRequestButton.clicked.connect(self.cloneRequestCB)
        hBoxPriorityLayout1= QtWidgets.QHBoxLayout()        
        priorityEditLabel = QtWidgets.QLabel("Priority Edit")
        priorityTopButton =  QtWidgets.QPushButton("   >>   ")
        priorityUpButton =   QtWidgets.QPushButton("   >    ")
        priorityDownButton = QtWidgets.QPushButton("   <    ")
        priorityBottomButton=QtWidgets.QPushButton("   <<   ")
        priorityTopButton.clicked.connect(self.topPriorityCB)
        priorityBottomButton.clicked.connect(self.bottomPriorityCB)
        priorityUpButton.clicked.connect(self.upPriorityCB)
        priorityDownButton.clicked.connect(self.downPriorityCB)
        hBoxPriorityLayout1.addWidget(priorityEditLabel)
        hBoxPriorityLayout1.addWidget(priorityBottomButton)
        hBoxPriorityLayout1.addWidget(priorityDownButton)
        hBoxPriorityLayout1.addWidget(priorityUpButton)
        hBoxPriorityLayout1.addWidget(priorityTopButton)
        queueSampleButton = QtWidgets.QPushButton("Add Requests to Queue") 
        queueSampleButton.clicked.connect(self.addRequestsToAllSelectedCB)
        deleteSampleButton = QtWidgets.QPushButton("Delete Requests") 
        deleteSampleButton.clicked.connect(functools.partial(self.dewarTree.deleteSelectedCB,0))
        editScreenParamsButton = QtWidgets.QPushButton("Edit Raster Params...") 
        editScreenParamsButton.clicked.connect(self.editScreenParamsCB)
        vBoxMainSetup.addWidget(self.mainToolBox)
        vBoxMainSetup.addLayout(hBoxPriorityLayout1)
        vBoxMainSetup.addWidget(queueSampleButton)
        vBoxMainSetup.addWidget(editSampleButton)
        vBoxMainSetup.addWidget(cloneRequestButton)

        vBoxMainSetup.addWidget(editScreenParamsButton)
        self.mainSetupFrame.setLayout(vBoxMainSetup)
        self.VidFrame = QFrame()
        self.VidFrame.setFixedWidth(680)
        vBoxVidLayout= QtWidgets.QVBoxLayout()
        self.captureLowMag = None
        self.captureHighMag = None
        self.captureHighMagZoom = None          
        self.captureLowMagZoom = None          
        if (daq_utils.has_xtalview):
          if (self.zoom3FrameRatePV.get() != 0):          
            _thread.start_new_thread(self.initVideo2,(.25,)) #highMag
          if (self.zoom4FrameRatePV.get() != 0):            
            _thread.start_new_thread(self.initVideo4,(.25,))          #this sets up highMagDigiZoom
          if (self.zoom2FrameRatePV.get() != 0):            
            _thread.start_new_thread(self.initVideo3,(.25,))          #this sets up lowMagDigiZoom
          if (self.zoom1FrameRatePV.get() != 0):
            self.captureLowMag=cv2.VideoCapture(daq_utils.lowMagCamURL)
            logger.debug('lowMagCamURL: "' + daq_utils.lowMagCamURL + '"')
        self.capture = self.captureLowMag
        self.timerSample = QTimer()
        self.timerSample.timeout.connect(self.timerSampleRefresh)
        self.timerSample.start(SAMPLE_TIMER_DELAY)
        
        self.centeringMarksList = []
        self.rasterList = []
        self.rasterDefList = []
        self.polyPointItems = []
        self.rasterPoly = None
        self.measureLine = None
        self.scene = QtWidgets.QGraphicsScene(0,0,640,512,self)
        hBoxHutchVidsLayout= QtWidgets.QHBoxLayout()
        self.sceneHutchCorner = QtWidgets.QGraphicsScene(0,0,320,180,self)
        self.sceneHutchTop = QtWidgets.QGraphicsScene(0,0,320,180,self)                        
        self.scene.keyPressEvent = self.sceneKey
        self.view = QtWidgets.QGraphicsView(self.scene)
        self.viewHutchCorner = QtWidgets.QGraphicsView(self.sceneHutchCorner)
        self.viewHutchTop = QtWidgets.QGraphicsView(self.sceneHutchTop)                
        self.pixmap_item = QtWidgets.QGraphicsPixmapItem(None)
        self.scene.addItem(self.pixmap_item)
        self.pixmap_item_HutchCorner = QtWidgets.QGraphicsPixmapItem(None)
        self.sceneHutchCorner.addItem(self.pixmap_item_HutchCorner)
        self.pixmap_item_HutchTop = QtWidgets.QGraphicsPixmapItem(None)
        self.sceneHutchTop.addItem(self.pixmap_item_HutchTop)

        self.pixmap_item.mousePressEvent = self.pixelSelect
        centerMarkBrush = QtGui.QBrush(QtCore.Qt.blue)                
        centerMarkPen = QtGui.QPen(centerMarkBrush,2.0)
        self.centerMarker = QtWidgets.QGraphicsSimpleTextItem("+")
        self.centerMarker.setZValue(10.0)
        self.centerMarker.setBrush(centerMarkBrush)
        font = QtGui.QFont('DejaVu Sans Light', self.centerMarkerCharSize,weight=0)
        self.centerMarker.setFont(font)        
        self.scene.addItem(self.centerMarker)
        self.centerMarker.setPos(daq_utils.screenPixCenterX-self.centerMarkerCharOffsetX,daq_utils.screenPixCenterY-self.centerMarkerCharOffsetY)
        self.zoomRadioGroup=QtWidgets.QButtonGroup()
        self.zoom1Radio = QtWidgets.QRadioButton("Mag1")
        self.zoom1Radio.setChecked(True)
        self.zoom1Radio.toggled.connect(functools.partial(self.zoomLevelToggledCB,"Zoom1"))
        self.zoomRadioGroup.addButton(self.zoom1Radio)
        self.zoom2Radio = QtWidgets.QRadioButton("Mag2")
        self.zoom2Radio.toggled.connect(functools.partial(self.zoomLevelToggledCB,"Zoom2"))
        self.zoom3Radio = QtWidgets.QRadioButton("Mag3")
        self.zoom3Radio.toggled.connect(functools.partial(self.zoomLevelToggledCB,"Zoom3"))
        self.zoom4Radio = QtWidgets.QRadioButton("Mag4")
        self.zoom4Radio.toggled.connect(functools.partial(self.zoomLevelToggledCB,"Zoom4"))
        if (daq_utils.sampleCameraCount>=2):
          self.zoomRadioGroup.addButton(self.zoom2Radio)
          if (daq_utils.sampleCameraCount>=3):
            self.zoomRadioGroup.addButton(self.zoom3Radio)
            if (daq_utils.sampleCameraCount>=4):
              self.zoomRadioGroup.addButton(self.zoom4Radio)
        beamOverlayPen = QtGui.QPen(QtCore.Qt.red)
        self.tempBeamSizeXMicrons = 30
        self.tempBeamSizeYMicrons = 30        
        self.beamSizeXPixels = self.screenXmicrons2pixels(self.tempBeamSizeXMicrons)
        self.beamSizeYPixels = self.screenYmicrons2pixels(self.tempBeamSizeYMicrons)
        self.overlayPosOffsetX = self.centerMarkerCharOffsetX-1
        self.overlayPosOffsetY = self.centerMarkerCharOffsetY-1     
        self.beamSizeOverlay = QtWidgets.QGraphicsRectItem(self.centerMarker.x()-self.overlayPosOffsetX,self.centerMarker.y()-self.overlayPosOffsetY,self.beamSizeXPixels,self.beamSizeYPixels)
        self.beamSizeOverlay.setPen(beamOverlayPen)
        self.scene.addItem(self.beamSizeOverlay)
        self.beamSizeOverlay.setVisible(False)
        self.beamSizeOverlay.setRect(self.overlayPosOffsetX+self.centerMarker.x()-(self.beamSizeXPixels/2),self.overlayPosOffsetY+self.centerMarker.y()-(self.beamSizeYPixels/2),self.beamSizeXPixels,self.beamSizeYPixels)
        scaleBrush = QtGui.QBrush(QtCore.Qt.blue)        
        scalePen = QtGui.QPen(scaleBrush,2.0)
        scaleTextPen = QtGui.QPen(scaleBrush,1.0)
        self.imageScaleLineLen = 50
        self.imageScale = self.scene.addLine(10,daq_utils.screenPixY-30,10+self.imageScaleLineLen, daq_utils.screenPixY-30, scalePen)
        self.imageScaleText = self.scene.addSimpleText("50 microns",font=QtGui.QFont("Times", 13))        
        self.imageScaleText.setPen(scaleTextPen)
        self.imageScaleText.setPos(10,450)
        self.click_positions = []
        hBoxHutchVidsLayout.addWidget(self.viewHutchTop)
        hBoxHutchVidsLayout.addWidget(self.viewHutchCorner)        
        vBoxVidLayout.addLayout(hBoxHutchVidsLayout)
        vBoxVidLayout.addWidget(self.view)        
        hBoxSampleOrientationLayout = QtWidgets.QHBoxLayout()
        setDC2CPButton = QtWidgets.QPushButton("SetStart")
        setDC2CPButton.setFixedWidth(50)
        setDC2CPButton.clicked.connect(self.setDCStartCB)        
        omegaLabel = QtWidgets.QLabel("Omega:")
        omegaMonitorPV = str(getBlConfig("omegaMonitorPV"))
        self.sampleOmegaRBVLedit = QtEpicsPVLabel(daq_utils.motor_dict["omega"] + "." + omegaMonitorPV,self,70) 
        omegaSPLabel = QtWidgets.QLabel("SetPoint:")
        omegaSPLabel.setFixedWidth(70)
        self.sampleOmegaMoveLedit = QtEpicsPVEntry(daq_utils.motor_dict["omega"] + ".VAL",self,70,2)
        self.sampleOmegaMoveLedit.getEntry().returnPressed.connect(self.moveOmegaCB)
        moveOmegaButton = QtWidgets.QPushButton("Move")
        moveOmegaButton.clicked.connect(self.moveOmegaCB)
        omegaTweakNegButtonSuperFine = QtWidgets.QPushButton("-1")
        omegaTweakNegButtonFine = QtWidgets.QPushButton("-5")        
        omegaTweakNegButton = QtWidgets.QPushButton("<")
        omegaTweakNegButton.clicked.connect(self.omegaTweakNegCB)
        omegaTweakNegButtonFine.clicked.connect(functools.partial(self.omegaTweakCB,-5))
        omegaTweakNegButtonSuperFine.clicked.connect(functools.partial(self.omegaTweakCB,-1))
        self.omegaTweakVal_ledit = QtWidgets.QLineEdit()
        self.omegaTweakVal_ledit.setFixedWidth(45)
        self.omegaTweakVal_ledit.setText("90")
        omegaTweakPosButtonSuperFine = QtWidgets.QPushButton("+1")
        omegaTweakPosButtonFine = QtWidgets.QPushButton("+5")        
        omegaTweakPosButton = QtWidgets.QPushButton(">")
        omegaTweakPosButton.clicked.connect(self.omegaTweakPosCB)
        omegaTweakPosButtonFine.clicked.connect(functools.partial(self.omegaTweakCB,5))
        omegaTweakPosButtonSuperFine.clicked.connect(functools.partial(self.omegaTweakCB,1))
        hBoxSampleOrientationLayout.addWidget(setDC2CPButton)
        hBoxSampleOrientationLayout.addWidget(omegaLabel)
        hBoxSampleOrientationLayout.addWidget(self.sampleOmegaRBVLedit.getEntry())
        hBoxSampleOrientationLayout.addWidget(omegaSPLabel)
        hBoxSampleOrientationLayout.addWidget(self.sampleOmegaMoveLedit.getEntry())
        spacerItem = QtWidgets.QSpacerItem(50, 1, QtWidgets.QSizePolicy.Expanding, QtWidgets.QSizePolicy.Minimum)
        hBoxSampleOrientationLayout.insertSpacing(5,50)
        hBoxSampleOrientationLayout.addWidget(omegaTweakNegButtonSuperFine)
        hBoxSampleOrientationLayout.addWidget(omegaTweakNegButtonFine)
        hBoxSampleOrientationLayout.addWidget(omegaTweakNegButton)        
        hBoxSampleOrientationLayout.addWidget(self.omegaTweakVal_ledit)
        hBoxSampleOrientationLayout.addWidget(omegaTweakPosButton)
        hBoxSampleOrientationLayout.addWidget(omegaTweakPosButtonFine)
        hBoxSampleOrientationLayout.addWidget(omegaTweakPosButtonSuperFine)
        hBoxSampleOrientationLayout.addStretch(1)
        hBoxVidControlLayout = QtWidgets.QHBoxLayout()
        lightLevelLabel = QtWidgets.QLabel("Light")
        lightLevelLabel.setAlignment(QtCore.Qt.AlignRight|Qt.AlignVCenter)         
        sampleBrighterButton = QtWidgets.QPushButton("+")
        sampleBrighterButton.setFixedWidth(30)
        sampleBrighterButton.clicked.connect(self.lightUpCB)
        sampleDimmerButton = QtWidgets.QPushButton("-")
        sampleDimmerButton.setFixedWidth(30)
        sampleDimmerButton.clicked.connect(self.lightDimCB)
        focusLabel = QtWidgets.QLabel("Focus")
        focusLabel.setAlignment(QtCore.Qt.AlignRight|Qt.AlignVCenter)         
        focusPlusButton = QtWidgets.QPushButton("+")
        focusPlusButton.setFixedWidth(30)
        focusPlusButton.clicked.connect(functools.partial(self.focusTweakCB,5))        
        focusMinusButton = QtWidgets.QPushButton("-")
        focusMinusButton.setFixedWidth(30)
        focusMinusButton.clicked.connect(functools.partial(self.focusTweakCB,-5))
        annealButton = QtWidgets.QPushButton("Anneal")
        annealButton.clicked.connect(self.annealButtonCB)
        annealTimeLabel = QtWidgets.QLabel("Time")
        self.annealTime_ledit = QtWidgets.QLineEdit()
        self.annealTime_ledit.setFixedWidth(40)
        self.annealTime_ledit.setText("0.5")
        magLevelLabel = QtWidgets.QLabel("Vid:")
        snapshotButton = QtWidgets.QPushButton("SnapShot")        
        snapshotButton.clicked.connect(self.saveVidSnapshotButtonCB)
        self.hideRastersCheckBox = QCheckBox("Hide\nRasters")
        self.hideRastersCheckBox.setChecked(False)
        self.hideRastersCheckBox.stateChanged.connect(self.hideRastersCB)
        hBoxVidControlLayout.addWidget(self.zoom1Radio)
        if (daq_utils.sampleCameraCount>=2): # Button naming assumes sequential camera ordering
          hBoxVidControlLayout.addWidget(self.zoom2Radio)
          if (daq_utils.sampleCameraCount>=3):
            hBoxVidControlLayout.addWidget(self.zoom3Radio)
            if (daq_utils.sampleCameraCount>=4):
              hBoxVidControlLayout.addWidget(self.zoom4Radio)
        hBoxVidControlLayout.addWidget(focusLabel)
        hBoxVidControlLayout.addWidget(focusPlusButton)
        hBoxVidControlLayout.addWidget(focusMinusButton)                        
        hBoxVidControlLayout.addWidget(lightLevelLabel)
        hBoxVidControlLayout.addWidget(sampleBrighterButton)
        hBoxVidControlLayout.addWidget(sampleDimmerButton)
        hBoxVidControlLayout.addWidget(annealButton)
        hBoxVidControlLayout.addWidget(annealTimeLabel)
        hBoxVidControlLayout.addWidget(self.annealTime_ledit)        
        hBoxSampleAlignLayout = QtWidgets.QHBoxLayout()
        centerLoopButton = QtWidgets.QPushButton("Center\nLoop")
        centerLoopButton.clicked.connect(self.autoCenterLoopCB)
        measureButton = QtWidgets.QPushButton("Measure")
        measureButton.clicked.connect(self.measurePolyCB)
        loopShapeButton = QtWidgets.QPushButton("Add Raster\nto Queue")
        loopShapeButton.clicked.connect(self.drawInteractiveRasterCB)
        runRastersButton = QtWidgets.QPushButton("Run\nRaster")
        runRastersButton.clicked.connect(self.runRastersCB)
        clearGraphicsButton = QtWidgets.QPushButton("Clear")
        clearGraphicsButton.clicked.connect(self.eraseCB)
        self.click3Button = QtWidgets.QPushButton("3-Click\nCenter")
        self.click3Button.clicked.connect(self.center3LoopCB)
        self.threeClickCount = 0
        saveCenteringButton = QtWidgets.QPushButton("Save\nCenter")
        saveCenteringButton.clicked.connect(self.saveCenterCB)
        selectAllCenteringButton = QtWidgets.QPushButton("Select All\nCenterings")
        selectAllCenteringButton.clicked.connect(self.selectAllCenterCB)
        hBoxSampleAlignLayout.addWidget(centerLoopButton)
        hBoxSampleAlignLayout.addWidget(clearGraphicsButton)
        hBoxSampleAlignLayout.addWidget(saveCenteringButton)
        hBoxSampleAlignLayout.addWidget(selectAllCenteringButton)
        hBoxSampleAlignLayout.addWidget(self.click3Button)
        hBoxSampleAlignLayout.addWidget(snapshotButton)
        hBoxSampleAlignLayout.addWidget(self.hideRastersCheckBox)                        
        hBoxRadioLayout100= QtWidgets.QHBoxLayout()
        vidActionLabel = QtWidgets.QLabel("Video Click Mode:")        
        self.vidActionRadioGroup=QtWidgets.QButtonGroup()
        self.vidActionC2CRadio = QtWidgets.QRadioButton("C2C")
        self.vidActionC2CRadio.setChecked(True)
        self.vidActionC2CRadio.toggled.connect(self.vidActionToggledCB)
        self.vidActionRadioGroup.addButton(self.vidActionC2CRadio)        
        self.vidActionDefineCenterRadio = QtWidgets.QRadioButton("Define Center")
        self.vidActionDefineCenterRadio.setChecked(False)
        self.vidActionDefineCenterRadio.setEnabled(False)        
        self.vidActionDefineCenterRadio.toggled.connect(self.vidActionToggledCB)
        self.vidActionRadioGroup.addButton(self.vidActionDefineCenterRadio)
        self.vidActionRasterExploreRadio = QtWidgets.QRadioButton("Raster Explore")
        self.vidActionRasterExploreRadio.setChecked(False)
        self.vidActionRasterExploreRadio.toggled.connect(self.vidActionToggledCB)
        self.vidActionRadioGroup.addButton(self.vidActionRasterExploreRadio)
        self.vidActionRasterSelectRadio = QtWidgets.QRadioButton("Raster Select")
        self.vidActionRasterSelectRadio.setChecked(False)
        self.vidActionRasterSelectRadio.toggled.connect(self.vidActionToggledCB)
        self.vidActionRasterDefRadio = QtWidgets.QRadioButton("Define Raster")
        self.vidActionRasterDefRadio.setChecked(False)
        self.vidActionRasterDefRadio.setEnabled(False)
        self.vidActionRasterDefRadio.toggled.connect(self.vidActionToggledCB)
        self.vidActionRadioGroup.addButton(self.vidActionRasterDefRadio)
        hBoxRadioLayout100.addWidget(vidActionLabel)
        hBoxRadioLayout100.addWidget(self.vidActionC2CRadio)
        hBoxRadioLayout100.addWidget(self.vidActionRasterExploreRadio)
        hBoxRadioLayout100.addWidget(self.vidActionRasterDefRadio)
        hBoxRadioLayout100.addWidget(self.vidActionDefineCenterRadio)                
        vBoxVidLayout.addLayout(hBoxSampleOrientationLayout)
        vBoxVidLayout.addLayout(hBoxVidControlLayout)
        vBoxVidLayout.addLayout(hBoxSampleAlignLayout)
        vBoxVidLayout.addLayout(hBoxRadioLayout100)
        self.VidFrame.setLayout(vBoxVidLayout)
        splitter11.addWidget(self.mainSetupFrame)
        self.colTabs= QtWidgets.QTabWidget()        
        self.energyFrame = QFrame()
        vBoxEScanFull = QtWidgets.QVBoxLayout()
        hBoxEScan = QtWidgets.QHBoxLayout()
        vBoxEScan = QtWidgets.QVBoxLayout()
        self.periodicTable = QPeriodicTable(butSize=20)
        self.periodicTable.elementClicked("Se")
        vBoxEScan.addWidget(self.periodicTable)
        self.EScanDataPathGB = DataLocInfo(self)
        vBoxEScan.addWidget(self.EScanDataPathGB)
        hBoxEScanParams = QtWidgets.QHBoxLayout()
        hBoxEScanButtons = QtWidgets.QHBoxLayout()                        
        tempPlotButton = QtWidgets.QPushButton("Queue Requests")        
        tempPlotButton.clicked.connect(self.queueEnScanCB)
        clearEnscanPlotButton = QtWidgets.QPushButton("Clear")        
        clearEnscanPlotButton.clicked.connect(self.clearEnScanPlotCB)        
        hBoxEScanButtons.addWidget(clearEnscanPlotButton)
        hBoxEScanButtons.addWidget(tempPlotButton)
        escanStepsLabel = QtWidgets.QLabel("Steps")        
        self.escan_steps_ledit = QtWidgets.QLineEdit()
        self.escan_steps_ledit.setText("41")
        escanStepsizeLabel = QtWidgets.QLabel("Stepsize (EVs)")        
        self.escan_stepsize_ledit = QtWidgets.QLineEdit()
        self.escan_stepsize_ledit.setText("1")
        hBoxEScanParams.addWidget(escanStepsLabel)
        hBoxEScanParams.addWidget(self.escan_steps_ledit)
        hBoxEScanParams.addWidget(escanStepsizeLabel)
        hBoxEScanParams.addWidget(self.escan_stepsize_ledit)
        hBoxChoochResults = QtWidgets.QHBoxLayout()
        hBoxChoochResults2 = QtWidgets.QHBoxLayout()        
        choochResultsLabel = QtWidgets.QLabel("Chooch Results")
        choochInflLabel = QtWidgets.QLabel("Infl")
        self.choochInfl = QtWidgets.QLabel("")
        self.choochInfl.setFixedWidth(70)                
        choochPeakLabel = QtWidgets.QLabel("Peak")
        self.choochPeak = QtWidgets.QLabel("")
        self.choochPeak.setFixedWidth(70)
        choochInflFPrimeLabel = QtWidgets.QLabel("fPrimeInfl")
        self.choochFPrimeInfl = QtWidgets.QLabel("")
        self.choochFPrimeInfl.setFixedWidth(70)                
        choochInflF2PrimeLabel = QtWidgets.QLabel("f2PrimeInfl")
        self.choochF2PrimeInfl = QtWidgets.QLabel("")
        self.choochF2PrimeInfl.setFixedWidth(70)                
        choochPeakFPrimeLabel = QtWidgets.QLabel("fPrimePeak")
        self.choochFPrimePeak = QtWidgets.QLabel("")
        self.choochFPrimePeak.setFixedWidth(70)                
        choochPeakF2PrimeLabel = QtWidgets.QLabel("f2PrimePeak")
        self.choochF2PrimePeak = QtWidgets.QLabel("")
        self.choochF2PrimePeak.setFixedWidth(70)                
        hBoxChoochResults.addWidget(choochResultsLabel)
        hBoxChoochResults.addWidget(choochInflLabel)
        hBoxChoochResults.addWidget(self.choochInfl)        
        hBoxChoochResults.addWidget(choochPeakLabel)
        hBoxChoochResults.addWidget(self.choochPeak)        
        hBoxChoochResults2.addWidget(choochInflFPrimeLabel)
        hBoxChoochResults2.addWidget(self.choochFPrimeInfl)
        hBoxChoochResults2.addWidget(choochInflF2PrimeLabel)                
        hBoxChoochResults2.addWidget(self.choochF2PrimeInfl)        
        hBoxChoochResults2.addWidget(choochPeakFPrimeLabel)
        hBoxChoochResults2.addWidget(self.choochFPrimePeak)
        hBoxChoochResults2.addWidget(choochPeakF2PrimeLabel)                
        hBoxChoochResults2.addWidget(self.choochF2PrimePeak)        
        vBoxEScan.addLayout(hBoxEScanParams)
        vBoxEScan.addLayout(hBoxEScanButtons)
        vBoxEScan.addLayout(hBoxChoochResults)
        vBoxEScan.addLayout(hBoxChoochResults2)        
        hBoxEScan.addLayout(vBoxEScan)
        verticalLine = QFrame()
        verticalLine.setFrameStyle(QFrame.VLine)
        self.EScanGraph = ScanWindow(self.energyFrame)
        hBoxEScan.addWidget(verticalLine)
        hBoxEScan.addWidget(self.EScanGraph)
        vBoxEScanFull.addLayout(hBoxEScan)
        self.choochGraph = ScanWindow(self.energyFrame) #TODO should be another type? need to be able to add curves
        vBoxEScanFull.addWidget(self.choochGraph)
        self.energyFrame.setLayout(vBoxEScanFull)
        splitter11.addWidget(self.VidFrame)
        self.colTabs.addTab(splitter11,"Sample Control")
        self.colTabs.addTab(self.energyFrame,"Energy Scan")
        splitter1.addWidget(self.colTabs)
        vBoxlayout.addWidget(splitter1)
        self.lastFileLabel2 = QtWidgets.QLabel('File:')
        self.lastFileLabel2.setFixedWidth(60)
        if (daq_utils.beamline == "amx"):                    
          self.lastFileRBV2 = QtEpicsPVLabel("XF:17IDB-ES:AMX{Det:Eig9M}cam1:FullFileName_RBV",self,0)            
        else:
          self.lastFileRBV2 = QtEpicsPVLabel("XF:17IDC-ES:FMX{Det:Eig16M}cam1:FullFileName_RBV",self,0)            
        fileHBoxLayout = QtWidgets.QHBoxLayout()
        fileHBoxLayout2 = QtWidgets.QHBoxLayout()        
        self.controlMasterCheckBox = QCheckBox("Control Master")
        self.controlMasterCheckBox.stateChanged.connect(self.changeControlMasterCB)
        self.controlMasterCheckBox.setChecked(False)
        fileHBoxLayout.addWidget(self.controlMasterCheckBox)        
        self.statusLabel = QtEpicsPVLabel(daq_utils.beamlineComm+"program_state",self,150,highlight_on_change=False)
        fileHBoxLayout.addWidget(self.statusLabel.getEntry())
        self.shutterStateLabel = QtWidgets.QLabel('Shutter State:')
        governorMessageLabel = QtWidgets.QLabel('Governor Message:')
        self.governorMessage = QtEpicsPVLabel(daq_utils.pvLookupDict["governorMessage"],self,140,highlight_on_change=False)
        ringCurrentMessageLabel = QtWidgets.QLabel('Ring(mA):')
        self.ringCurrentMessage = QtWidgets.QLabel(str(self.ringCurrent_pv.get()))
        beamAvailable = self.beamAvailable_pv.get()
        if (beamAvailable):
          self.beamAvailLabel = QtWidgets.QLabel("Beam Available")
          self.beamAvailLabel.setStyleSheet("background-color: #99FF66;")                  
        else:
          self.beamAvailLabel = QtWidgets.QLabel("No Beam")
          self.beamAvailLabel.setStyleSheet("background-color: red;")                  
        sampleExposed = self.sampleExposed_pv.get()
        if (sampleExposed):
          self.sampleExposedLabel = QtWidgets.QLabel("Sample Exposed")
          self.sampleExposedLabel.setStyleSheet("background-color: red;")                  
        else:
          self.sampleExposedLabel = QtWidgets.QLabel("Sample Not Exposed")
          self.sampleExposedLabel.setStyleSheet("background-color: #99FF66;")              
        gripperLabel = QtWidgets.QLabel('Gripper Temp:')
        if(daq_utils.beamline=="nyx"):
          self.gripperTempLabel = QtWidgets.QLabel("N/A")
        else:
          self.gripperTempLabel = QtWidgets.QLabel('%.1f' % self.gripTemp_pv.get())
        cryostreamLabel = QtWidgets.QLabel('Cryostream Temp:')
        if getBlConfig(CRYOSTREAM_ONLINE):
          self.cryostreamTempLabel = QtWidgets.QLabel(str(self.cryostreamTemp_pv.get()))
        else:
          self.cryostreamTempLabel = QtWidgets.QLabel("N/A")

        fileHBoxLayout.addWidget(gripperLabel)
        fileHBoxLayout.addWidget(self.gripperTempLabel)
        fileHBoxLayout.addWidget(cryostreamLabel)
        fileHBoxLayout.addWidget(self.cryostreamTempLabel)
        fileHBoxLayout.addWidget(ringCurrentMessageLabel)
        fileHBoxLayout.addWidget(self.ringCurrentMessage)
        fileHBoxLayout.addWidget(self.beamAvailLabel)
        fileHBoxLayout.addWidget(self.sampleExposedLabel)          
        fileHBoxLayout.addWidget(governorMessageLabel)
        fileHBoxLayout.addWidget(self.governorMessage.getEntry())
        fileHBoxLayout2.addWidget(self.lastFileLabel2)
        fileHBoxLayout2.addWidget(self.lastFileRBV2.getEntry())
        vBoxlayout.addLayout(fileHBoxLayout)
        vBoxlayout.addLayout(fileHBoxLayout2)        
        sampleTab.setLayout(vBoxlayout)   
        self.XRFTab = QtWidgets.QFrame()        
        XRFhBox = QtWidgets.QHBoxLayout()
        self.mcafit = McaAdvancedFit(self.XRFTab)
        XRFhBox.addWidget(self.mcafit)
        self.XRFTab.setLayout(XRFhBox)
        self.tabs.addTab(sampleTab,"Collect")
#12/19 - uncomment this to expose the PyMCA XRF interface. It's not connected to anything.        
        self.tabs.addTab(self.XRFTab,"XRF Spectrum")
        self.zoomLevelToggledCB("Zoom1")

        if(daq_utils.beamline=="nyx"): # Temporarily disabling unusued buttons on NYX
          self.protoRasterRadio.setDisabled(True)
          self.protoStandardRadio.setDisabled(True)
          self.protoVectorRadio.setDisabled(True)
          self.protoOtherRadio.setDisabled(True)
          self.autoProcessingCheckBox.setDisabled(True)
          self.fastEPCheckBox.setDisabled(True)
          self.dimpleCheckBox.setDisabled(True)
          self.centeringComboBox.setDisabled(True)
          self.beamsizeComboBox.setDisabled(True)
          centerLoopButton.setDisabled(True)
          clearGraphicsButton.setDisabled(True)
          saveCenteringButton.setDisabled(True) 
          selectAllCenteringButton.setDisabled(True) 
          snapshotButton.setDisabled(True) 
          self.hideRastersCheckBox.setDisabled(True) 
          self.vidActionC2CRadio.setDisabled(True)
          self.vidActionRasterExploreRadio.setDisabled(True)
          self.vidActionRasterDefRadio.setDisabled(True)
          self.vidActionDefineCenterRadio.setDisabled(True)

        hutchCornerCamThread = VideoThread(parent=self, delay=HUTCH_TIMER_DELAY, url=getBlConfig('hutchCornerCamURL'))
        hutchCornerCamThread.frame_ready.connect(lambda frame: self.updateCam(self.pixmap_item_HutchCorner, frame))
        hutchCornerCamThread.start()

        hutchTopCamThread = VideoThread(parent=self, delay=HUTCH_TIMER_DELAY, url=getBlConfig('hutchTopCamURL'))
        hutchTopCamThread.frame_ready.connect(lambda frame: self.updateCam(self.pixmap_item_HutchTop, frame))
        hutchTopCamThread.start()


    def updateCam(self, pixmapItem:"QGraphicsPixmapItem", frame):
      pixmapItem.setPixmap(frame)      

    def albulaCheckCB(self,state):
      if state != QtCore.Qt.Checked:
        albulaUtils.albulaClose()
      else:
        albulaUtils.albulaOpen() #TODO there is no albulaOpen method! remove?

    def annealButtonCB(self):
      try:
        ftime=float(self.annealTime_ledit.text())
        if (ftime >= 0.1 and ftime <= 5.0):
          comm_s = "anneal(" + str(ftime) + ")"
          logger.info(comm_s)
          self.send_to_server(comm_s)
        else:
          self.popupServerMessage("Anneal time must be between 0.1 and 5.0 seconds.")        
      except:
        pass
      

    def hideRastersCB(self,state):
      if state == QtCore.Qt.Checked:
        self.eraseRastersCB()
      else:
        self.refreshCollectionParams(self.selectedSampleRequest)          

    def stillModeUserPushCB(self,state):
      logger.info("still checkbox state " + str(state))
      if (self.controlEnabled()):
        if (state):
          self.stillMode_pv.put(1)
          self.setGuiValues({'osc_range':"0.0"})
        else:
          self.standardMode_pv.put(1)
      else:
        self.popupServerMessage("You don't have control")
        if (self.stillModeStatePV.get()):
          self.stillModeCheckBox.setChecked(True)
        else:
          self.stillModeCheckBox.setChecked(False)          
        
      
    
    def autoProcessingCheckCB(self,state):
      if state == QtCore.Qt.Checked:
        self.dimpleCheckBox.setEnabled(True)
        self.xia2CheckBox.setEnabled(True)                                                          
      else:
        self.fastEPCheckBox.setEnabled(False)
        self.dimpleCheckBox.setEnabled(False)
        self.xia2CheckBox.setEnabled(False)                                                          

        

    def rasterGrainToggledCB(self,identifier):
      if (identifier == "Coarse" or identifier == "Fine" or identifier == "VFine"):
        cellSize = self.rasterStepDefs[identifier]                  
        self.rasterStepEdit.setText(str(cellSize))
        self.beamWidth_ledit.setText(str(cellSize))
        self.beamHeight_ledit.setText(str(cellSize))          



    def vidActionToggledCB(self):
      if (len(self.rasterList) > 0):
        if (self.vidActionRasterSelectRadio.isChecked()):
          for i in range(len(self.rasterList)):
            if (self.rasterList[i] != None):
              self.rasterList[i]["graphicsItem"].setFlag(QtWidgets.QGraphicsItem.ItemIsSelectable, True)            
        else:
          for i in range(len(self.rasterList)):
            if (self.rasterList[i] != None):
              self.rasterList[i]["graphicsItem"].setFlag(QtWidgets.QGraphicsItem.ItemIsMovable, False)
              self.rasterList[i]["graphicsItem"].setFlag(QtWidgets.QGraphicsItem.ItemIsSelectable, False)
      if (self.vidActionRasterDefRadio.isChecked()):
        self.click_positions = []
        self.showProtParams()
      if (self.vidActionC2CRadio.isChecked()):        
        self.click_positions = []
        if (self.protoComboBox.findText(str("raster")) == self.protoComboBox.currentIndex() or self.protoComboBox.findText(str("stepRaster")) == self.protoComboBox.currentIndex()):
          self.protoComboBox.setCurrentIndex(self.protoComboBox.findText(str("standard")))
          self.protoComboActivatedCB("standard")          
        self.showProtParams()



    def adjustGraphics4ZoomChange(self,fov):
      imageScaleMicrons = int(round(self.imageScaleLineLen * (fov["x"]/daq_utils.screenPixX))) * daq_utils.unitScaling
      self.imageScaleText.setText(str(imageScaleMicrons) + " microns")
      if (self.rasterList != []):
        saveRasterList = self.rasterList
        self.eraseDisplayCB()
        for i in range(len(saveRasterList)):
          if (saveRasterList[i] == None): 
            self.rasterList.append(None)
          else:
            rasterXPixels = float(saveRasterList[i]["graphicsItem"].x())
            rasterYPixels = float(saveRasterList[i]["graphicsItem"].y())
            self.rasterXmicrons = rasterXPixels * (fov["x"]/daq_utils.screenPixX)
            self.rasterYmicrons = rasterYPixels * (fov["y"]/daq_utils.screenPixY)
            if (not self.hideRastersCheckBox.isChecked()):
              self.drawPolyRaster(db_lib.getRequestByID(saveRasterList[i]["uid"]),saveRasterList[i]["coords"]["x"],saveRasterList[i]["coords"]["y"],saveRasterList[i]["coords"]["z"])
              self.fillPolyRaster(db_lib.getRequestByID(saveRasterList[i]["uid"]))
            self.processSampMove(self.sampx_pv.get(),"x")
            self.processSampMove(self.sampy_pv.get(),"y")
            self.processSampMove(self.sampz_pv.get(),"z")
      if (self.vectorStart != None):
        self.processSampMove(self.sampx_pv.get(),"x")
        self.processSampMove(self.sampy_pv.get(),"y")
        self.processSampMove(self.sampz_pv.get(),"z")
      if (self.centeringMarksList != []):          
        self.processSampMove(self.sampx_pv.get(),"x")
        self.processSampMove(self.sampy_pv.get(),"y")
        self.processSampMove(self.sampz_pv.get(),"z")

    def flushBuffer(self,vidStream):
      if (vidStream == None):
        return
      for i in range (0,1000):
        stime = time.time()              
        vidStream.grab()
        etime = time.time()
        commTime = etime-stime
        if (commTime>.01):
          return

    
    def zoomLevelToggledCB(self,identifier):
      fov = {}
      zoomedCursorX = daq_utils.screenPixCenterX-self.centerMarkerCharOffsetX
      zoomedCursorY = daq_utils.screenPixCenterY-self.centerMarkerCharOffsetY
      if (self.zoom2Radio.isChecked()):
        self.flushBuffer(self.captureLowMagZoom)
        self.capture = self.captureLowMagZoom
        fov["x"] = daq_utils.lowMagFOVx/2.0
        fov["y"] = daq_utils.lowMagFOVy/2.0
        unzoomedCursorX = self.lowMagCursorX_pv.get()-self.centerMarkerCharOffsetX
        unzoomedCursorY = self.lowMagCursorY_pv.get()-self.centerMarkerCharOffsetY
        if (unzoomedCursorX*2.0<daq_utils.screenPixCenterX):
          zoomedCursorX = unzoomedCursorX*2.0
        if (unzoomedCursorY*2.0<daq_utils.screenPixCenterY):
          zoomedCursorY = unzoomedCursorY*2.0
        if (unzoomedCursorX-daq_utils.screenPixCenterX>daq_utils.screenPixCenterX/2):
          zoomedCursorX = (unzoomedCursorX*2.0) - daq_utils.screenPixX
        if (unzoomedCursorY-daq_utils.screenPixCenterY>daq_utils.screenPixCenterY/2):
          zoomedCursorY = (unzoomedCursorY*2.0) - daq_utils.screenPixY
        self.centerMarker.setPos(zoomedCursorX,zoomedCursorY)
        self.beamSizeXPixels = self.screenXmicrons2pixels(self.tempBeamSizeXMicrons)
        self.beamSizeYPixels = self.screenYmicrons2pixels(self.tempBeamSizeYMicrons)
        self.beamSizeOverlay.setRect(self.overlayPosOffsetX+self.centerMarker.x()-(self.beamSizeXPixels/2),self.overlayPosOffsetY+self.centerMarker.y()-(self.beamSizeYPixels/2),self.beamSizeXPixels,self.beamSizeYPixels)
      elif (self.zoom1Radio.isChecked()):
        self.flushBuffer(self.captureLowMag)
        self.capture = self.captureLowMag
        fov["x"] = daq_utils.lowMagFOVx
        fov["y"] = daq_utils.lowMagFOVy
        self.centerMarker.setPos(self.lowMagCursorX_pv.get()-self.centerMarkerCharOffsetX,self.lowMagCursorY_pv.get()-self.centerMarkerCharOffsetY)
        self.beamSizeXPixels = self.screenXmicrons2pixels(self.tempBeamSizeXMicrons)
        self.beamSizeYPixels = self.screenYmicrons2pixels(self.tempBeamSizeYMicrons)
        self.beamSizeOverlay.setRect(self.overlayPosOffsetX+self.centerMarker.x()-(self.beamSizeXPixels/2),self.overlayPosOffsetY+self.centerMarker.y()-(self.beamSizeYPixels/2),self.beamSizeXPixels,self.beamSizeYPixels)
      elif (self.zoom4Radio.isChecked()):
        self.flushBuffer(self.captureHighMagZoom)
        self.capture = self.captureHighMagZoom
        fov["x"] = daq_utils.highMagFOVx/2.0
        fov["y"] = daq_utils.highMagFOVy/2.0
        unzoomedCursorX = self.highMagCursorX_pv.get()-self.centerMarkerCharOffsetX
        unzoomedCursorY = self.highMagCursorY_pv.get()-self.centerMarkerCharOffsetY
        if (unzoomedCursorX*2.0<daq_utils.screenPixCenterX):
          zoomedCursorX = unzoomedCursorX*2.0
        if (unzoomedCursorY*2.0<daq_utils.screenPixCenterY):
          zoomedCursorY = unzoomedCursorY*2.0
        if (unzoomedCursorX-daq_utils.screenPixCenterX>daq_utils.screenPixCenterX/2):
          zoomedCursorX = (unzoomedCursorX*2.0) - daq_utils.screenPixX
        if (unzoomedCursorY-daq_utils.screenPixCenterY>daq_utils.screenPixCenterY/2):
          zoomedCursorY = (unzoomedCursorY*2.0) - daq_utils.screenPixY
        self.centerMarker.setPos(zoomedCursorX,zoomedCursorY)
        self.beamSizeXPixels = self.screenXmicrons2pixels(self.tempBeamSizeXMicrons)
        self.beamSizeYPixels = self.screenYmicrons2pixels(self.tempBeamSizeYMicrons)
        self.beamSizeOverlay.setRect(self.overlayPosOffsetX+self.centerMarker.x()-(self.beamSizeXPixels/2),self.overlayPosOffsetY+self.centerMarker.y()-(self.beamSizeYPixels/2),self.beamSizeXPixels,self.beamSizeYPixels)
      elif (self.zoom3Radio.isChecked()):
        self.flushBuffer(self.captureHighMag)
        self.capture = self.captureHighMag
        fov["x"] = daq_utils.highMagFOVx
        fov["y"] = daq_utils.highMagFOVy
        self.centerMarker.setPos(self.highMagCursorX_pv.get()-self.centerMarkerCharOffsetX,self.highMagCursorY_pv.get()-self.centerMarkerCharOffsetY)
        self.beamSizeXPixels = self.screenXmicrons2pixels(self.tempBeamSizeXMicrons)
        self.beamSizeYPixels = self.screenYmicrons2pixels(self.tempBeamSizeYMicrons)
        self.beamSizeOverlay.setRect(self.overlayPosOffsetX+self.centerMarker.x()-(self.beamSizeXPixels/2),self.overlayPosOffsetY+self.centerMarker.y()-(self.beamSizeYPixels/2),self.beamSizeXPixels,self.beamSizeYPixels)
      self.adjustGraphics4ZoomChange(fov)
      self.sampleZoomChangeSignal.emit(self.capture)
      

    def saveVidSnapshotButtonCB(self): 
      comment,useOlog,ok = SnapCommentDialog.getComment()
      if (ok):
        self.saveVidSnapshotCB(comment,useOlog)


    def saveVidSnapshotCB(self,comment="",useOlog=False,reqID=None,rasterHeatJpeg=None):
      if (not os.path.exists("snapshots")):
        os.system("mkdir snapshots")
      width=640
      height=512
      targetrect = QRectF(0, 0, width, height)
      sourcerect = QRectF(0, 0, width, height)
      pix = QtGui.QPixmap(width, height)
      painter = QtGui.QPainter(pix)
      self.scene.render(painter, targetrect,sourcerect)
      painter.end()
      now = time.time()
      if (rasterHeatJpeg == None):
        if (reqID != None):
          filePrefix = db_lib.getRequestByID(reqID)["request_obj"]["file_prefix"]
          imagePath = os.getcwd()+"/snapshots/"+filePrefix+str(int(now))+".jpg"
        else:
          if (self.dataPathGB.prefix_ledit.text() != ""):            
            imagePath = os.getcwd()+"/snapshots/"+str(self.dataPathGB.prefix_ledit.text())+str(int(now))+".jpg"             
          else:
            imagePath = os.getcwd()+"/snapshots/capture"+str(int(now))+".jpg"
      else:
        imagePath = rasterHeatJpeg
      logger.info("saving " + imagePath)
      pix.save(imagePath, "JPG")
      if (useOlog):
        lsdcOlog.toOlogPicture(imagePath,str(comment))
      resultObj = {}
      imgRef = imagePath #for now, just the path, might want to use filestore later, if they really do facilitate moving files
      resultObj["data"] = imgRef
      resultObj["comment"] = str(comment)
      if (reqID != None): #assuming raster here, but will probably need to check the type
        db_lib.addResultforRequest("rasterJpeg",reqID,owner=daq_utils.owner,result_obj=resultObj,proposalID=daq_utils.getProposalID(),beamline=daq_utils.beamline)
      else: # the user pushed the snapshot button on the gui
        mountedSampleID = self.mountedPin_pv.get()
        if (mountedSampleID != ""): 
          db_lib.addResulttoSample("snapshotResult",mountedSampleID,owner=daq_utils.owner,result_obj=resultObj,proposalID=daq_utils.getProposalID(),beamline=daq_utils.beamline) 
        else: #beamline result, no sample mounted
          db_lib.addResulttoBL("snapshotResult",daq_utils.beamline,owner=daq_utils.owner,result_obj=resultObj,proposalID=daq_utils.getProposalID())        

      

    def changeControlMasterCB(self, state, processID=os.getpid()): #when someone touches checkbox, either through interaction or code
      logger.info("change control master")
      logger.info(processID)
      currentMaster = self.controlMaster_pv.get()
      if (currentMaster < 0):
        self.controlMaster_pv.put(currentMaster) #this makes sure if things are locked, and someone tries to get control, their checkbox will uncheck itself
        self.popupServerMessage("Control is locked by staff. Please stand by.")        
        return
      if (state == QtCore.Qt.Checked):
        self.controlMaster_pv.put(processID)
        if len(self.osc_range_ledit.text()) == 0 or abs(float(self.osc_range_ledit.text())) > 0:
          self.standardMode_pv.put(1)
        elif(float(self.osc_range_ledit.text()) == 0):
          self.stillMode_pv.put(1)
      else:
        self.userScreenDialog.hide()
        if (self.staffScreenDialog != None):
          self.staffScreenDialog.hide()

      

    def calculateNewYCoordPos(self,startYX,startYY):
      startY_pixels = 0
      zMotRBV = self.motPos["y"]
      yMotRBV = self.motPos["z"]
      if (self.scannerType == "PI"):                                  
        fineYRBV = self.motPos["fineY"]
        fineZRBV = self.motPos["fineZ"]      
        deltaYX = startYX-zMotRBV-fineZRBV
        deltaYY = startYY-yMotRBV-fineYRBV
      else:
        deltaYX = startYX-zMotRBV      
        deltaYY = startYY-yMotRBV
      omegaRad = math.radians(self.motPos["omega"])
      newYY = (float(startY_pixels-(self.screenYmicrons2pixels(deltaYY))))*math.sin(omegaRad)
      newYX = (float(startY_pixels-(self.screenYmicrons2pixels(deltaYX))))*math.cos(omegaRad)
      newY = newYX + newYY
      return newY


    def processROIChange(self,posRBV,ID):
      pass


    def processLowMagCursorChange(self,posRBV,ID):
      zoomedCursorX = daq_utils.screenPixCenterX-self.centerMarkerCharOffsetX
      zoomedCursorY = daq_utils.screenPixCenterY-self.centerMarkerCharOffsetY
      if (self.zoom2Radio.isChecked()):  #lowmagzoom
        unzoomedCursorX = self.lowMagCursorX_pv.get()-self.centerMarkerCharOffsetX
        unzoomedCursorY = self.lowMagCursorY_pv.get()-self.centerMarkerCharOffsetY
        if (unzoomedCursorX*2.0<daq_utils.screenPixCenterX):
          zoomedCursorX = unzoomedCursorX*2.0
        if (unzoomedCursorY*2.0<daq_utils.screenPixCenterY):
          zoomedCursorY = unzoomedCursorY*2.0
        if (unzoomedCursorX-daq_utils.screenPixCenterX>daq_utils.screenPixCenterX/2):
          zoomedCursorX = (unzoomedCursorX*2.0) - daq_utils.screenPixX
        if (unzoomedCursorY-daq_utils.screenPixCenterY>daq_utils.screenPixCenterY/2):           
          zoomedCursorY = (unzoomedCursorY*2.0) - daq_utils.screenPixY
        self.centerMarker.setPos(zoomedCursorX,zoomedCursorY)
        self.beamSizeXPixels = self.screenXmicrons2pixels(self.tempBeamSizeXMicrons)
        self.beamSizeYPixels = self.screenYmicrons2pixels(self.tempBeamSizeYMicrons)
        self.beamSizeOverlay.setRect(self.overlayPosOffsetX+self.centerMarker.x()-(self.beamSizeXPixels/2),self.overlayPosOffsetY+self.centerMarker.y()-(self.beamSizeYPixels/2),self.beamSizeXPixels,self.beamSizeYPixels)
      else:
        self.centerMarker.setPos(self.lowMagCursorX_pv.get()-self.centerMarkerCharOffsetX,self.lowMagCursorY_pv.get()-self.centerMarkerCharOffsetY)
        self.beamSizeXPixels = self.screenXmicrons2pixels(self.tempBeamSizeXMicrons)
        self.beamSizeYPixels = self.screenYmicrons2pixels(self.tempBeamSizeYMicrons)
        self.beamSizeOverlay.setRect(self.overlayPosOffsetX+self.centerMarker.x()-(self.beamSizeXPixels/2),self.overlayPosOffsetY+self.centerMarker.y()-(self.beamSizeYPixels/2),self.beamSizeXPixels,self.beamSizeYPixels)


    def processHighMagCursorChange(self,posRBV,ID):
      zoomedCursorX = daq_utils.screenPixCenterX-self.centerMarkerCharOffsetX
      zoomedCursorY = daq_utils.screenPixCenterY-self.centerMarkerCharOffsetY
      if (self.zoom4Radio.isChecked()):      #highmagzoom
        unzoomedCursorX = self.highMagCursorX_pv.get()-self.centerMarkerCharOffsetX
        unzoomedCursorY = self.highMagCursorY_pv.get()-self.centerMarkerCharOffsetY
        if (unzoomedCursorX*2.0<daq_utils.screenPixCenterX):
          zoomedCursorX = unzoomedCursorX*2.0
        if (unzoomedCursorY*2.0<daq_utils.screenPixCenterY):
          zoomedCursorY = unzoomedCursorY*2.0
        if (unzoomedCursorX-daq_utils.screenPixCenterX>daq_utils.screenPixCenterX/2):
          zoomedCursorX = (unzoomedCursorX*2.0) - daq_utils.screenPixX
        if (unzoomedCursorY-daq_utils.screenPixCenterY>daq_utils.screenPixCenterY/2):           
          zoomedCursorY = (unzoomedCursorY*2.0) - daq_utils.screenPixY
        self.centerMarker.setPos(zoomedCursorX,zoomedCursorY)
        self.beamSizeXPixels = self.screenXmicrons2pixels(self.tempBeamSizeXMicrons)
        self.beamSizeYPixels = self.screenYmicrons2pixels(self.tempBeamSizeYMicrons)
        self.beamSizeOverlay.setRect(self.overlayPosOffsetX+self.centerMarker.x()-(self.beamSizeXPixels/2),self.overlayPosOffsetY+self.centerMarker.y()-(self.beamSizeYPixels/2),self.beamSizeXPixels,self.beamSizeYPixels)
      else:
        self.centerMarker.setPos(self.highMagCursorX_pv.get()-self.centerMarkerCharOffsetX,self.highMagCursorY_pv.get()-self.centerMarkerCharOffsetY)
        self.beamSizeXPixels = self.screenXmicrons2pixels(self.tempBeamSizeXMicrons)
        self.beamSizeYPixels = self.screenYmicrons2pixels(self.tempBeamSizeYMicrons)
        self.beamSizeOverlay.setRect(self.overlayPosOffsetX+self.centerMarker.x()-(self.beamSizeXPixels/2),self.overlayPosOffsetY+self.centerMarker.y()-(self.beamSizeYPixels/2),self.beamSizeXPixels,self.beamSizeYPixels)

          
    def processSampMove(self,posRBV,motID):
#      print "new " + motID + " pos=" + str(posRBV)
      self.motPos[motID] = posRBV
      if self.centeringMarksList:
        for mark in self.centeringMarksList:
          if mark is None:
            continue
          centerMarkerOffsetX = mark["centerCursorX"]-self.centerMarker.x()
          centerMarkerOffsetY = mark["centerCursorY"]-self.centerMarker.y()
          if (motID == "x"):
            startX = mark["sampCoords"]["x"]
            delta = startX-posRBV
            newX = float(self.screenXmicrons2pixels(delta))
            mark["graphicsItem"].setPos(newX-centerMarkerOffsetX,mark["graphicsItem"].y())
          if (motID == "y" or motID == "z" or motID == "omega"):
            startYY = mark["sampCoords"]["z"]
            startYX = mark["sampCoords"]["y"]
            newY = self.calculateNewYCoordPos(startYX,startYY)
            mark["graphicsItem"].setPos(mark["graphicsItem"].x(),newY-centerMarkerOffsetY)
      if self.rasterList:
        for raster in self.rasterList:
          if raster is None:
            continue
          startX = raster["coords"]["x"]
          startYY = raster["coords"]["z"]
          startYX = raster["coords"]["y"]
          if (motID == "x"):
            delta = startX-posRBV
            newX = float(self.screenXmicrons2pixels(delta))
            raster["graphicsItem"].setPos(newX,raster["graphicsItem"].y())
          if (motID == "y" or motID == "z"):
            newY = self.calculateNewYCoordPos(startYX,startYY)
            raster["graphicsItem"].setPos(raster["graphicsItem"].x(),newY)
          if (motID == "fineX"):
            delta = startX-posRBV-self.motPos["x"]
            newX = float(self.screenXmicrons2pixels(delta))
            raster["graphicsItem"].setPos(newX,raster["graphicsItem"].y())              
          if (motID == "fineY" or motID == "fineZ"):
            newY = self.calculateNewYCoordPos(startYX,startYY)
            raster["graphicsItem"].setPos(raster["graphicsItem"].x(),newY)
          if (motID == "omega"):
            if (abs(posRBV-raster["coords"]["omega"])%360.0 > 5.0):                  
              raster["graphicsItem"].setVisible(False)
            else:
              raster["graphicsItem"].setVisible(True)                  
            newY = self.calculateNewYCoordPos(startYX,startYY)
            raster["graphicsItem"].setPos(raster["graphicsItem"].x(),newY)

      self.vectorStart = self.updatePoint(self.vectorStart, posRBV, motID)
      self.vectorEnd = self.updatePoint(self.vectorEnd, posRBV, motID)  
      if (self.vectorStart != None and self.vectorEnd != None):
        self.vecLine.setLine(self.vectorStart["graphicsitem"].x()+self.vectorStart["centerCursorX"]+self.centerMarkerCharOffsetX,
                             self.vectorStart["graphicsitem"].y()+self.vectorStart["centerCursorY"]+self.centerMarkerCharOffsetY,
                             self.vectorEnd["graphicsitem"].x()+self.vectorStart["centerCursorX"]+self.centerMarkerCharOffsetX,
                             self.vectorEnd["graphicsitem"].y()+self.vectorStart["centerCursorY"]+self.centerMarkerCharOffsetY)

    def updatePoint(self, point, posRBV, motID):
      """Updates a point on the screen

      Updates the position of a point (e.g. self.vectorStart) drawn on the screen based on
      which motor was moved (motID) using gonio position (posRBV)
      """
      if point is None:
        return point
      centerMarkerOffsetX = point["centerCursorX"]-self.centerMarker.x()
      centerMarkerOffsetY = point["centerCursorY"]-self.centerMarker.y()
      startYY = point["coords"]["z"]
      startYX = point["coords"]["y"]
      startX = point["coords"]["x"]

      if (motID == "omega"):
        newY = self.calculateNewYCoordPos(startYX, startYY)
        point["graphicsitem"].setPos(point["graphicsitem"].x(), newY - centerMarkerOffsetY)
      if (motID == "x"):
        delta = startX - posRBV
        newX = float(self.screenXmicrons2pixels(delta))
        point["graphicsitem"].setPos(newX - centerMarkerOffsetX, point["graphicsitem"].y())
      if (motID == "y" or motID == "z"):
        newY = self.calculateNewYCoordPos(startYX, startYY)
        point["graphicsitem"].setPos(point["graphicsitem"].x(), newY - centerMarkerOffsetY)
      return point

    def queueEnScanCB(self):
      self.protoComboBox.setCurrentIndex(self.protoComboBox.findText(str("eScan")))      
      self.addRequestsToAllSelectedCB()
      self.treeChanged_pv.put(1)      

    def clearEnScanPlotCB(self):
      self.EScanGraph.removeCurves()     # get list of all curves to provide to method?
      self.choochGraph.removeCurves()

    def displayXrecRaster(self,xrecRasterFlag):
      self.xrecRasterFlag_pv.put("0")
      if (xrecRasterFlag=="100"):
        for i in range(len(self.rasterList)):
          if (self.rasterList[i] != None):
            self.scene.removeItem(self.rasterList[i]["graphicsItem"])
      else:
        logger.info("xrecrasterflag = %s" % xrecRasterFlag)
        try:
          rasterReq = db_lib.getRequestByID(xrecRasterFlag)
        except IndexError:
          logger.error('bad xrecRasterFlag: %s' % xrecRasterFlag)
          return
        rasterDef = rasterReq["request_obj"]["rasterDef"]
        if (rasterDef["status"] == RasterStatus.DRAWN.value):
          self.drawPolyRaster(rasterReq)
        elif (rasterDef["status"] == RasterStatus.READY_FOR_FILL.value):
          self.fillPolyRaster(
            rasterReq,
            waitTime=getBlConfig(RASTER_GUI_XREC_FILL_DELAY)
          )
          logger.info("polyraster filled by displayXrecRaster")
        elif (rasterDef["status"] == RasterStatus.READY_FOR_SNAPSHOT.value):
          if (self.controlEnabled()):          
            self.takeRasterSnapshot(rasterReq)
            logger.info("raster snapshot taken")
          self.vidActionRasterExploreRadio.setChecked(True)                    
          self.selectedSampleID = rasterReq["sample"]
          self.treeChanged_pv.put(1) #not sure about this
        elif (rasterDef["status"] == RasterStatus.READY_FOR_REPROCESS.value):
          self.fillPolyRaster(rasterReq)
          logger.info("reprocessed polyraster filled by displayXrecraster")
          if (self.controlEnabled()):
            self.takeRasterSnapshot(rasterReq)
            logger.info("reprocessed raster snapshot taken")  
          self.vidActionRasterExploreRadio.setChecked(True)                    
          self.selectedSampleID = rasterReq["sample"]
          self.treeChanged_pv.put(1) #not sure about this
        else:
          pass


    def processMountedPin(self,mountedPinPos):
      self.eraseCB()      
      self.treeChanged_pv.put(1)

    def processFastShutter(self,shutterVal):
      if (round(shutterVal)==round(self.fastShutterOpenPos_pv.get())):
        self.shutterStateLabel.setText("Shutter State:Open")
        self.shutterStateLabel.setStyleSheet("background-color: red;")        
      else:
        self.shutterStateLabel.setText("Shutter State:Closed")
        self.shutterStateLabel.setStyleSheet("background-color: #99FF66;")        

    def processGripTemp(self,gripVal):
      self.gripperTempLabel.setText('%.1f' % gripVal)
      if (int(gripVal) > -170):
        self.gripperTempLabel.setStyleSheet("background-color: red;")        
      else:
        self.gripperTempLabel.setStyleSheet("background-color: #99FF66;")        

    def processCryostreamTemp(self,cryostreamVal):
        self.cryostreamTempLabel.setText(str(cryostreamVal))

    def processRingCurrent(self,ringCurrentVal):
      self.ringCurrentMessage.setText(str(int(ringCurrentVal)))
      if (int(ringCurrentVal) < 390):
        self.ringCurrentMessage.setStyleSheet("background-color: red;")        
      else:
        self.ringCurrentMessage.setStyleSheet("background-color: #99FF66;")        
        
    def processBeamAvailable(self,beamAvailVal):
      if (int(beamAvailVal) == 1):
        self.beamAvailLabel.setText("Beam Available")
        self.beamAvailLabel.setStyleSheet("background-color: #99FF66;")        
      else:
        self.beamAvailLabel.setText("No Beam")        
        self.beamAvailLabel.setStyleSheet("background-color: red;")        

    def processSampleExposed(self,sampleExposedVal):
      if (int(sampleExposedVal) == 1):
        self.sampleExposedLabel.setText("Sample Exposed")
        self.sampleExposedLabel.setStyleSheet("background-color: red;")        
      else:
        self.sampleExposedLabel.setText("Sample Not Exposed")        
        self.sampleExposedLabel.setStyleSheet("background-color: #99FF66;")        
        
        
    def processBeamSize(self,beamSizeFlag):
      self.beamsizeComboBox.setCurrentIndex(beamSizeFlag)

    def processEnergyChange(self,energyVal):
      if daq_utils.beamline != "amx":
        if (energyVal<9000):
          self.beamsizeComboBox.setEnabled(False)
        else:
          self.beamsizeComboBox.setEnabled(True)
        
    def processControlMaster(self,controlPID):
      logger.info("in callback controlPID = " + str(controlPID))
      if (abs(int(controlPID)) == self.processID):
        self.controlMasterCheckBox.setChecked(True)
      else:
        self.controlMasterCheckBox.setChecked(False)      

    def processZebraArmState(self,state):
      if (int(state)):
        self.userScreenDialog.zebraArmCheckBox.setChecked(True)
      else:
        self.userScreenDialog.zebraArmCheckBox.setChecked(False)          

    def processGovRobotSeReach(self,state):
      if (int(state)):
        self.userScreenDialog.SEbutton.setEnabled(True)
      else:
        self.userScreenDialog.SEbutton.setEnabled(False)

    def processGovRobotSaReach(self,state):
      if (int(state)):
        self.userScreenDialog.SAbutton.setEnabled(True)
      else:
        self.userScreenDialog.SAbutton.setEnabled(False)
        
    def processGovRobotDaReach(self,state):
      if (int(state)):
        self.userScreenDialog.DAbutton.setEnabled(True)
      else:
        self.userScreenDialog.DAbutton.setEnabled(False)
        
    def processGovRobotBlReach(self,state):
      if (int(state)):
        self.userScreenDialog.BLbutton.setEnabled(True)
      else:
        self.userScreenDialog.BLbutton.setEnabled(False)
                

    def processDetMessage(self,state):
      self.userScreenDialog.detMessage_ledit.setText(str(state))

    def processSampleFlux(self,state):
      self.userScreenDialog.sampleFluxLabel.setText('%E' % state)

        
    def processZebraPulseState(self,state):
      if (int(state)):
        self.userScreenDialog.zebraPulseCheckBox.setChecked(True)
      else:
        self.userScreenDialog.zebraPulseCheckBox.setChecked(False)          

    def processStillModeState(self,state):
      if (int(state)):
        self.stillModeCheckBox.setChecked(True)
      else:
        self.stillModeCheckBox.setChecked(False)          

    def processZebraDownloadState(self,state):
      if (int(state)):
        self.userScreenDialog.zebraDownloadCheckBox.setChecked(True)
      else:
        self.userScreenDialog.zebraDownloadCheckBox.setChecked(False)          
        
    def processZebraSentTriggerState(self,state):
      if (int(state)):
        self.userScreenDialog.zebraSentTriggerCheckBox.setChecked(True)
      else:
        self.userScreenDialog.zebraSentTriggerCheckBox.setChecked(False)          

    def processZebraReturnedTriggerState(self,state):
      if (int(state)):
        self.userScreenDialog.zebraReturnedTriggerCheckBox.setChecked(True)
      else:
        self.userScreenDialog.zebraReturnedTriggerCheckBox.setChecked(False)          
        

    def processControlMasterNew(self,controlPID):
      logger.info("in callback controlPID = " + str(controlPID))
      if (abs(int(controlPID)) != self.processID):
        self.controlMasterCheckBox.setChecked(False)      

    def processChoochResult(self,choochResultFlag):
      if (choochResultFlag == "0"):
        return
      try:
        choochResult = db_lib.getResult(choochResultFlag)
      except IndexError:  # if no result, just return as if no result
        logger.info(f'Exception while retrieving result for chooch result so not plotting but continuing GUI: {choochResultFlag}')
        return
      choochResultObj = choochResult["result_obj"]
      graph_x = choochResultObj["choochInXAxis"]
      graph_y = choochResultObj["choochInYAxis"]
      self.EScanGraph.name = "Chooch PLot"
      try:
        self.EScanGraph.addCurve(graph_x, graph_y, 'Raw counts vs. energy')
        self.EScanGraph.replot()
      except TypeError as e:
        logger.error('Problems with data type going into energy scan plot: %s' % (e))
      chooch_graph_x = choochResultObj["choochOutXAxis"]
      chooch_graph_y1 = choochResultObj["choochOutY1Axis"]
      chooch_graph_y2 = choochResultObj["choochOutY2Axis"]      
      self.choochGraph.name = "Chooch PLot"
      try:
        self.choochGraph.addCurve(chooch_graph_x, chooch_graph_y1, legend='spline')
        self.choochGraph.addCurve(chooch_graph_x, chooch_graph_y2, legend='fp')
        self.choochGraph.replot()
        self.choochInfl.setText(str(choochResultObj["infl"]))
        self.choochPeak.setText(str(choochResultObj["peak"]))
        self.choochFPrimeInfl.setText(str(choochResultObj["fprime_infl"]))
        self.choochFPrimePeak.setText(str(choochResultObj["fprime_peak"]))
        self.choochF2PrimeInfl.setText(str(choochResultObj["f2prime_infl"]))
        self.choochF2PrimePeak.setText(str(choochResultObj["f2prime_peak"]))
        self.choochResultFlag_pv.put("0")
        self.protoComboBox.setCurrentIndex(self.protoComboBox.findText(str("standard")))
        self.protoComboActivatedCB("standard")
      except TypeError as e:
        logger.error('Chooch plotting failed - check whether scan had a strong signal or not: %s' % (e))
      


# seems like we should be able to do an aggregate query to mongo for max/min :(
    def getMaxPriority(self):
      orderedRequests = db_lib.getOrderedRequestList(daq_utils.beamline)      
      priorityMax = 0
      for i in range(len(orderedRequests)):
        if (orderedRequests[i]["priority"] > priorityMax):
          priorityMax = orderedRequests[i]["priority"]
      return priorityMax

    def getMinPriority(self):
      orderedRequests = db_lib.getOrderedRequestList(daq_utils.beamline)      
      priorityMin = 10000000
      for i in range(len(orderedRequests)):
        if ((orderedRequests[i]["priority"] < priorityMin) and orderedRequests[i]["priority"]>0):
          priorityMin = orderedRequests[i]["priority"]
      return priorityMin


    def showProtParams(self):
      protocol = str(self.protoComboBox.currentText())
      self.rasterParamsFrame.hide()
      self.characterizeParamsFrame.hide()
      self.processingOptionsFrame.hide()
      self.multiColParamsFrame.hide()
      self.osc_start_ledit.setEnabled(True)
      self.osc_end_ledit.setEnabled(True)
      if (protocol == "raster" or protocol == "rasterScreen"):
        self.rasterParamsFrame.show()
        self.osc_start_ledit.setEnabled(False)
        self.osc_end_ledit.setEnabled(False)
        
      elif (protocol == "stepRaster"):
        self.rasterParamsFrame.show()
        self.processingOptionsFrame.show()        
      elif (protocol == "multiCol" or protocol == "multiColQ"):
        self.rasterParamsFrame.show()
        self.osc_start_ledit.setEnabled(False)
        self.osc_end_ledit.setEnabled(False)
        self.multiColParamsFrame.show()
      elif (protocol == "vector" or protocol == "stepVector"):
        self.vectorParamsFrame.show()
        self.processingOptionsFrame.show()        
      elif (protocol == "characterize" or protocol == "ednaCol"):
        self.characterizeParamsFrame.show()
        self.processingOptionsFrame.show()                
      elif (protocol == "standard" or protocol == "burn"):
        self.processingOptionsFrame.show()
      else:
        pass 

    def rasterStepChanged(self,text):
      self.beamWidth_ledit.setText(text)
      self.beamHeight_ledit.setText(text)


    def updateVectorLengthAndSpeed(self):
      x_vec_end = self.vectorEnd["coords"]["x"]
      y_vec_end = self.vectorEnd["coords"]["y"]
      z_vec_end = self.vectorEnd["coords"]["z"]
      x_vec_start = self.vectorStart["coords"]["x"]
      y_vec_start = self.vectorStart["coords"]["y"]
      z_vec_start = self.vectorStart["coords"]["z"]
      x_vec = x_vec_end - x_vec_start
      y_vec = y_vec_end - y_vec_start
      z_vec = z_vec_end - z_vec_start
      trans_total = math.sqrt(x_vec**2 + y_vec**2 + z_vec**2)
      if daq_utils.beamline == "nyx":
        trans_total *= 1000
      self.vecLenLabelOutput.setText(str(int(trans_total)))
      totalExpTime =(float(self.osc_end_ledit.text())/float(self.osc_range_ledit.text()))*float(self.exp_time_ledit.text()) #(range/inc)*exptime
      speed = trans_total/totalExpTime
      self.vecSpeedLabelOutput.setText(str(int(speed)))
      return x_vec, y_vec, z_vec, trans_total

    def totalExpChanged(self,text):
      if (text == "oscEnd" and daq_utils.beamline == "fmx"):
        self.sampleLifetimeReadback_ledit.setStyleSheet("color : gray");        
      try:
        if (float(str(self.osc_range_ledit.text())) == 0):
          if (text == "oscRange"):
            if (self.controlEnabled()):
              self.stillMode_pv.put(1)
          self.colEndLabel.setText("Number of Images: ")
          if (str(self.protoComboBox.currentText()) != "standard" and str(self.protoComboBox.currentText()) != "vector"):
            self.totalExptime_ledit.setText("----")
          else:
            try:
              totalExptime = (float(self.osc_end_ledit.text())*float(self.exp_time_ledit.text()))
            except ValueError:
              totalExptime = 0.0
            except TypeError:
              totalExptime = 0.0
            except ZeroDivisionError:
              totalExptime = 0.0
            self.totalExptime_ledit.setText('%.3f' % totalExptime)
          return
        else:
          if (text == "oscRange"):          
            if (self.controlEnabled()):
              self.standardMode_pv.put(1)
          self.colEndLabel.setText("Oscillation Range:")
      except ValueError:
        return
          
      if (str(self.protoComboBox.currentText()) != "standard" and str(self.protoComboBox.currentText()) != "vector"):
        self.totalExptime_ledit.setText("----")
      else:
        try:
          totalExptime = (float(self.osc_end_ledit.text())/(float(self.osc_range_ledit.text())))*float(self.exp_time_ledit.text())
        except ValueError:
          totalExptime = 0.0
        except TypeError:
          totalExptime = 0.0
        except ZeroDivisionError:
          totalExptime = 0.0
        self.totalExptime_ledit.setText('%.3f' % totalExptime)
        if (str(self.protoComboBox.currentText()) == "vector"):
          try:
            self.updateVectorLengthAndSpeed()
          except:
            pass
            
        try:
          if (float(self.osc_end_ledit.text()) >= 5.0):
            self.staffScreenDialog.fastDPCheckBox.setChecked(True)
          else:
            self.staffScreenDialog.fastDPCheckBox.setChecked(False)
        except:
          pass
        

    def resoTextChanged(self,text):
      try:
        dist_s = "%.2f" % (daq_utils.distance_from_reso(daq_utils.det_radius,float(text),daq_utils.energy2wave(float(self.energy_ledit.text())),0))
      except ValueError:
        dist_s = self.detDistRBVLabel.getEntry().text()        
      self.detDistMotorEntry.getEntry().setText(dist_s)

    def detDistTextChanged(self,text):
      try:
        reso_s = "%.2f" % (daq_utils.calc_reso(daq_utils.det_radius,float(text),daq_utils.energy2wave(float(self.energy_ledit.text())),0))
      except ValueError:
        reso_s = "50.0"
      except TypeError:
        reso_s = "50.0"
      self.setGuiValues({'resolution':reso_s})
      
    def energyTextChanged(self,text):
      dist_s = "%.2f" % (daq_utils.distance_from_reso(daq_utils.det_radius,float(self.resolution_ledit.text()),float(text),0))
      self.detDistMotorEntry.getEntry().setText(dist_s)

    #code below and its application from: https://snorfalorpagus.net/blog/2014/08/09/validating-user-input-in-pyqt4-using-qvalidator/
    def checkEntryState(self, *args, **kwargs):
      sender = self.sender()
      validator = sender.validator()
      state = validator.validate(sender.text(), 0)[0]
      if state == QtGui.QValidator.Intermediate:
          color = '#fff79a' # yellow
      elif state == QtGui.QValidator.Invalid:
          color = '#f6989d' # red
      else:
          color = '#ffffff' # white
      sender.setStyleSheet('QLineEdit { background-color: %s }' % color)

    def validateAllFields(self):
        fields_dict = {self.exp_time_ledit: {'name': 'exposure time', 'minmax': VALID_EXP_TIMES},
                        self.detDistMotorEntry.getEntry(): {'name': 'detector distance', 'minmax': VALID_DET_DIST},
                        self.totalExptime_ledit: {'name': 'total exposure time', 'minmax': VALID_TOTAL_EXP_TIMES}}

        return self.validateFields(fields_dict)

    def validateFields(self, field_values_dict):
      for field, value in field_values_dict.items():
        values = value['minmax']
        field_name = value['name']
        logger.info('validateFields: %s %s %s' % (field_name, field.text(), values))
        try:
          val = float(field.text())
          logger.info('>= min: %s <= max: %s' % (val >= values['fmx']['min'], val <= values['fmx']['max']))
        except: #total exposure time is '----' for rasters, so just ignore
          pass
        if field.text() == '----': #special case: total exp time not calculated for non-standard, non-vector experiments
            continue
        if field.validator().validate(field.text(),0)[0] != QtGui.QValidator.Acceptable:
          self.popupServerMessage('Invalid value for field %s! must be between %s and %s' % (field_name, values[daq_utils.beamline]["min"], values[daq_utils.beamline]["max"]))
          return False
      return True

    def protoRadioToggledCB(self, text):
      if (self.protoStandardRadio.isChecked()):
        self.protoComboBox.setCurrentIndex(self.protoComboBox.findText("standard"))
        self.protoComboActivatedCB(text)        
      elif (self.protoRasterRadio.isChecked()):
        self.protoComboBox.setCurrentIndex(self.protoComboBox.findText("raster"))          
        self.protoComboActivatedCB(text)
      elif (self.protoVectorRadio.isChecked()):
        self.protoComboBox.setCurrentIndex(self.protoComboBox.findText("vector"))          
        self.protoComboActivatedCB(text)
      else:
        pass

    def beamsizeComboActivatedCB(self, text):
      comm_s = "set_beamsize(\"" + str(text[0:2]) + "\",\"" + str(text[2:4]) + "\")"
      logger.info(comm_s)
      self.send_to_server(comm_s)      

    def protoComboActivatedCB(self, text):
      self.showProtParams()
      protocol = str(self.protoComboBox.currentText())
      if (protocol == "raster" or protocol == "stepRaster" or protocol == "rasterScreen"):
        self.vidActionRasterDefRadio.setChecked(True)
      else:
        self.vidActionC2CRadio.setChecked(True)
      if protocol == "burn":
        self.staffScreenDialog.fastDPCheckBox.setChecked(False)
      else:
        self.staffScreenDialog.fastDPCheckBox.setChecked(True)
      if (protocol == "raster"):
        self.protoRasterRadio.setChecked(True)
        self.osc_start_ledit.setEnabled(False)
        self.osc_end_ledit.setEnabled(False)
        self.setGuiValues({'osc_range':getBlConfig("rasterDefaultWidth"), 'exp_time':getBlConfig("rasterDefaultTime"), 'transmission':getBlConfig("rasterDefaultTrans")})
      elif (protocol == "rasterScreen"):
        self.osc_start_ledit.setEnabled(False)
        self.osc_end_ledit.setEnabled(False)
        self.setGuiValues({'osc_range':getBlConfig("rasterDefaultWidth"), 'exp_time':getBlConfig("rasterDefaultTime"), 'transmission':getBlConfig("rasterDefaultTrans")})
        self.protoOtherRadio.setChecked(True)        
      elif (protocol == "standard"):
        self.protoStandardRadio.setChecked(True)
        self.setGuiValues({'osc_range':getBlConfig("screen_default_width"), 'exp_time':getBlConfig("screen_default_time"), 'transmission':getBlConfig("stdTrans")})
        self.osc_start_ledit.setEnabled(True)
        self.osc_end_ledit.setEnabled(True)
      elif (protocol == "burn"):
        self.setGuiValues({'osc_range':"0.0", 'exp_time':getBlConfig("burnDefaultTime"), 'transmission':getBlConfig("burnDefaultTrans")})
        screenWidth = float(getBlConfig("burnDefaultNumFrames"))
        self.setGuiValues({'osc_end':screenWidth})
        self.osc_start_ledit.setEnabled(True)
        self.osc_end_ledit.setEnabled(True)
        
      elif (protocol == "vector"):
        self.setGuiValues({'osc_range':getBlConfig("screen_default_width"), 'exp_time':getBlConfig("screen_default_time"), 'transmission':getBlConfig("stdTrans")})
        self.osc_start_ledit.setEnabled(True)
        self.osc_end_ledit.setEnabled(True)
        self.protoVectorRadio.setChecked(True)
      else:
        self.protoOtherRadio.setChecked(True)
      self.totalExpChanged("")
            

    def rasterEvalComboActivatedCB(self, text):
      db_lib.beamlineInfo(daq_utils.beamline,'rasterScoreFlag',info_dict={"index":self.rasterEvalComboBox.findText(str(text))})
      if (self.currentRasterCellList != []):
        self.reFillPolyRaster()


    def  popBaseDirectoryDialogCB(self):
      fname = QtWidgets.QFileDialog.getExistingDirectory(self, 'Choose Directory', '',QtWidgets.QFileDialog.DontUseNativeDialog)      
      if (fname != ""):
        self.dataPathGB.setBasePath_ledit(fname)


    def popImportDialogCB(self):
      self.timerSample.stop()
      fname = QtWidgets.QFileDialog.getOpenFileName(self, 'Choose Spreadsheet File', '',filter="*.xls *.xlsx",options=QtWidgets.QFileDialog.DontUseNativeDialog)
      self.timerSample.start(SAMPLE_TIMER_DELAY)
      if (fname != ""):
        logger.info(fname)
        comm_s = f"importSpreadsheet(\"{fname[0]}\", \"{daq_utils.owner}\")"
        logger.info(comm_s)
        self.send_to_server(comm_s)
        
    def setUserModeCB(self):
      self.vidActionDefineCenterRadio.setEnabled(False)

    def setExpertModeCB(self):
      self.vidActionDefineCenterRadio.setEnabled(True)
        

    def upPriorityCB(self): #neither of these are very elegant, and might even be glitchy if overused
      currentPriority = self.selectedSampleRequest["priority"]
      if (currentPriority<1):
        return
      orderedRequests = db_lib.getOrderedRequestList(daq_utils.beamline)
      for i in range(len(orderedRequests)):
        if (orderedRequests[i]["sample"] == self.selectedSampleRequest["sample"]):
          if (i<2):
            self.topPriorityCB()
          else:
            priority = (orderedRequests[i-2]["priority"] + orderedRequests[i-1]["priority"])/2
            if (currentPriority == priority):
              priority = priority+20
            db_lib.updatePriority(self.selectedSampleRequest["uid"],priority)
      self.treeChanged_pv.put(1)
            
      
    def downPriorityCB(self):
      currentPriority = self.selectedSampleRequest["priority"]
      if (currentPriority<1):
        return
      orderedRequests = db_lib.getOrderedRequestList(daq_utils.beamline)
      for i in range(len(orderedRequests)):
        if (orderedRequests[i]["sample"] == self.selectedSampleRequest["sample"]):
          if ((len(orderedRequests)-i) < 3):
            self.bottomPriorityCB()
          else:
            priority = (orderedRequests[i+1]["priority"] + orderedRequests[i+2]["priority"])/2
            if (currentPriority == priority):
              priority = priority-20
            db_lib.updatePriority(self.selectedSampleRequest["uid"],priority)
      self.treeChanged_pv.put(1)


    def topPriorityCB(self):
      currentPriority = self.selectedSampleRequest["priority"]
      if (currentPriority<1):
        return
      priority = int(self.getMaxPriority())
      priority = priority+100
      db_lib.updatePriority(self.selectedSampleRequest["uid"],priority)
      self.treeChanged_pv.put(1)


    def bottomPriorityCB(self):
      currentPriority = self.selectedSampleRequest["priority"]
      if (currentPriority<1):
        return
      priority = int(self.getMinPriority())
      priority = priority-100
      db_lib.updatePriority(self.selectedSampleRequest["uid"],priority)
      self.treeChanged_pv.put(1)
      

    def dewarViewToggledCB(self,identifier):
      self.selectedSampleRequest = {}
#should probably clear textfields here too
      if (identifier == "dewarView"):
        if (self.dewarViewRadio.isChecked()):
          self.dewarTree.refreshTreeDewarView()
      else:
        if (self.priorityViewRadio.isChecked()):
          self.dewarTree.refreshTreePriorityView()

    def dewarViewToggleCheckCB(self):
      if (self.dewarViewRadio.isChecked()):
        self.dewarTree.refreshTreeDewarView()
      else:
        self.dewarTree.refreshTreePriorityView()

    def moveOmegaCB(self):
      comm_s = "mvaDescriptor(\"omega\"," + str(self.sampleOmegaMoveLedit.getEntry().text()) + ")"
      logger.info(comm_s)
      self.send_to_server(comm_s)
      

    def moveEnergyCB(self):
      energyRequest = float(str(self.energy_ledit.text()))
      if (abs(energyRequest-self.energy_pv.get()) > 10.0):
        self.popupServerMessage("Energy change must be less than 10 ev")
        return
      else:        
        comm_s = "mvaDescriptor(\"energy\"," + str(self.energy_ledit.text()) + ")"
        logger.info(comm_s)        
        self.send_to_server(comm_s)

    def setLifetimeCB(self, lifetime):
      if hasattr(self, 'sampleLifetimeReadback_ledit'):
        self.sampleLifetimeReadback_ledit.setText(f"{lifetime:.2f}")
        self.sampleLifetimeReadback_ledit.setStyleSheet("color : black")

    def calcLifetimeCB(self):
      if (not os.path.exists("2vb1.pdb")):
        os.system("cp -a $CONFIGDIR/2vb1.pdb .")
        os.system("mkdir rd3d")
            
      energyReadback = self.energy_pv.get()/1000.0
      sampleFlux = self.sampleFluxPV.get()
      if hasattr(self, 'transmission_ledit') and hasattr(self, 'transmissionReadback_ledit'):
        try:
          sampleFlux = (sampleFlux*float(self.transmission_ledit.text()))/float(self.transmissionReadback_ledit.text())
        except Exception as e:
          logger.info(f'Exception while calculating sample flux {e}')
      logger.info("sample flux = " + str(sampleFlux))      
      try:
        vecLen_s = self.vecLenLabelOutput.text()
        if (vecLen_s != "---"):
          vecLen = float(vecLen_s)
        else:
          vecLen = 0
      except:
        vecLen = 0
      wedge = float(self.osc_end_ledit.text())
      try:
        raddose_thread = RaddoseThread(parent=self, beamsizeV = 3.0, beamsizeH = 5.0, vectorL = vecLen, energy = energyReadback, wedge = wedge, flux = sampleFlux, verbose = True)
        raddose_thread.lifetime.connect(lambda lifetime: self.setLifetimeCB(lifetime))
        raddose_thread.start()
        
      except:
        lifeTime_s = "0.00"
      

    def setTransCB(self):
      try:
        if (float(self.transmission_ledit.text()) > 1.0 or float(self.transmission_ledit.text()) < 0.001):
          self.popupServerMessage("Transmission must be 0.001-1.0")
          return
      except ValueError as e:
        self.popupServerMessage("Please enter a valid number")
        return
      comm_s = "setTrans(" + str(self.transmission_ledit.text()) + ")"
      logger.info(comm_s)
      self.send_to_server(comm_s)

    def setDCStartCB(self):
      currentPos = float(self.sampleOmegaRBVLedit.getEntry().text())%360.0
      self.setGuiValues({'osc_start':currentPos})
      
      
    def moveDetDistCB(self):
      comm_s = "mvaDescriptor(\"detectorDist\"," + str(self.detDistMotorEntry.getEntry().text()) + ")"
      logger.info(comm_s)
      self.send_to_server(comm_s)

    def omegaTweakNegCB(self):
      tv = float(self.omegaTweakVal_ledit.text())
      tweakVal = 0.0-tv
      if (self.controlEnabled()):
        self.omegaTweak_pv.put(tweakVal)
      else:
        self.popupServerMessage("You don't have control")
        
    def omegaTweakPosCB(self):
      tv = float(self.omegaTweakVal_ledit.text())
      if (self.controlEnabled()):
        self.omegaTweak_pv.put(tv)
      else:
        self.popupServerMessage("You don't have control")

    def focusTweakCB(self,tv):
      tvf = float(tv)*daq_utils.unitScaling        

      current_viewangle = daq_utils.mag1ViewAngle
      if (self.zoom2Radio.isChecked()):
        current_viewangle = daq_utils.mag2ViewAngle
      elif (self.zoom3Radio.isChecked()):
        current_viewangle = daq_utils.mag3ViewAngle
      elif (self.zoom4Radio.isChecked()):
        current_viewangle = daq_utils.mag4ViewAngle

      if (current_viewangle==daq_utils.CAMERA_ANGLE_BEAM):
        view_omega_offset = 0
      elif (current_viewangle==daq_utils.CAMERA_ANGLE_BELOW):
        view_omega_offset = 90
      elif (current_viewangle==daq_utils.CAMERA_ANGLE_ABOVE):
        view_omega_offset = -90
      
      if (self.controlEnabled()):
        tvY = tvf*(math.cos(math.radians(view_omega_offset  + self.motPos["omega"]))) #these are opposite C2C
        tvZ = tvf*(math.sin(math.radians(view_omega_offset  + self.motPos["omega"])))
        self.sampyTweak_pv.put(tvY)
        self.sampzTweak_pv.put(tvZ)        
      else:
        self.popupServerMessage("You don't have control")

    def omegaTweakCB(self,tv):
      tvf = float(tv)
      if (self.controlEnabled()):
        self.omegaTweak_pv.put(tvf)
        time.sleep(0.05)
      else:
        self.popupServerMessage("You don't have control")

    def autoCenterLoopCB(self):
      logger.info("auto center loop")
      self.send_to_server("loop_center_xrec()")
      
    def autoRasterLoopCB(self):
      self.selectedSampleID = self.selectedSampleRequest["sample"]
      comm_s = "autoRasterLoop(" + str(self.selectedSampleID) + ")"
      self.send_to_server(comm_s)


    def runRastersCB(self):
      comm_s = "snakeRaster(" + str(self.selectedSampleRequest["uid"]) + ")"
      self.send_to_server(comm_s)
      
    def drawInteractiveRasterCB(self): # any polygon for now, interactive or from xrec
      for i in range(len(self.polyPointItems)):
        self.scene.removeItem(self.polyPointItems[i])
      polyPointItems = []
      pen = QtGui.QPen(QtCore.Qt.red)
      brush = QtGui.QBrush(QtCore.Qt.red)
      points = []
      polyPoints = []      
      if (self.click_positions != []): #use the user clicks
        if (len(self.click_positions) == 2): #draws a single row or column
          logger.info("2-click raster")
          polyPoints.append(self.click_positions[0])
          point = QtCore.QPointF(self.click_positions[0].x(),self.click_positions[1].y())
          polyPoints.append(point)
          point = QtCore.QPointF(self.click_positions[0].x()+2,self.click_positions[1].y())
          polyPoints.append(point)          
          point = QtCore.QPointF(self.click_positions[0].x()+2,self.click_positions[0].y())
          polyPoints.append(point)
          self.rasterPoly = QtWidgets.QGraphicsPolygonItem(QtGui.QPolygonF(polyPoints))
        else:
          self.rasterPoly = QtWidgets.QGraphicsPolygonItem(QtGui.QPolygonF(self.click_positions))
      else:
        return
      self.polyBoundingRect = self.rasterPoly.boundingRect()
      raster_w = int(self.polyBoundingRect.width())
      raster_h = int(self.polyBoundingRect.height())
      center_x = int(self.polyBoundingRect.center().x())
      center_y = int(self.polyBoundingRect.center().y())
      stepsizeXPix = self.screenXmicrons2pixels(float(self.rasterStepEdit.text()))
      stepsizeYPix = self.screenYmicrons2pixels(float(self.rasterStepEdit.text()))      
      self.click_positions = []
      self.definePolyRaster(raster_w,raster_h,stepsizeXPix,stepsizeYPix,center_x,center_y)


    def measurePolyCB(self):
      for i in range(len(self.polyPointItems)):
        self.scene.removeItem(self.polyPointItems[i])
      if (self.measureLine != None):
        self.scene.removeItem(self.measureLine)
      self.polyPointItems = []
        
      pen = QtGui.QPen(QtCore.Qt.red)
      brush = QtGui.QBrush(QtCore.Qt.red)
      points = []
      if (self.click_positions != []): #use the user clicks
        if (len(self.click_positions) == 2): #draws a single row or column
          self.measureLine = self.scene.addLine(self.click_positions[0].x(),self.click_positions[0].y(),self.click_positions[1].x(),self.click_positions[1].y(), pen)
      length = self.measureLine.line().length()
      fov = self.getCurrentFOV()
      lineMicronsX = int(round(length * (fov["x"]/daq_utils.screenPixX)))
      logger.info("linelength = " + str(lineMicronsX))      
      self.click_positions = []

      
    def center3LoopCB(self):
      logger.info("3-click center loop")
      self.threeClickCount = 1
      self.click3Button.setStyleSheet("background-color: yellow")
      self.send_to_server("mvaDescriptor(\"omega\",0)")
      

    def fillPolyRaster(self,rasterReq,waitTime=1): #at this point I should have a drawn polyRaster
      time.sleep(waitTime)
      logger.info("filling poly for " + str(rasterReq["uid"]))
      resultCount = len(db_lib.getResultsforRequest(rasterReq["uid"]))
      rasterResults = db_lib.getResultsforRequest(rasterReq["uid"])
      rasterResult = {}
      for i in range (0,len(rasterResults)):
        if (rasterResults[i]['result_type'] == 'rasterResult'):
          rasterResult = rasterResults[i]
          break
      try:
        rasterDef = rasterReq["request_obj"]["rasterDef"]
      except KeyError:
        db_lib.deleteRequest(rasterReq["uid"])
        return
      rasterListIndex = 0
      for i in range(len(self.rasterList)):
        if (self.rasterList[i] != None):
          if (self.rasterList[i]["uid"] == rasterReq["uid"]):
            rasterListIndex = i
      if (rasterResult == {}):
        return

      try:
        currentRasterGroup = self.rasterList[rasterListIndex]["graphicsItem"]
      except IndexError as e:
        logger.error('IndexError while getting raster group: %s' % e) 
        return
      self.currentRasterCellList = currentRasterGroup.childItems()
      cellResults = rasterResult["result_obj"]["rasterCellResults"]['resultObj']
      numLines = len(cellResults)
      cellResults_array = [{} for i in range(numLines)]
      my_array = np.zeros(numLines)
      spotLineCounter = 0
      cellIndex=0
      rowStartIndex = 0
      rasterEvalOption = str(self.rasterEvalComboBox.currentText())
      lenX = abs(rasterDef["rowDefs"][0]["end"]["x"] - rasterDef["rowDefs"][0]["start"]["x"]) #ugly for tile flip/noflip
      for i in range(len(rasterDef["rowDefs"])): #this is building up "my_array" with the rasterEvalOption result, and numpy can then be run against the array. 2/16, I think cellResultsArray not needed
        rowStartIndex = spotLineCounter
        numsteps = rasterDef["rowDefs"][i]["numsteps"]
        for j in range(numsteps):
          try:
            cellResult = cellResults[spotLineCounter]
          except IndexError:
            logger.error("caught index error #1")
            logger.error("numlines = " + str(numLines))
            logger.error("expected: " + str(len(rasterDef["rowDefs"])*numsteps))
            return #means a raster failure, and not enough data to cover raster, caused a gui crash
          try:
            spotcount = cellResult["spot_count_no_ice"]
            filename =  cellResult["image"]            
          except TypeError:
            spotcount = 0
            filename = "empty"

          if (lenX > 180 and self.scannerType == "PI"): #this is trying to figure out row direction
            cellIndex = spotLineCounter
          else:
            if (i%2 == 0): #this is trying to figure out row direction            
              cellIndex = spotLineCounter
            else:
              cellIndex = rowStartIndex + ((numsteps-1)-j)
          try:
            if (rasterEvalOption == "Spot Count"):
              my_array[cellIndex] = spotcount 
            elif (rasterEvalOption == "Intensity"):
              my_array[cellIndex] = cellResult["total_intensity"]
            else:
              if (float(cellResult["d_min"]) == -1):
                my_array[cellIndex] = 50.0
              else:
                my_array[cellIndex] = float(cellResult["d_min"])
          except IndexError:
            logger.error("caught index error #2")
            logger.error("numlines = " + str(numLines))
            logger.error("expected: " + str(len(rasterDef["rowDefs"])*numsteps))
            return #means a raster failure, and not enough data to cover raster, caused a gui crash
          cellResults_array[cellIndex] = cellResult #instead of just grabbing filename, get everything. Not sure why I'm building my own list of results. How is this different from cellResults?
#I don't think cellResults_array is different from cellResults, could maybe test that below by subtituting one for the other. It may be a remnant of trying to store less than the whole result set.          
          spotLineCounter+=1
      floor = np.amin(my_array)
      ceiling = np.amax(my_array)
      cellCounter = 0     
      for i in range(len(rasterDef["rowDefs"])):
        rowCellCount = 0
        for j in range(rasterDef["rowDefs"][i]["numsteps"]):
          cellResult = cellResults_array[cellCounter]
          try:
            spotcount = int(cellResult["spot_count_no_ice"])
            cellFilename = cellResult["image"]
            d_min =  float(cellResult["d_min"])
            if (d_min == -1):
              d_min = 50.0 #trying to handle frames with no spots
            total_intensity =  int(cellResult["total_intensity"])
          except TypeError:
            spotcount = 0
            cellFilename = "empty"
            d_min =  50.0
            total_intensity = 0
              
          if (rasterEvalOption == "Spot Count"):
            param = spotcount 
          elif (rasterEvalOption == "Intensity"):
            param = total_intensity
          else:
            param = d_min
          if (ceiling == 0):
            color_id = 255
          elif ceiling == floor:
            if rasterEvalOption == "Resolution":
              color_id = 0
            else:
              color_id = 255
          elif (rasterEvalOption == "Resolution"):
            color_id = int(255.0*(float(param-floor)/float(ceiling-floor)))
          else:
            color_id = int(255-(255.0*(float(param-floor)/float(ceiling-floor))))
          self.currentRasterCellList[cellCounter].setBrush(QtGui.QBrush(QtGui.QColor(0,255-color_id,0,127)))
          self.currentRasterCellList[cellCounter].setData(0,spotcount)
          self.currentRasterCellList[cellCounter].setData(1,cellFilename)
          self.currentRasterCellList[cellCounter].setData(2,d_min)
          self.currentRasterCellList[cellCounter].setData(3,total_intensity)
          cellCounter+=1
    
    def takeRasterSnapshot(self,rasterReq):
      request_obj = rasterReq["request_obj"]        
      directory = request_obj["directory"]
      filePrefix = request_obj['file_prefix']
      basePath = request_obj["basePath"]
      visitName = daq_utils.getVisitName()
      jpegDirectory = visitName + "/jpegs/" + directory[directory.find(visitName)+len(visitName):len(directory)]        
      fullJpegDirectory = basePath + "/" + jpegDirectory
      if (not os.path.exists(fullJpegDirectory)):
        os.system("mkdir -p " + fullJpegDirectory)
      jpegImagePrefix = fullJpegDirectory+"/"+filePrefix     
      jpegImageFilename = jpegImagePrefix+".jpg"
      jpegImageThumbFilename = jpegImagePrefix+"t.jpg"
      logger.info("saving raster snapshot")
      self.saveVidSnapshotCB("Raster Result from sample " + str(rasterReq["request_obj"]["file_prefix"]),useOlog=False,reqID=rasterReq["uid"],rasterHeatJpeg=jpegImageFilename)
      self.saveVidSnapshotCB("Raster Result from sample " + str(rasterReq["request_obj"]["file_prefix"]),useOlog=False,reqID=rasterReq["uid"],rasterHeatJpeg=jpegImageFilename)
      try:
        ispybLib.insertRasterResult(rasterReq,visitName)
      except Exception as e:
        logger.error(f'Exception while writing raster result: {e}')



    def reFillPolyRaster(self):      
      rasterEvalOption = str(self.rasterEvalComboBox.currentText())
      for i in range(len(self.rasterList)):
        if (self.rasterList[i] != None):
          currentRasterGroup = self.rasterList[i]["graphicsItem"]
          currentRasterCellList = currentRasterGroup.childItems()          
          my_array = np.zeros(len(currentRasterCellList))
          for i in range (0,len(currentRasterCellList)): #first loop is to get floor and ceiling
            cellIndex = i
            if (rasterEvalOption == "Spot Count"):
              spotcount = currentRasterCellList[i].data(0)
              if not isinstance(spotcount, int):
                spotcount = int(spotcount)
              my_array[cellIndex] = spotcount 
            elif (rasterEvalOption == "Intensity"):
              total_intensity  = currentRasterCellList[i].data(3)
              if not isinstance(total_intensity, int):
                total_intensity = int(total_intensity)
              my_array[cellIndex] = total_intensity
            else:
              d_min = currentRasterCellList[i].data(2)
              if not isinstance(d_min, float):
                d_min = float(d_min)
              if (d_min == -1):
                d_min = 50.0 #trying to handle frames with no spots
              my_array[cellIndex] = d_min
          floor = np.amin(my_array)
          ceiling = np.amax(my_array)
          for i in range (0,len(currentRasterCellList)):
            if (rasterEvalOption == "Spot Count") or (rasterEvalOption == "Intensity"):
              param = my_array[i] 
            else:
              d_min = my_array[i]
              if (d_min == -1):
                d_min = 50.0 #trying to handle frames with no spots
              param = d_min
            if (ceiling == 0):
              color_id = 255
            elif ceiling == floor:
              if rasterEvalOption == "Resolution":
                color_id = 0
              else:
                color_id = 255
            elif (rasterEvalOption == "Resolution"):
              color_id = int(255.0*(float(param-floor)/float(ceiling-floor)))
            else:
              color_id = int(255-(255.0*(float(param-floor)/float(ceiling-floor))))
            currentRasterCellList[i].setBrush(QtGui.QBrush(QtGui.QColor(0,255-color_id,0,127)))

      
        
    def saveCenterCB(self):
      pen = QtGui.QPen(QtCore.Qt.magenta)
      brush = QtGui.QBrush(QtCore.Qt.magenta)
      markWidth = 10
      marker = self.scene.addEllipse(self.centerMarker.x()-(markWidth/2.0)-1+self.centerMarkerCharOffsetX,self.centerMarker.y()-(markWidth/2.0)-1+self.centerMarkerCharOffsetY,markWidth,markWidth,pen,brush)
      marker.setFlag(QtWidgets.QGraphicsItem.ItemIsSelectable, True)            
      self.centeringMark = {"sampCoords":{"x":self.sampx_pv.get(),"y":self.sampy_pv.get(),"z":self.sampz_pv.get()},"graphicsItem":marker,"centerCursorX":self.centerMarker.x(),"centerCursorY":self.centerMarker.y()}
      self.centeringMarksList.append(self.centeringMark)
 

    def selectAllCenterCB(self):
      logger.info("select all center")
      for i in range(len(self.centeringMarksList)):
        self.centeringMarksList[i]["graphicsItem"].setSelected(True)        


    def lightUpCB(self):
      self.send_to_server("backlightBrighter()")      

    def lightDimCB(self):
      self.send_to_server("backlightDimmer()")
      
    def eraseRastersCB(self):
      if (self.rasterList != []):
        for i in range(len(self.rasterList)):
          if (self.rasterList[i] != None):
            self.scene.removeItem(self.rasterList[i]["graphicsItem"])
        self.rasterList = []
        self.rasterDefList = []
        self.currentRasterCellList = []
      

    def eraseCB(self):
      self.click_positions = []
      if (self.measureLine != None):
        self.scene.removeItem(self.measureLine)
      for i in range(len(self.centeringMarksList)):
        self.scene.removeItem(self.centeringMarksList[i]["graphicsItem"])        
      self.centeringMarksList = []
      for i in range(len(self.polyPointItems)):
        self.scene.removeItem(self.polyPointItems[i])
      self.polyPointItems = []
      if (self.rasterList != []):
        for i in range(len(self.rasterList)):
          if (self.rasterList[i] != None):
            self.scene.removeItem(self.rasterList[i]["graphicsItem"])
        self.rasterList = []
        self.rasterDefList = []
        self.currentRasterCellList = []
      self.clearVectorCB()
      if (self.rasterPoly != None):      
        self.scene.removeItem(self.rasterPoly)
      self.rasterPoly =  None


    def eraseDisplayCB(self): #use this for things like zoom change. This is not the same as getting rid of all rasters.
      if (self.rasterList != []):
        for i in range(len(self.rasterList)):
          if (self.rasterList[i] != None):
            self.scene.removeItem(self.rasterList[i]["graphicsItem"])
        self.rasterList = []
        return   #short circuit
      if (self.rasterPoly != None):      
        self.scene.removeItem(self.rasterPoly)


    def getCurrentFOV(self):
      fov = {"x":0.0,"y":0.0}
      if (self.zoom2Radio.isChecked()):  #lowmagzoom
        if (daq_utils.sampleCameraCount==2):   #this is a hard assumption that when there are 2 cameras the second uses highmagfov   
          fov["x"] = daq_utils.highMagFOVx
          fov["y"] = daq_utils.highMagFOVy
        else:
          fov["x"] = daq_utils.lowMagFOVx/2.0
          fov["y"] = daq_utils.lowMagFOVy/2.0
      elif (self.zoom1Radio.isChecked()):
        fov["x"] = daq_utils.lowMagFOVx
        fov["y"] = daq_utils.lowMagFOVy
      elif (self.zoom4Radio.isChecked()):        
        fov["x"] = daq_utils.highMagFOVx/2.0
        fov["y"] = daq_utils.highMagFOVy/2.0
      else:
        fov["x"] = daq_utils.highMagFOVx
        fov["y"] = daq_utils.highMagFOVy
      return fov


    def screenXPixels2microns(self,pixels):
      fov = self.getCurrentFOV()
      fovX = fov["x"]
      return float(pixels)*(fovX/daq_utils.screenPixX)

    def screenYPixels2microns(self,pixels):
      fov = self.getCurrentFOV()
      fovY = fov["y"]
      return float(pixels)*(fovY/daq_utils.screenPixY)

    def screenXmicrons2pixels(self,microns):
      fov = self.getCurrentFOV()
      fovX = fov["x"]
      return int(round(microns*(daq_utils.screenPixX/fovX)))

    def screenYmicrons2pixels(self,microns):
      fov = self.getCurrentFOV()
      fovY = fov["y"]
      return int(round(microns*(daq_utils.screenPixY/fovY)))



    def definePolyRaster(self,raster_w,raster_h,stepsizeXPix,stepsizeYPix,point_x,point_y): #all come in as pixels, raster_w and raster_h are bounding box of drawn graphic
#raster status - 0=nothing done, 1=run, 2=displayed
      stepTime = float(self.exp_time_ledit.text())
      stepsize =float(self.rasterStepEdit.text())
      if ((stepsize/1000.0)/stepTime > 2.0):
        self.popupServerMessage("Stage speed exceeded. Increase exposure time, or decrease step size. Limit is 2mm/s.")
        self.eraseCB()        
        return
          
      try:
        beamWidth = float(self.beamWidth_ledit.text())
        beamHeight = float(self.beamHeight_ledit.text())
      except ValueError:
        logger.error('bad value for beam width or beam height')
        self.popupServerMessage('bad value for beam width or beam height')
        return
      if (self.scannerType == "PI"):
        rasterDef = {"rasterType":"normal","beamWidth":beamWidth,"beamHeight":beamHeight,"status":RasterStatus.NEW.value,"x":self.sampx_pv.get()+self.sampFineX_pv.get(),"y":self.sampy_pv.get()+self.sampFineY_pv.get(),"z":self.sampz_pv.get()+self.sampFineZ_pv.get(),"omega":self.omega_pv.get(),"stepsize":stepsize,"rowDefs":[]} #just storing step as microns, not using her
      else:
        rasterDef = {"rasterType":"normal","beamWidth":beamWidth,"beamHeight":beamHeight,"status":RasterStatus.NEW.value,"x":self.sampx_pv.get(),"y":self.sampy_pv.get(),"z":self.sampz_pv.get(),"omega":self.omega_pv.get(),"stepsize":stepsize,"rowDefs":[]} #just storing step as microns, not using here      
      numsteps_h = int(raster_w/stepsizeXPix) #raster_w = width,goes to numsteps horizonatl
      numsteps_v = int(raster_h/stepsizeYPix)
      if (numsteps_h == 2):
        numsteps_h = 1 #fix slop in user single line attempt
      if (numsteps_h%2 == 0): # make odd numbers of rows and columns
        numsteps_h = numsteps_h + 1
      if (numsteps_v%2 == 0):
        numsteps_v = numsteps_v + 1
      rasterDef["numCells"] = numsteps_h * numsteps_v
      point_offset_x = -(numsteps_h*stepsizeXPix)/2
      point_offset_y = -(numsteps_v*stepsizeYPix)/2
      if ((numsteps_h == 1) or (numsteps_v > numsteps_h and getBlConfig("vertRasterOn"))): #vertical raster
        for i in range(numsteps_h):
          rowCellCount = 0
          for j in range(numsteps_v):
            newCellX = point_x+(i*stepsizeXPix)+point_offset_x
            newCellY = point_y+(j*stepsizeYPix)+point_offset_y
            if (rowCellCount == 0): #start of a new row
              rowStartX = newCellX
              rowStartY = newCellY
            rowCellCount = rowCellCount+1
          if (rowCellCount != 0): #test for no points in this row of the bounding rect are in the poly?
            vectorStartX = self.screenXPixels2microns(rowStartX-self.centerMarker.x()-self.centerMarkerCharOffsetX)
            vectorEndX = vectorStartX 
            vectorStartY = self.screenYPixels2microns(rowStartY-self.centerMarker.y()-self.centerMarkerCharOffsetY)
            vectorEndY = vectorStartY + self.screenYPixels2microns(rowCellCount*stepsizeYPix)
            newRowDef = {"start":{"x": vectorStartX,"y":vectorStartY},"end":{"x":vectorEndX,"y":vectorEndY},"numsteps":rowCellCount}
            rasterDef["rowDefs"].append(newRowDef)
      else: #horizontal raster
        for i in range(numsteps_v):
          rowCellCount = 0
          for j in range(numsteps_h):
            newCellX = point_x+(j*stepsizeXPix)+point_offset_x
            newCellY = point_y+(i*stepsizeYPix)+point_offset_y
            if (rowCellCount == 0): #start of a new row
              rowStartX = newCellX
              rowStartY = newCellY
            rowCellCount = rowCellCount+1
          if (rowCellCount != 0): #testing for no points in this row of the bounding rect are in the poly?
            vectorStartX = self.screenXPixels2microns(rowStartX-self.centerMarker.x()-self.centerMarkerCharOffsetX)
            vectorEndX = vectorStartX + self.screenXPixels2microns(rowCellCount*stepsizeXPix) #this looks better
            vectorStartY = self.screenYPixels2microns(rowStartY-self.centerMarker.y()-self.centerMarkerCharOffsetY)
            vectorEndY = vectorStartY
            newRowDef = {"start":{"x": vectorStartX,"y":vectorStartY},"end":{"x":vectorEndX,"y":vectorEndY},"numsteps":rowCellCount}
            rasterDef["rowDefs"].append(newRowDef)
      setBlConfig("rasterDefaultWidth",float(self.osc_range_ledit.text()))
      setBlConfig("rasterDefaultTime",float(self.exp_time_ledit.text()))
      setBlConfig("rasterDefaultTrans",float(self.transmission_ledit.text()))
      
      self.addSampleRequestCB(rasterDef)
      return #short circuit


    def rasterIsDrawn(self,rasterReq):
      for i in range(len(self.rasterList)):
        if (self.rasterList[i] != None):
          if (self.rasterList[i]["uid"] == rasterReq["uid"]):
            return True
      return False
          


    def drawPolyRaster(self,rasterReq,x=-1,y=-1,z=-1): #rasterDef in microns,offset from center, need to convert to pixels to draw, mainly this is for displaying autoRasters, but also called in zoom change
      try:
        rasterDef = rasterReq["request_obj"]["rasterDef"]
      except KeyError:
        return
      beamSize = self.screenXmicrons2pixels(rasterDef["beamWidth"])
      stepsizeX = self.screenXmicrons2pixels(rasterDef["stepsize"])
      stepsizeY = self.screenYmicrons2pixels(rasterDef["stepsize"])      
      pen = QtGui.QPen(QtCore.Qt.red)
      newRasterCellList = []
      try:
        if (rasterDef["rowDefs"][0]["start"]["y"] == rasterDef["rowDefs"][0]["end"]["y"]): #this is a horizontal raster
          rasterDir = "horizontal"
        else:
          rasterDir = "vertical"
      except IndexError:
        return
      for i in range(len(rasterDef["rowDefs"])):
        rowCellCount = 0
        for j in range(rasterDef["rowDefs"][i]["numsteps"]):
          if (rasterDir == "horizontal"):
            newCellX = self.screenXmicrons2pixels(rasterDef["rowDefs"][i]["start"]["x"])+(j*stepsizeX)+self.centerMarker.x()+self.centerMarkerCharOffsetX
            newCellY = self.screenYmicrons2pixels(rasterDef["rowDefs"][i]["start"]["y"])+self.centerMarker.y()+self.centerMarkerCharOffsetY
          else:
            newCellX = self.screenXmicrons2pixels(rasterDef["rowDefs"][i]["start"]["x"])+self.centerMarker.x()+self.centerMarkerCharOffsetX
            newCellY = self.screenYmicrons2pixels(rasterDef["rowDefs"][i]["start"]["y"])+(j*stepsizeY)+self.centerMarker.y()+self.centerMarkerCharOffsetY
          if (rowCellCount == 0): #start of a new row
            rowStartX = newCellX
            rowStartY = newCellY
          newCellX = int(newCellX)
          newCellY = int(newCellY)
          newCell = RasterCell(newCellX,newCellY,stepsizeX, stepsizeY, self)
          newRasterCellList.append(newCell)
          newCell.setPen(pen)
          rowCellCount = rowCellCount+1 #really just for test of new row
      newItemGroup = RasterGroup(self)
      self.scene.addItem(newItemGroup)
      for i in range(len(newRasterCellList)):
        newItemGroup.addToGroup(newRasterCellList[i])
      newRasterGraphicsDesc = {"uid":rasterReq["uid"],"coords":{"x":rasterDef["x"],"y":rasterDef["y"],"z":rasterDef["z"],"omega":rasterDef["omega"]},"graphicsItem":newItemGroup}
      self.rasterList.append(newRasterGraphicsDesc)

    def timerSampleRefresh(self):
      if self.capture is None:
        return 
      retval,self.currentFrame = self.capture.read()
      if self.currentFrame is None:
        logger.debug('no frame read from stream URL - ensure the URL does not end with newline and that the filename is correct')
        return #maybe stop the timer also???
      height,width=self.currentFrame.shape[:2]
      qimage=QtGui.QImage(self.currentFrame,width,height,3*width,QtGui.QImage.Format_RGB888)
      qimage = qimage.rgbSwapped()
      pixmap_orig = QtGui.QPixmap.fromImage(qimage)
      self.pixmap_item.setPixmap(pixmap_orig)
    

    def sceneKey(self, event):
        if (event.key() == QtCore.Qt.Key_Delete or event.key() == QtCore.Qt.Key_Backspace):
          for i in range(len(self.rasterList)):
            if (self.rasterList[i] != None):
              if (self.rasterList[i]["graphicsItem"].isSelected()):
                try:
                  sceneReq = db_lib.getRequestByID(self.rasterList[i]["uid"])
                  if (sceneReq != None):
                    self.selectedSampleID = sceneReq["sample"]
                    db_lib.deleteRequest(sceneReq)["uid"]
                except AttributeError:
                  pass
                self.scene.removeItem(self.rasterList[i]["graphicsItem"])
                self.rasterList[i] = None
                self.treeChanged_pv.put(1)
          for i in range(len(self.centeringMarksList)):
            if (self.centeringMarksList[i] != None):
              if (self.centeringMarksList[i]["graphicsItem"].isSelected()):
                self.scene.removeItem(self.centeringMarksList[i]["graphicsItem"])        
                self.centeringMarksList[i] = None
          

    def pixelSelect(self, event):
        super(QtWidgets.QGraphicsPixmapItem, self.pixmap_item).mousePressEvent(event)
        x_click = float(event.pos().x())
        y_click = float(event.pos().y())
        penGreen = QtGui.QPen(QtCore.Qt.green)
        penRed = QtGui.QPen(QtCore.Qt.red)
        if (self.vidActionDefineCenterRadio.isChecked()):
          self.vidActionC2CRadio.setChecked(True) #because it's easy to forget defineCenter is on
          if (self.zoom4Radio.isChecked()): 
            comm_s = "changeImageCenterHighMag(" + str(x_click) + "," + str(y_click) + ",1)"
          elif (self.zoom3Radio.isChecked()):
            comm_s = "changeImageCenterHighMag(" + str(x_click) + "," + str(y_click) + ",0)"              
          if (self.zoom2Radio.isChecked()):        
            comm_s = "changeImageCenterLowMag(" + str(x_click) + "," + str(y_click) + ",1)"
          elif (self.zoom1Radio.isChecked()):
            comm_s = "changeImageCenterLowMag(" + str(x_click) + "," + str(y_click) + ",0)"              
          self.send_to_server(comm_s)
          return
        if (self.vidActionRasterDefRadio.isChecked()):
          self.click_positions.append(event.pos())
          self.polyPointItems.append(self.scene.addEllipse(x_click, y_click, 4, 4, penRed))
          if (len(self.click_positions) == 4):
            self.drawInteractiveRasterCB()
          return
        fov = self.getCurrentFOV()
        correctedC2C_x = daq_utils.screenPixCenterX + (x_click - (self.centerMarker.x()+self.centerMarkerCharOffsetX))
        correctedC2C_y = daq_utils.screenPixCenterY + (y_click - (self.centerMarker.y()+self.centerMarkerCharOffsetY))

        current_viewangle = daq_utils.mag1ViewAngle
        if (self.zoom2Radio.isChecked()):
          current_viewangle = daq_utils.mag2ViewAngle
        elif (self.zoom3Radio.isChecked()): 
          current_viewangle = daq_utils.mag3ViewAngle
        elif (self.zoom4Radio.isChecked()):
          current_viewangle = daq_utils.mag4ViewAngle
        
        if (self.threeClickCount > 0): #3-click centering
          self.threeClickCount = self.threeClickCount + 1
          comm_s = f'center_on_click({correctedC2C_x},{correctedC2C_y},{fov["x"]},{fov["y"]},source="screen",jog=90,viewangle={current_viewangle})'          
        else:
          comm_s = f'center_on_click({correctedC2C_x},{correctedC2C_y},{fov["x"]},{fov["y"]},source="screen",maglevel=0,viewangle={current_viewangle})'
        if (not self.vidActionRasterExploreRadio.isChecked()):
          self.aux_send_to_server(comm_s)
        if (self.threeClickCount == 4):
          self.threeClickCount = 0
          self.click3Button.setStyleSheet("background-color: None")          
        return 


    def editScreenParamsCB(self):
      self.screenDefaultsDialog = ScreenDefaultsDialog(self)
      self.screenDefaultsDialog.show()


    def editSelectedRequestsCB(self):
      selmod = self.dewarTree.selectionModel()
      selection = selmod.selection()
      indexes = selection.indexes()
      singleRequest = 1
      for i in range(len(indexes)):
        item = self.dewarTree.model.itemFromIndex(indexes[i])
        itemData = str(item.data(32))
        itemDataType = str(item.data(33))
        if (itemDataType == "request"): 
          self.selectedSampleRequest = db_lib.getRequestByID(itemData)
          self.editSampleRequestCB(singleRequest)
          singleRequest = 0
      self.treeChanged_pv.put(1)



    def editSampleRequestCB(self,singleRequest):
      colRequest=self.selectedSampleRequest
      reqObj = colRequest["request_obj"]
      if not self.validateAllFields():
        return
      try:
        reqObj["sweep_start"] = float(self.osc_start_ledit.text())
        reqObj["sweep_end"] = float(self.osc_end_ledit.text())+float(self.osc_start_ledit.text())
        reqObj["img_width"] = float(self.osc_range_ledit.text())
        reqObj["exposure_time"] = float(self.exp_time_ledit.text())
        reqObj["detDist"] = float(self.detDistMotorEntry.getEntry().text())      
        reqObj["resolution"] = float(self.resolution_ledit.text())
        if (singleRequest == 1): # a touch kludgy, but I want to be able to edit parameters for multiple requests w/o screwing the data loc info
          reqObj["file_prefix"] = str(self.dataPathGB.prefix_ledit.text())
          reqObj["basePath"] = str(self.dataPathGB.base_path_ledit.text())
          reqObj["directory"] = str(self.dataPathGB.dataPath_ledit.text())
          reqObj["file_number_start"] = int(self.dataPathGB.file_numstart_ledit.text())
        reqObj["attenuation"] = float(self.transmission_ledit.text())
        reqObj["slit_width"] = float(self.beamWidth_ledit.text())
        reqObj["slit_height"] = float(self.beamHeight_ledit.text())
        reqObj["energy"] = float(self.energy_ledit.text())
        wave = daq_utils.energy2wave(float(self.energy_ledit.text()), digits=6)
        reqObj["wavelength"] = wave
      except ValueError:
        message = "Please ensure that all boxes that expect numerical values have numbers in them"
        logger.error(message)
        self.popupServerMessage(f'{message}')
        return
      reqObj["fastDP"] =(self.staffScreenDialog.fastDPCheckBox.isChecked() or self.fastEPCheckBox.isChecked() or self.dimpleCheckBox.isChecked())
      reqObj["fastEP"] =self.fastEPCheckBox.isChecked()
      reqObj["dimple"] =self.dimpleCheckBox.isChecked()      
      reqObj["xia2"] =self.xia2CheckBox.isChecked()
      reqObj["protocol"] = str(self.protoComboBox.currentText())
      if (reqObj["protocol"] == "vector" or reqObj["protocol"] == "stepVector"):
        reqObj["vectorParams"]["fpp"] = int(self.vectorFPP_ledit.text())
      colRequest["request_obj"] = reqObj
      db_lib.updateRequest(colRequest)
      self.treeChanged_pv.put(1)

    def addRequestsToAllSelectedCB(self):
      if (self.protoComboBox.currentText() == "raster" or self.protoComboBox.currentText() == "stepRaster"): #it confused people when they didn't need to add rasters explicitly
        return
      selmod = self.dewarTree.selectionModel()
      selection = selmod.selection()
      indexes = selection.indexes()
      try:
        progressInc = 100.0/float(len(indexes))
      except ZeroDivisionError:
        self.popupServerMessage("Select a sample to perform the request on!")
        return
      self.progressDialog.setWindowTitle("Creating Requests")
      self.progressDialog.show()
      if getBlConfig("queueCollect") == 1: # If queue collect is ON only consider selected samples and add a request to each
        requestAdded = False
        for i in range(len(indexes)):
          self.progressDialog.setValue(int((i+1)*progressInc))
          item = self.dewarTree.model.itemFromIndex(indexes[i])
          itemData = str(item.data(32))
          itemDataType = str(item.data(33))        
          if (itemDataType == "sample"): 
            self.selectedSampleID = itemData
          else:
            continue

          try:
            self.selectedSampleRequest = daq_utils.createDefaultRequest(self.selectedSampleID) 
          except KeyError:
            self.popupServerMessage("Please select a sample!")
            self.progressDialog.close()
            return
          if (len(indexes)>1):
            self.dataPathGB.setFilePrefix_ledit(str(self.selectedSampleRequest["request_obj"]["file_prefix"]))
            self.dataPathGB.setDataPath_ledit(str(self.selectedSampleRequest["request_obj"]["directory"]))
            self.EScanDataPathGB.setFilePrefix_ledit(str(self.selectedSampleRequest["request_obj"]["file_prefix"]))
            self.EScanDataPathGB.setDataPath_ledit(str(self.selectedSampleRequest["request_obj"]["directory"]))
          if (itemDataType != "container"):
            self.addSampleRequestCB(selectedSampleID=self.selectedSampleID)
            requestAdded = True

        if not requestAdded:
          self.popupServerMessage('Request(s) not added because no sample was selected and queue collect is on. Please select sample(s) you wish to add the request to')
      else: # If queue collect is off does not matter how many requests you select only one will be added to current pin
        self.selectedSampleID = self.mountedPin_pv.get()
        self.selectedSampleRequest = daq_utils.createDefaultRequest(self.selectedSampleID)
        self.dataPathGB.setFilePrefix_ledit(str(self.selectedSampleRequest["request_obj"]["file_prefix"]))
        self.dataPathGB.setDataPath_ledit(str(self.selectedSampleRequest["request_obj"]["directory"]))
        self.EScanDataPathGB.setFilePrefix_ledit(str(self.selectedSampleRequest["request_obj"]["file_prefix"]))
        self.EScanDataPathGB.setDataPath_ledit(str(self.selectedSampleRequest["request_obj"]["directory"]))
        self.addSampleRequestCB(selectedSampleID=self.selectedSampleID)

      
      self.progressDialog.close()
      self.treeChanged_pv.put(1)


    def addSampleRequestCB(self,rasterDef=None,selectedSampleID=None):
      if (self.selectedSampleID != None):
        try:
          sample = db_lib.getSampleByID(self.selectedSampleID)
          propNum = sample["proposalID"]
        except KeyError:
          propNum = 999999
        if (propNum == None):
          propNum = 999999        
        if (propNum != daq_utils.getProposalID()):
          logger.info("setting proposal in add request")
          daq_utils.setProposalID(propNum,createVisit=True)

      if (getBlConfig("queueCollect") == 0):
        if (self.mountedPin_pv.get() != self.selectedSampleID):                    
          self.selectedSampleID = self.mountedPin_pv.get()
      
      if not self.validateAllFields():
        return
#skinner, not pretty below the way stuff is duplicated.
      try:
        if ((float(self.osc_end_ledit.text()) < float(self.osc_range_ledit.text())) and str(self.protoComboBox.currentText()) != "eScan"):
          self.popupServerMessage("Osc range less than Osc width")
          return
      except ValueError:
        message = "Please ensure oscillation end and oscillation range are valid numbers"
        logger.error(message)
        self.popupServerMessage(f'{message}')
        return

      if (self.periodicTable.isVisible()):
        if (self.periodicTable.eltCurrent != None):
          symbol = self.periodicTable.eltCurrent.symbol
          targetEdge = element_info[symbol][2]
          if (daq_utils.beamline == "fmx"):                              
            mcaRoiLo = element_info[symbol][4]
            mcaRoiHi = element_info[symbol][5]
          else:
            mcaRoiLo = self.XRFInfoDict[symbol]-25
            mcaRoiHi = self.XRFInfoDict[symbol]+25
          targetEnergy = Elements.Element[symbol]["binding"][targetEdge]
          colRequest = daq_utils.createDefaultRequest(self.selectedSampleID)
          sampleName = str(db_lib.getSampleNamebyID(colRequest["sample"]))
          runNum = db_lib.incrementSampleRequestCount(colRequest["sample"])
          (puckPosition,samplePositionInContainer,containerID) = db_lib.getCoordsfromSampleID(daq_utils.beamline,colRequest["sample"])
          reqObj = get_request_object_escan(colRequest["request_obj"], self.periodicTable.eltCurrent.symbol, runNum, self.EScanDataPathGB.prefix_ledit.text(),
                                           self.EScanDataPathGB.base_path_ledit.text(), sampleName, containerID, samplePositionInContainer,
                                            self.EScanDataPathGB.file_numstart_ledit.text(), self.exp_time_ledit.text(), targetEnergy, self.escan_steps_ledit.text(),
                                            self.escan_stepsize_ledit.text())
          reqObj["detDist"] = float(self.detDistMotorEntry.getEntry().text())
          reqObj["attenuation"] = float(self.transmission_ledit.text())          
          reqObj["mcaRoiLo"] = mcaRoiLo
          reqObj["mcaRoiHi"] = mcaRoiHi

          colRequest["request_obj"] = reqObj
          newSampleRequestID = db_lib.addRequesttoSample(self.selectedSampleID,reqObj["protocol"],daq_utils.owner,reqObj,priority=5000,proposalID=daq_utils.getProposalID())
#attempt here to select a newly created request.        
          self.SelectedItemData = newSampleRequestID
          
          if (selectedSampleID == None): #this is a temp kludge to see if this is called from addAll
            self.treeChanged_pv.put(1)
        else:
          logger.info("choose an element and try again")
        return          

# I don't like the code duplication, but one case is the mounted sample and selected centerings - so it's in a loop for multiple reqs, the other requires autocenter.
      if ((self.mountedPin_pv.get() == self.selectedSampleID) and (len(self.centeringMarksList) != 0)): 
        selectedCenteringFound = 0
        for i in range(len(self.centeringMarksList)):
           if (self.centeringMarksList[i]["graphicsItem"].isSelected()):
             selectedCenteringFound = 1
             colRequest = daq_utils.createDefaultRequest(self.selectedSampleID)
             sampleName = str(db_lib.getSampleNamebyID(colRequest["sample"]))
             runNum = db_lib.incrementSampleRequestCount(colRequest["sample"])
             (puckPosition,samplePositionInContainer,containerID) = db_lib.getCoordsfromSampleID(daq_utils.beamline,colRequest["sample"])                   
             reqObj = colRequest["request_obj"]
             try:
               reqObj["runNum"] = runNum
               reqObj["sweep_start"] = float(self.osc_start_ledit.text())
               reqObj["sweep_end"] = float(self.osc_end_ledit.text())+float(self.osc_start_ledit.text())
               reqObj["img_width"] = float(self.osc_range_ledit.text())
               setBlConfig("screen_default_width",float(self.osc_range_ledit.text()))
               setBlConfig("screen_default_time",float(self.exp_time_ledit.text()))
               setBlConfig("stdTrans",float(self.transmission_ledit.text()))
               setBlConfig("screen_default_dist",float(self.detDistMotorEntry.getEntry().text()))
               reqObj["exposure_time"] = float(self.exp_time_ledit.text())
               reqObj["resolution"] = float(self.resolution_ledit.text())
               reqObj["file_prefix"] = str(self.dataPathGB.prefix_ledit.text()+"_C"+str(i+1))
               reqObj["basePath"] = str(self.dataPathGB.base_path_ledit.text())
               reqObj["directory"] = str(self.dataPathGB.base_path_ledit.text())+"/"+ str(daq_utils.getVisitName()) + "/"+sampleName+"/" + str(runNum) + "/"+db_lib.getContainerNameByID(containerID)+"_"+str(samplePositionInContainer+1)+"/"             
               reqObj["file_number_start"] = int(self.dataPathGB.file_numstart_ledit.text())
               reqObj["attenuation"] = float(self.transmission_ledit.text())
               reqObj["slit_width"] = float(self.beamWidth_ledit.text())
               reqObj["slit_height"] = float(self.beamHeight_ledit.text())
               reqObj["energy"] = float(self.energy_ledit.text())             
               wave = daq_utils.energy2wave(float(self.energy_ledit.text()), digits=6)
               reqObj["wavelength"] = wave
             except ValueError:
               message = "Please ensure that all boxes that expect numerical values have numbers in them"
               logger.error(message)
               self.popupServerMessage(f'{message}')
               return
             reqObj["detDist"] = float(self.detDistMotorEntry.getEntry().text())             
             reqObj["protocol"] = str(self.protoComboBox.currentText())
             reqObj["pos_x"] = float(self.centeringMarksList[i]["sampCoords"]["x"])
             reqObj["pos_y"] = float(self.centeringMarksList[i]["sampCoords"]["y"])
             reqObj["pos_z"] = float(self.centeringMarksList[i]["sampCoords"]["z"])
             reqObj["fastDP"] = (self.staffScreenDialog.fastDPCheckBox.isChecked() or self.fastEPCheckBox.isChecked() or self.dimpleCheckBox.isChecked())
             reqObj["fastEP"] =self.fastEPCheckBox.isChecked()
             reqObj["dimple"] =self.dimpleCheckBox.isChecked()             
             reqObj["xia2"] =self.xia2CheckBox.isChecked()
             if (reqObj["protocol"] == "characterize" or reqObj["protocol"] == "ednaCol"):
               characterizationParams = {"aimed_completeness":float(self.characterizeCompletenessEdit.text()),"aimed_multiplicity":str(self.characterizeMultiplicityEdit.text()),"aimed_resolution":float(self.characterizeResoEdit.text()),"aimed_ISig":float(self.characterizeISIGEdit.text())}
               reqObj["characterizationParams"] = characterizationParams
             colRequest["request_obj"] = reqObj             
             newSampleRequestID = db_lib.addRequesttoSample(self.selectedSampleID,reqObj["protocol"],daq_utils.owner,reqObj,priority=5000,proposalID=daq_utils.getProposalID())
#attempt here to select a newly created request.        
             self.SelectedItemData = newSampleRequestID
        if (selectedCenteringFound == 0):
          message = QtWidgets.QErrorMessage(self)
          message.setModal(False)
          message.showMessage("You need to select a centering.")
      else: #autocenter or interactive
        colRequest=self.selectedSampleRequest
        try:
          sampleName = str(db_lib.getSampleNamebyID(colRequest["sample"]))
        except KeyError:
          logger.error('no sample selected')
          self.popupServerMessage('no sample selected')
          return
        (puckPosition,samplePositionInContainer,containerID) = db_lib.getCoordsfromSampleID(daq_utils.beamline,colRequest["sample"])              
        runNum = db_lib.incrementSampleRequestCount(colRequest["sample"])
        reqObj = colRequest["request_obj"]
        centeringOption = str(self.centeringComboBox.currentText())
        reqObj["centeringOption"] = centeringOption        
        if ((centeringOption == "Interactive" and self.mountedPin_pv.get() == self.selectedSampleID) or centeringOption == "Testing"): #user centered manually
          reqObj["pos_x"] = float(self.sampx_pv.get())
          reqObj["pos_y"] = float(self.sampy_pv.get())
          reqObj["pos_z"] = float(self.sampz_pv.get())
        reqObj["runNum"] = runNum
        try:
          reqObj["sweep_start"] = float(self.osc_start_ledit.text())
          reqObj["sweep_end"] = float(self.osc_end_ledit.text())+float(self.osc_start_ledit.text())
          reqObj["img_width"] = float(self.osc_range_ledit.text())
          reqObj["exposure_time"] = float(self.exp_time_ledit.text())
          if (rasterDef == None and reqObj["protocol"] != "burn"):        
            setBlConfig("screen_default_width",float(self.osc_range_ledit.text()))
            setBlConfig("screen_default_time",float(self.exp_time_ledit.text()))
            setBlConfig("stdTrans",float(self.transmission_ledit.text()))
            setBlConfig("screen_default_dist",float(self.detDistMotorEntry.getEntry().text()))          
          reqObj["resolution"] = float(self.resolution_ledit.text())
          reqObj["directory"] = str(self.dataPathGB.base_path_ledit.text())+ "/" + str(daq_utils.getVisitName()) + "/" +str(self.dataPathGB.prefix_ledit.text())+"/" + str(runNum) + "/"+db_lib.getContainerNameByID(containerID)+"_"+str(samplePositionInContainer+1)+"/"
          reqObj["basePath"] = str(self.dataPathGB.base_path_ledit.text())
          reqObj["file_prefix"] = str(self.dataPathGB.prefix_ledit.text())
          reqObj["file_number_start"] = int(self.dataPathGB.file_numstart_ledit.text())
          if (abs(reqObj["sweep_end"]-reqObj["sweep_start"])<5.0):
            reqObj["fastDP"] = False
            reqObj["fastEP"] = False
            reqObj["dimple"] = False          
          else:
            reqObj["fastDP"] = (self.staffScreenDialog.fastDPCheckBox.isChecked() or self.fastEPCheckBox.isChecked() or self.dimpleCheckBox.isChecked())
            reqObj["fastEP"] =self.fastEPCheckBox.isChecked()
            reqObj["dimple"] =self.dimpleCheckBox.isChecked()          
          reqObj["xia2"] =self.xia2CheckBox.isChecked()
          reqObj["attenuation"] = float(self.transmission_ledit.text())
          reqObj["slit_width"] = float(self.beamWidth_ledit.text())
          reqObj["slit_height"] = float(self.beamHeight_ledit.text())
          reqObj["energy"] = float(self.energy_ledit.text())                  
        except ValueError:
          message = "Please ensure that all boxes that expect numerical values have numbers in them"
          logger.error(message)
          self.popupServerMessage(f'{message}')
          return
        try:        
          wave = daq_utils.energy2wave(float(self.energy_ledit.text()), digits=6)
        except ValueError:
          wave = 1.1

        reqObj["wavelength"] = wave
        reqObj["protocol"] = str(self.protoComboBox.currentText())
        try:
          reqObj["detDist"] = float(self.detDistMotorEntry.getEntry().text())
        except ValueError:
          new_distance = 502.0
          logger.error("set dist to %s in exception handler 1" % new_distance)
          reqObj["detDist"] = new_distance
        if (reqObj["protocol"] == "multiCol" or reqObj["protocol"] == "multiColQ"):
          reqObj["gridStep"] = float(self.rasterStepEdit.text())
          reqObj["diffCutoff"] = float(self.multiColCutoffEdit.text())
        if (reqObj["protocol"] == "rasterScreen"):
          reqObj["gridStep"] = float(self.rasterStepEdit.text())
        if (rasterDef != None):
          reqObj["rasterDef"] = rasterDef
          reqObj["gridStep"] = float(self.rasterStepEdit.text())
        if (reqObj["protocol"] == "characterize" or reqObj["protocol"] == "ednaCol"):
          characterizationParams = {"aimed_completeness":float(self.characterizeCompletenessEdit.text()),"aimed_multiplicity":str(self.characterizeMultiplicityEdit.text()),"aimed_resolution":float(self.characterizeResoEdit.text()),"aimed_ISig":float(self.characterizeISIGEdit.text())}
          reqObj["characterizationParams"] = characterizationParams
        if (reqObj["protocol"] == "vector" or reqObj["protocol"] == "stepVector"):
          if (float(self.osc_end_ledit.text()) < 5.0):              
            self.popupServerMessage("Vector oscillation must be at least 5.0 degrees.")
            return
          selectedCenteringFound = 1            
          try:
            x_vec, y_vec, z_vec, trans_total = self.updateVectorLengthAndSpeed()
            framesPerPoint = int(self.vectorFPP_ledit.text())
            vectorParams={"vecStart":self.vectorStart["coords"],"vecEnd":self.vectorEnd["coords"],"x_vec":x_vec,"y_vec":y_vec,"z_vec":z_vec,"trans_total":trans_total,"fpp":framesPerPoint}
            reqObj["vectorParams"] = vectorParams
          except Exception as e:
            if self.vectorStart == None:
              self.popupServerMessage("Vector start must be defined.")
              return
            elif self.vectorEnd == None:
              self.popupServerMessage("Vector end must be defined.")
              return
            logger.error('Exception while getting vector parameters: %s' % e)
            pass
        colRequest["request_obj"] = reqObj
        newSampleRequestID = db_lib.addRequesttoSample(self.selectedSampleID,reqObj["protocol"],daq_utils.owner,reqObj,priority=5000,proposalID=daq_utils.getProposalID())
#attempt here to select a newly created request.        
        self.SelectedItemData = newSampleRequestID
        newSampleRequest = db_lib.getRequestByID(newSampleRequestID)
        if (rasterDef != None):
          self.rasterDefList.append(newSampleRequest)
          self.drawPolyRaster(newSampleRequest)
      if (selectedSampleID == None): #this is a temp kludge to see if this is called from addAll
        self.treeChanged_pv.put(1)


    def cloneRequestCB(self):
      self.eraseCB()
      colRequest=self.selectedSampleRequest
      reqObj = colRequest["request_obj"]
      if 'rasterDef' in reqObj:
        self.addSampleRequestCB(reqObj["rasterDef"])


      
    def collectQueueCB(self):
      currentRequest = db_lib.popNextRequest(daq_utils.beamline)
      if (currentRequest == {}):
        self.addRequestsToAllSelectedCB()        
      logger.info("running queue")
      self.send_to_server("runDCQueue()")

    def warmupGripperCB(self):
      self.send_to_server("warmupGripper()")      

    def dryGripperCB(self):
      self.send_to_server("dryGripper()")      

    def enableTScreenGripperCB(self):
      self.send_to_server("enableDewarTscreen()")      

    def parkGripperCB(self):
      self.send_to_server("parkGripper()")      
      
    def restartServerCB(self):
      if (self.controlEnabled()):
        msg = "Desperation move. Are you sure?"
        self.timerSample.stop()      
        reply = QtWidgets.QMessageBox.question(self, 'Message',msg, QtWidgets.QMessageBox.Yes, QtWidgets.QMessageBox.No)
        self.timerSample.start(SAMPLE_TIMER_DELAY)
        if reply == QtWidgets.QMessageBox.Yes:
          if daq_utils.beamline == "fmx" or daq_utils.beamline == 'amx':
            restart_pv = PV(daq_utils.beamlineComm + "RestartServerSignal")
            restart_pv.put(not(restart_pv.get()))
          else:
            logger.error('Not restarting server - unknown beamline')
      else:
        self.popupServerMessage("You don't have control")
          

    def openPhotonShutterCB(self):
      self.photonShutterOpen_pv.put(1)

    def popUserScreenCB(self):
      if (self.controlEnabled()):                
        self.userScreenDialog.show()
      else:
        self.popupServerMessage("You don't have control")          
      
            

    def closePhotonShutterCB(self):
      self.photonShutterClose_pv.put(1)        

  

    def removePuckCB(self):
      self.timerSample.stop()                    
      dewarPos, ok = DewarDialog.getDewarPos(parent=self,action="remove")
      self.timerSample.start(SAMPLE_TIMER_DELAY) 
      
      

    def transform_vector_coords(self, prev_coords, current_raw_coords):
      """Updates y and z co-ordinates of vector points when they are moved

      This function tweaks the y and z co-ordinates such that when a vector start or
      end point is adjusted in the 2-D plane of the screen, it maintains the points' location
      in the 3rd dimension perpendicular to the screen
      
      Args:
        prev_coords: Dictionary with x,y and z co-ordinates of the previous location of the sample
        current_raw_coords: Dictionary with x, y and z co-ordinates of the sample derived from the goniometer
          PVs
        omega: Omega of the Goniometer (usually RBV)

      Returns:
        A dictionary mapping x, y and z to tweaked coordinates 
      """

      # Transform z from prev point and y from current point to lab coordinate system
      _, _, zLabPrev, _ = daq_utils.gonio2lab(prev_coords['x'], prev_coords['y'], prev_coords['z'], current_raw_coords['omega'])
      _, yLabCurrent, _, _ = daq_utils.gonio2lab(current_raw_coords['x'], current_raw_coords['y'], current_raw_coords['z'], current_raw_coords['omega']) 

      # Take y co-ordinate from current point and z-coordinate from prev point and transform back to gonio co-ordinates
      _, yTweakedCurrent, zTweakedCurrent, _ = daq_utils.lab2gonio(prev_coords['x'], yLabCurrent, zLabPrev, current_raw_coords['omega']) 
      return {"x": current_raw_coords["x"], "y": yTweakedCurrent, "z": zTweakedCurrent}

    def getVectorObject(self, prevVectorPoint=None, gonioCoords=None, pen=None, brush=None):
      """Creates and returns a vector start or end point
      
      Places a start or end vector marker wherever the crosshair is located in
      the sample camera view and returns a dictionary of metadata related to that point

      Args:
        prevVectorPoint: Dictionary of metadata related to a point being adjusted. For example,
            a previously placed vectorStart point is moved, its old position is used to determine
            its new co-ordinates in 3D space
        gonioCoords: Dictionary of gonio coordinates. If not provided will retrieve current PV values
        pen: QPen object that defines the color of the point's outline
        brush: QBrush object that defines the color of the point's fill color
      Returns:
        A dict mapping the following keys
            "coords": A dictionary of tweaked x, y and z positions of the Goniometer
            "raw_coords": A dictionary of x, y, z co-ordinates obtained from the Goniometer PVs
            "graphicsitem": Qt object referring to the marker on the sample camera
            "centerCursorX" and "centerCursorY": Location of the center marker when this marker was placed 
      """
      if not pen:
        pen = QtGui.QPen(QtCore.Qt.blue)
      if not brush:
        brush = QtGui.QBrush(QtCore.Qt.blue)
      markWidth = 10
      # TODO: Place vecMarker in such a way that it matches any arbitrary gonioCoords given to this function
      # currently vecMarker will be placed at the center of the sample cam
      vecMarker = self.scene.addEllipse(self.centerMarker.x()-(markWidth/2.0)-1+self.centerMarkerCharOffsetX,
                                        self.centerMarker.y()-(markWidth/2.0)-1+self.centerMarkerCharOffsetY,
                                        markWidth,markWidth,pen,brush)
      if not gonioCoords:
        gonioCoords = {"x":self.sampx_pv.get(),"y":self.sampy_pv.get(),
                       "z":self.sampz_pv.get(), "omega":self.omegaRBV_pv.get()}
      if prevVectorPoint:
        vectorCoords = self.transform_vector_coords(prevVectorPoint["coords"], gonioCoords)
      else:
        vectorCoords = {k:v for k, v in gonioCoords.items() if k in ['x', 'y', 'z']}
      return {"coords":vectorCoords, "gonioCoords":gonioCoords, 
              "graphicsitem":vecMarker,"centerCursorX":self.centerMarker.x(),
              "centerCursorY":self.centerMarker.y()}

    def setVectorPointCB(self, pointName):
      """Callback function to update a vector point

      Callback to remove or add the appropriate vector start or end point on the sample camera. 
      Calls getVectorObject to generate metadata related to this point. Draws a vector line if 
      both start and end is defined

      Args:
          point: Point to be placed (Either vectorStart or vectorEnd)
      """
      point = getattr(self, pointName)
      if point:
        self.scene.removeItem(point['graphicsitem'])
        if self.vecLine:
          self.scene.removeItem(self.vecLine)
      if pointName == 'vectorEnd':
        brush = QtGui.QBrush(QtCore.Qt.red)
      else:
        brush = QtGui.QBrush(QtCore.Qt.blue) 
      point = self.getVectorObject(prevVectorPoint=point, brush=brush)
      setattr(self, pointName, point)
      if self.vectorStart and self.vectorEnd:
        self.drawVector()
              
    def drawVector(self):
      pen = QtGui.QPen(QtCore.Qt.blue)
      try:
        self.updateVectorLengthAndSpeed()
      except:
        pass
      self.protoVectorRadio.setChecked(True)
      self.vecLine = self.scene.addLine(self.centerMarker.x()+self.vectorStart["graphicsitem"].x()+self.centerMarkerCharOffsetX,
                                        self.centerMarker.y()+self.vectorStart["graphicsitem"].y()+self.centerMarkerCharOffsetY,
                                        self.centerMarker.x()+self.vectorEnd["graphicsitem"].x()+self.centerMarkerCharOffsetX,
                                        self.centerMarker.y()+self.vectorEnd["graphicsitem"].y()+self.centerMarkerCharOffsetY, pen)
      self.vecLine.setFlag(QtWidgets.QGraphicsItem.ItemIsMovable, True)

    def clearVectorCB(self):
      if self.vectorStart:
        self.scene.removeItem(self.vectorStart["graphicsitem"])
        self.vectorStart = None
      if self.vectorEnd:
        self.scene.removeItem(self.vectorEnd["graphicsitem"])
        self.vectorEnd = None
        self.vecLenLabelOutput.setText("---")
        self.vecSpeedLabelOutput.setText("---")        
      if self.vecLine:
        self.scene.removeItem(self.vecLine)
        self.vecLine = None
      
    def puckToDewarCB(self):
      while (1):
        self.timerSample.stop()
        puckName, ok = PuckDialog.getPuckName()
        self.timerSample.start(SAMPLE_TIMER_DELAY) 
        if (ok):
          self.timerSample.stop()      
          dewarPos, ok = DewarDialog.getDewarPos(parent=self,action="add")
          self.timerSample.start(SAMPLE_TIMER_DELAY) 
          if ok and dewarPos is not None and puckName is not None:
            ipos = int(dewarPos)+1
            db_lib.insertIntoContainer(daq_utils.primaryDewarName,daq_utils.beamline,ipos,db_lib.getContainerIDbyName(puckName,daq_utils.owner))
            self.treeChanged_pv.put(1)
        else:
          break


    def stopRunCB(self):
      logger.info("stopping collection")
      self.aux_send_to_server("stopDCQueue(1)")

    def stopQueueCB(self):
      logger.info("stopping queue")
      if (self.pauseQueueButton.text() == "Continue"):
        self.aux_send_to_server("continue_data_collection()")        
      else:
        self.aux_send_to_server("stopDCQueue(2)")

    def mountSampleCB(self):
      if (getBlConfig("mountEnabled") == 0):
        self.popupServerMessage("Mounting disabled!! Call staff!")
        return
      logger.info("mount selected sample")
      self.eraseCB()      
      try:
        self.selectedSampleID = self.selectedSampleRequest["sample"]
      except KeyError as e:
        logger.error('unable to get sample')
        return
      self.send_to_server("mountSample(\""+str(self.selectedSampleID)+"\")")
      self.zoom2Radio.setChecked(True)      
      self.zoomLevelToggledCB("Zoom2")
      self.protoComboBox.setCurrentIndex(self.protoComboBox.findText(str("standard")))
      self.protoComboActivatedCB("standard")

    def unmountSampleCB(self):
      logger.info("unmount sample")
      self.send_to_server("unmountSample()")


    def refreshCollectionParams(self,selectedSampleRequest, validate_hdf5=True):
      reqObj = selectedSampleRequest["request_obj"]
      self.protoComboBox.setCurrentIndex(self.protoComboBox.findText(str(reqObj["protocol"])))
      protocol = str(reqObj["protocol"])
      if (protocol == "raster"):
        self.protoRasterRadio.setChecked(True)
      elif (protocol == "standard"):
        self.protoStandardRadio.setChecked(True)
      elif (protocol == "vector"):
        self.protoVectorRadio.setChecked(True)
      else:
        self.protoOtherRadio.setChecked(True)
      
      logger.info('osc range')
      self.setGuiValues({'osc_start':reqObj["sweep_start"], 'osc_end':reqObj["sweep_end"]-reqObj["sweep_start"], 'osc_range':reqObj["img_width"], 'exp_time':reqObj["exposure_time"], 'resolution':reqObj["resolution"], 'transmission':reqObj["attenuation"]})
      self.dataPathGB.setFileNumstart_ledit(str(reqObj["file_number_start"]))
      self.beamWidth_ledit.setText(str(reqObj["slit_width"]))
      self.beamHeight_ledit.setText(str(reqObj["slit_height"]))
      if ("fastDP" in reqObj):
        self.staffScreenDialog.fastDPCheckBox.setChecked((reqObj["fastDP"] or reqObj["fastEP"] or reqObj["dimple"]))
      if ("fastEP" in reqObj):
        self.fastEPCheckBox.setChecked(reqObj["fastEP"])
      if ("dimple" in reqObj):
        self.dimpleCheckBox.setChecked(reqObj["dimple"])        
      if ("xia2" in reqObj):
        self.xia2CheckBox.setChecked(reqObj["xia2"])
      reqObj["energy"] = float(self.energy_ledit.text())
      self.energy_ledit.setText(str(reqObj["energy"]))                        
      energy_s = str(daq_utils.wave2energy(reqObj["wavelength"], digits=6))
      dist_s = str(reqObj["detDist"])
      self.detDistMotorEntry.getEntry().setText(str(dist_s))
      self.dataPathGB.setFilePrefix_ledit(str(reqObj["file_prefix"]))
      self.dataPathGB.setBasePath_ledit(str(reqObj["basePath"]))
      self.dataPathGB.setDataPath_ledit(str(reqObj["directory"]))
      if (str(reqObj["protocol"]) == "characterize" or str(reqObj["protocol"]) == "ednaCol"): 
        prefix_long = str(reqObj["directory"])+"/ref-"+str(reqObj["file_prefix"])
      else:
        prefix_long = str(reqObj["directory"])+"/"+str(reqObj["file_prefix"])
      fnumstart=reqObj["file_number_start"]

      if (str(reqObj["protocol"]) == "characterize" or str(reqObj["protocol"]) == "ednaCol" or str(reqObj["protocol"]) == "standard" or str(reqObj["protocol"]) == "vector"):
        if ("priority" in selectedSampleRequest):
          if (selectedSampleRequest["priority"] < 0 and self.staffScreenDialog.albulaDispCheckBox.isChecked()):
            firstFilename = daq_utils.create_filename(prefix_long,fnumstart)
            if validate_hdf5:
              if albulaUtils.validate_master_HDF5_file(firstFilename):            
                albulaUtils.albulaDispFile(firstFilename)
              else:
                QtWidgets.QMessageBox.information(self, 
                                                  'Error', 
                                                  f'Master HDF5 file {firstFilename} could not be validated',
                                                  QtWidgets.QMessageBox.Ok)
      self.rasterStepEdit.setText(str(reqObj["gridStep"]))
      if (reqObj["gridStep"] == self.rasterStepDefs["Coarse"]):
        self.rasterGrainCoarseRadio.setChecked(True)
      elif (reqObj["gridStep"] == self.rasterStepDefs["Fine"]):
        self.rasterGrainFineRadio.setChecked(True)
      elif (reqObj["gridStep"] == self.rasterStepDefs["VFine"]):
        self.rasterGrainVFineRadio.setChecked(True)
      else:
        self.rasterGrainCustomRadio.setChecked(True)          
      rasterStep = int(reqObj["gridStep"])
      if (not self.hideRastersCheckBox.isChecked() and (reqObj["protocol"] in ("raster", "stepRaster", "multiCol"))):
        if (not self.rasterIsDrawn(selectedSampleRequest)):
          self.drawPolyRaster(selectedSampleRequest)
          self.fillPolyRaster(selectedSampleRequest)
        
        if (str(self.govStateMessagePV.get(as_string=True)) == 'state SA' and # Move only in SA (Any other way for GUI to detect governor state?)
            self.controlEnabled() and # with control enabled
            self.selectedSampleRequest['sample'] == self.mountedPin_pv.get()) : # And the sample of the selected request is mounted

          self.processSampMove(self.sampx_pv.get(),"x")
          self.processSampMove(self.sampy_pv.get(),"y")
          self.processSampMove(self.sampz_pv.get(),"z")
          if (abs(selectedSampleRequest["request_obj"]["rasterDef"]["omega"]-self.omega_pv.get()) > 5.0):
            comm_s = "mvaDescriptor(\"omega\"," + str(selectedSampleRequest["request_obj"]["rasterDef"]["omega"]) + ")"
            self.send_to_server(comm_s)
      if (str(reqObj["protocol"])== "eScan"):
        try:
          self.escan_steps_ledit.setText(str(reqObj["steps"]))
          self.escan_stepsize_ledit.setText(str(reqObj["stepsize"]))
          self.EScanDataPathGB.setBasePath_ledit(reqObj["basePath"])
          self.EScanDataPathGB.setDataPath_ledit(reqObj["directory"])
          self.EScanDataPathGB.setFileNumstart_ledit(str(reqObj["file_number_start"]))          
          self.EScanDataPathGB.setFilePrefix_ledit(str(reqObj["file_prefix"]))                  
          self.periodicTable.elementClicked(reqObj["element"])
        except KeyError:        
          pass
      elif (str(reqObj["protocol"])== "characterize" or str(reqObj["protocol"])== "ednaCol"):
        characterizationParams = reqObj["characterizationParams"]
        self.characterizeCompletenessEdit.setText(str(characterizationParams["aimed_completeness"]))
        self.characterizeISIGEdit.setText(str(characterizationParams["aimed_ISig"]))
        self.characterizeResoEdit.setText(str(characterizationParams["aimed_resolution"]))
        self.characterizeMultiplicityEdit.setText(str(characterizationParams["aimed_multiplicity"]))
      else: #for now, erase the rasters if a non-raster is selected, need to rationalize later
        pass
      self.showProtParams()
      


    def row_clicked(self,index): #I need "index" here? seems like I get it from selmod, but sometimes is passed
      selmod = self.dewarTree.selectionModel()
      selection = selmod.selection()
      indexes = selection.indexes()
      if (len(indexes)==0):
        return
      i = 0
      item = self.dewarTree.model.itemFromIndex(indexes[i])
      parent = indexes[i].parent()
      try:
        puck_name = parent.data()
      except AttributeError as e:
        logger.error('attribute error in row_clicked: %s', e)
        return
      itemData = str(item.data(32))
      itemDataType = str(item.data(33))
      self.SelectedItemData = itemData # an attempt to know what is selected and preserve it when refreshing the tree
      if (itemData == ""):
        logger.info("nothing there")
        return
      elif (itemDataType == "container"):
        logger.info("I'm a puck")
        return
      elif (itemDataType == "sample"):
        self.selectedSampleID = itemData
        sample = db_lib.getSampleByID(self.selectedSampleID)
        owner = sample["owner"]
        sample_name = db_lib.getSampleNamebyID(self.selectedSampleID)
        logger.info("sample in pos " + str(itemData))
        if sample['uid'] != self.mountedPin_pv.get() and getBlConfig('queueCollect') == 0: # Don't fill data paths if an unmounted sample is clicked and queue collect is off
          return
        if (self.osc_start_ledit.text() == ""):
          self.selectedSampleRequest = daq_utils.createDefaultRequest(itemData,createVisit=False)
          self.refreshCollectionParams(self.selectedSampleRequest)
          if (self.stillModeStatePV.get()):
            self.setGuiValues({'osc_range':"0.0"})
          reqObj = self.selectedSampleRequest["request_obj"]
          self.dataPathGB.setFilePrefix_ledit(str(reqObj["file_prefix"]))          
          self.dataPathGB.setBasePath_ledit(reqObj["basePath"])
          self.dataPathGB.setDataPath_ledit(reqObj["directory"])
          self.EScanDataPathGB.setFilePrefix_ledit(str(reqObj["file_prefix"]))          
          self.EScanDataPathGB.setBasePath_ledit(reqObj["basePath"])
          self.EScanDataPathGB.setDataPath_ledit(reqObj["directory"])
          self.EScanDataPathGB.setFileNumstart_ledit(str(reqObj["file_number_start"]))          
          if (self.vidActionRasterDefRadio.isChecked()):
            self.protoComboBox.setCurrentIndex(self.protoComboBox.findText(str("raster")))
            self.showProtParams()
        else:
          self.selectedSampleRequest = daq_utils.createDefaultRequest(itemData,createVisit=False)
          reqObj = self.selectedSampleRequest["request_obj"]
          self.dataPathGB.setFilePrefix_ledit(str(reqObj["file_prefix"]))          
          self.dataPathGB.setBasePath_ledit(reqObj["basePath"])
          self.dataPathGB.setDataPath_ledit(reqObj["directory"])
          self.EScanDataPathGB.setFilePrefix_ledit(str(reqObj["file_prefix"]))          
          self.EScanDataPathGB.setBasePath_ledit(reqObj["basePath"])
          self.EScanDataPathGB.setDataPath_ledit(reqObj["directory"])
          self.EScanDataPathGB.setFileNumstart_ledit(str(reqObj["file_number_start"]))          
      else: #request
        self.selectedSampleRequest = db_lib.getRequestByID(itemData)
        reqObj = self.selectedSampleRequest["request_obj"]
        reqID = self.selectedSampleRequest["uid"]
        self.selectedSampleID = self.selectedSampleRequest["sample"]        
        sample = db_lib.getSampleByID(self.selectedSampleID)
        if sample['uid'] != self.mountedPin_pv.get() and getBlConfig('queueCollect') == 0: # Don't fill request data if unmounted sample and queuecollect is off
          return
        owner = sample["owner"]
        if (reqObj["protocol"] == "eScan"):
          try:
            if (reqObj["runChooch"]):
              resultList = db_lib.getResultsforRequest(reqID)
              if (len(resultList) > 0):
                lastResult = resultList[-1]
                if (db_lib.getResult(lastResult['uid'])["result_type"] == "choochResult"):                  
                  resultID = lastResult['uid']
                  logger.info("plotting chooch")
                  self.processChoochResult(resultID)
          except KeyError:
            logger.error('KeyError - ignoring chooch-related items, perhaps from a bad energy scan')
        self.refreshCollectionParams(self.selectedSampleRequest)


    def processXrecRasterCB(self,value=None, char_value=None, **kw):
      xrecFlag = value
      if (xrecFlag != "0"):
        self.xrecRasterSignal.emit(xrecFlag)

    def processChoochResultsCB(self,value=None, char_value=None, **kw):
      choochFlag = value
      if (choochFlag != "0"):
        self.choochResultSignal.emit(choochFlag)

    def processEnergyChangeCB(self,value=None, char_value=None, **kw):
      energyVal = value
      self.energyChangeSignal.emit(energyVal)

    def mountedPinChangedCB(self,value=None, char_value=None, **kw):
      mountedPinPos = value
      self.mountedPinSignal.emit(mountedPinPos)

    def beamSizeChangedCB(self,value=None, char_value=None, **kw):
      beamSizeFlag = value
      self.beamSizeSignal.emit(beamSizeFlag)
    
    def controlMasterChangedCB(self,value=None, char_value=None, **kw):
      controlMasterPID = value
      self.controlMasterSignal.emit(controlMasterPID)

    def zebraArmStateChangedCB(self,value=None, char_value=None, **kw):
      armState = value
      self.zebraArmStateSignal.emit(armState)
      
    def govRobotSeReachChangedCB(self,value=None, char_value=None, **kw):
      armState = value
      self.govRobotSeReachSignal.emit(armState)

    def govRobotSaReachChangedCB(self,value=None, char_value=None, **kw):
      armState = value
      self.govRobotSaReachSignal.emit(armState)

    def govRobotDaReachChangedCB(self,value=None, char_value=None, **kw):
      armState = value
      self.govRobotDaReachSignal.emit(armState)

    def govRobotBlReachChangedCB(self,value=None, char_value=None, **kw):
      armState = value
      self.govRobotBlReachSignal.emit(armState)


    def detMessageChangedCB(self,value=None, char_value=None, **kw):
      state = char_value
      self.detMessageSignal.emit(state)
      
    def sampleFluxChangedCB(self,value=None, char_value=None, **kw):
      state = value
      self.sampleFluxSignal.emit(state)
      
    def zebraPulseStateChangedCB(self,value=None, char_value=None, **kw):
      state = value
      self.zebraPulseStateSignal.emit(state)

    def stillModeStateChangedCB(self,value=None, char_value=None, **kw):
      state = value
      self.stillModeStateSignal.emit(state)

    def zebraDownloadStateChangedCB(self,value=None, char_value=None, **kw):
      state = value
      self.zebraDownloadStateSignal.emit(state)

    def zebraSentTriggerStateChangedCB(self,value=None, char_value=None, **kw):
      state = value
      self.zebraSentTriggerStateSignal.emit(state)
      
    def zebraReturnedTriggerStateChangedCB(self,value=None, char_value=None, **kw):
      state = value
      self.zebraReturnedTriggerStateSignal.emit(state)
      
    def shutterChangedCB(self,value=None, char_value=None, **kw):
      shutterVal = value        
      self.fastShutterSignal.emit(shutterVal)
      
    def gripTempChangedCB(self,value=None, char_value=None, **kw):
      gripVal = value        
      self.gripTempSignal.emit(gripVal)

    def cryostreamTempChangedCB(self, value=None, char_value=None, **kw):
      cryostreamTemp = value
      self.cryostreamTempSignal.emit(cryostreamTemp)

    def ringCurrentChangedCB(self,value=None, char_value=None, **kw):
      ringCurrentVal = value        
      self.ringCurrentSignal.emit(ringCurrentVal)

    def beamAvailableChangedCB(self,value=None, char_value=None, **kw):
      beamAvailableVal = value        
      self.beamAvailableSignal.emit(beamAvailableVal)

    def sampleExposedChangedCB(self,value=None, char_value=None, **kw):
      sampleExposedVal = value        
      self.sampleExposedSignal.emit(sampleExposedVal)
      
    def processSampMoveCB(self,value=None, char_value=None, **kw):
      posRBV = value
      motID = kw["motID"]
      self.sampMoveSignal.emit(posRBV,motID)

    def processROIChangeCB(self,value=None, char_value=None, **kw):
      posRBV = value
      ID = kw["ID"]
      self.roiChangeSignal.emit(posRBV,ID)
      

    def processHighMagCursorChangeCB(self,value=None, char_value=None, **kw):
      posRBV = value
      ID = kw["ID"]
      self.highMagCursorChangeSignal.emit(posRBV,ID)
      
    def processLowMagCursorChangeCB(self,value=None, char_value=None, **kw):
      posRBV = value
      ID = kw["ID"]
      self.lowMagCursorChangeSignal.emit(posRBV,ID)
      

    def treeChangedCB(self,value=None, char_value=None, **kw):
      if (self.processID != self.treeChanged_pv.get()):
        self.refreshTreeSignal.emit()

    def serverMessageCB(self,value=None, char_value=None, **kw):
      serverMessageVar = char_value
      self.serverMessageSignal.emit(serverMessageVar)

    def serverPopupMessageCB(self,value=None, char_value=None, **kw):
      serverMessageVar = char_value
      self.serverPopupMessageSignal.emit(serverMessageVar)

      
    def programStateCB(self, value=None, char_value=None, **kw):
      programStateVar = value
      self.programStateSignal.emit(programStateVar)

    def pauseButtonStateCB(self, value=None, char_value=None, **kw):
      pauseButtonStateVar = value
      self.pauseButtonStateSignal.emit(pauseButtonStateVar)

        
    def initUI(self):               
        self.tabs= QtWidgets.QTabWidget()
        self.comm_pv = PV(daq_utils.beamlineComm + "command_s")
        self.immediate_comm_pv = PV(daq_utils.beamlineComm + "immediate_command_s")
        self.stillModeStatePV = PV(daq_utils.pvLookupDict["stillModeStatus"])        
        self.progressDialog = QtWidgets.QProgressDialog()
        self.progressDialog.setCancelButtonText(QString("Cancel"))
        self.progressDialog.setModal(False)
        self.progressDialog.reset()
        tab1= QtWidgets.QWidget()
        vBoxlayout1= QtWidgets.QVBoxLayout()
        splitter1 = QtWidgets.QSplitter(QtCore.Qt.Vertical,self)
        splitter1.addWidget(self.tabs)
        self.setCentralWidget(splitter1)
        splitterSizes = [600,100]
        importAction = QtWidgets.QAction('Import Spreadsheet...', self)
        importAction.triggered.connect(self.popImportDialogCB)
        modeGroup = QActionGroup(self);
        modeGroup.setExclusive(True)        
        self.userAction = QtWidgets.QAction('User Mode', self,checkable=True)
        self.userAction.triggered.connect(self.setUserModeCB)
        self.userAction.setChecked(True)
        self.expertAction = QtWidgets.QAction('Expert Mode', self,checkable=True)
        self.expertAction.triggered.connect(self.setExpertModeCB)
        self.staffAction = QtWidgets.QAction('Staff Panel...', self)
        self.staffAction.triggered.connect(self.popStaffDialogCB)
        modeGroup.addAction(self.userAction)
        modeGroup.addAction(self.expertAction)
        exitAction = QtWidgets.QAction(QtGui.QIcon('exit24.png'), 'Exit', self)
        exitAction.setShortcut('Ctrl+Q')
        exitAction.setStatusTip('Exit application')
        exitAction.triggered.connect(self.closeAll)
        self.statusBar()
        self.queue_collect_status_widget = QLabel('Queue Collect: ON')
        self.statusBar().addPermanentWidget(self.queue_collect_status_widget)
        menubar = self.menuBar()
        fileMenu = menubar.addMenu('&File')
        settingsMenu = menubar.addMenu('Settings')
        fileMenu.addAction(importAction)
        fileMenu.addAction(self.userAction)
        fileMenu.addAction(self.expertAction)
        fileMenu.addAction(self.staffAction)                
        # Define all of the available actions for the overlay color group
        self.BlueOverlayAction = QtWidgets.QAction('Blue', self, checkable=True)
        self.RedOverlayAction = QtWidgets.QAction('Red', self, checkable=True)
        self.GreenOverlayAction = QtWidgets.QAction('Green', self, checkable=True)
        self.WhiteOverlayAction = QtWidgets.QAction('White', self, checkable=True)
        self.BlackOverlayAction = QtWidgets.QAction('Black', self, checkable=True)
        # Connect all of the trigger callbacks to their respective actions
        self.BlueOverlayAction.triggered.connect(self.blueOverlayTriggeredCB)
        self.RedOverlayAction.triggered.connect(self.redOverlayTriggeredCB)
        self.GreenOverlayAction.triggered.connect(self.greenOverlayTriggeredCB)
        self.WhiteOverlayAction.triggered.connect(self.whiteOverlayTriggeredCB)
        self.BlackOverlayAction.triggered.connect(self.blackOverlayTriggeredCB)
        # Create the action group and populate it
        self.overlayColorActionGroup = QtWidgets.QActionGroup(self)
        self.overlayColorActionGroup.setExclusive(True)
        self.overlayColorActionGroup.addAction(self.BlueOverlayAction)
        self.overlayColorActionGroup.addAction(self.RedOverlayAction)
        self.overlayColorActionGroup.addAction(self.GreenOverlayAction)
        self.overlayColorActionGroup.addAction(self.WhiteOverlayAction)
        self.overlayColorActionGroup.addAction(self.BlackOverlayAction)
        # Create the menu item with the submenu, add the group 
        self.overlayMenu = settingsMenu.addMenu("Overlay Settings")
        self.overlayMenu.addActions(self.overlayColorActionGroup.actions())
        self.BlueOverlayAction.setChecked(True)
        
        fileMenu.addAction(exitAction)
        self.setGeometry(300, 300, 1550, 1000) #width and height here. 
        self.setWindowTitle('LSDC on %s' % daq_utils.beamline)
        self.show()

    def blueOverlayTriggeredCB(self):
        overlayBrush = QtGui.QBrush(QtCore.Qt.blue)
        self.centerMarker.setBrush(overlayBrush)
        self.imageScale.setPen(QtGui.QPen(overlayBrush, 2.0))
        self.imageScaleText.setPen(QtGui.QPen(overlayBrush, 1.0))

    def redOverlayTriggeredCB(self):
        overlayBrush = QtGui.QBrush(QtCore.Qt.red)
        self.centerMarker.setBrush(overlayBrush)
        self.imageScale.setPen(QtGui.QPen(overlayBrush, 2.0))
        self.imageScaleText.setPen(QtGui.QPen(overlayBrush, 1.0))

    def greenOverlayTriggeredCB(self):
        overlayBrush = QtGui.QBrush(QtCore.Qt.green)
        self.centerMarker.setBrush(overlayBrush)
        self.imageScale.setPen(QtGui.QPen(overlayBrush, 2.0))
        self.imageScaleText.setPen(QtGui.QPen(overlayBrush, 1.0))

    def whiteOverlayTriggeredCB(self):
        overlayBrush = QtGui.QBrush(QtCore.Qt.white)
        self.centerMarker.setBrush(overlayBrush)
        self.imageScale.setPen(QtGui.QPen(overlayBrush, 2.0))
        self.imageScaleText.setPen(QtGui.QPen(overlayBrush, 1.0))

    def blackOverlayTriggeredCB(self):
        overlayBrush = QtGui.QBrush(QtCore.Qt.black)
        self.centerMarker.setBrush(overlayBrush)
        self.imageScale.setPen(QtGui.QPen(overlayBrush, 2.0))
        self.imageScaleText.setPen(QtGui.QPen(overlayBrush, 1.0))

    def popStaffDialogCB(self):
      if (self.controlEnabled()):
        self.staffScreenDialog.show()
      else:
        self.popupServerMessage("You don't have control")          
      

    def closeAll(self):
      QtWidgets.QApplication.closeAllWindows()


    def initCallbacks(self):

      self.beamSizeSignal.connect(self.processBeamSize)
      self.beamSize_pv.add_callback(self.beamSizeChangedCB)  

      self.treeChanged_pv = PV(daq_utils.beamlineComm + "live_q_change_flag")
      self.refreshTreeSignal.connect(self.dewarTree.refreshTree)
      self.treeChanged_pv.add_callback(self.treeChangedCB)  
      self.mountedPin_pv = PV(daq_utils.beamlineComm + "mounted_pin")
      self.mountedPinSignal.connect(self.processMountedPin)
      self.mountedPin_pv.add_callback(self.mountedPinChangedCB)
      det_stop_pv = daq_utils.pvLookupDict["stopEiger"]
      logger.info('setting stop Eiger detector PV: %s' % det_stop_pv)
      self.stopDet_pv = PV(det_stop_pv)
      det_reboot_pv = daq_utils.pvLookupDict["eigerIOC_reboot"]
      logger.info('setting detector ioc reboot PV: %s' % det_reboot_pv)
      self.rebootDetIOC_pv = PV(det_reboot_pv)
      rz_pv = daq_utils.pvLookupDict["zebraReset"]
      logger.info('setting zebra reset PV: %s' % rz_pv)
      self.resetZebra_pv = PV(rz_pv)
      rz_reboot_pv = daq_utils.pvLookupDict["zebraRebootIOC"]
      logger.info('setting zebra reboot ioc PV: %s' % rz_reboot_pv)
      self.rebootZebraIOC_pv = PV(rz_reboot_pv)      
      self.zebraArmedPV = PV(daq_utils.pvLookupDict["zebraArmStatus"])
      self.zebraArmStateSignal.connect(self.processZebraArmState)
      self.zebraArmedPV.add_callback(self.zebraArmStateChangedCB)

      self.govRobotSeReachPV = PV(daq_utils.pvLookupDict["govRobotSeReach"])
      self.govRobotSeReachSignal.connect(self.processGovRobotSeReach)
      self.govRobotSeReachPV.add_callback(self.govRobotSeReachChangedCB)

      self.govRobotSaReachPV = PV(daq_utils.pvLookupDict["govRobotSaReach"])
      self.govRobotSaReachSignal.connect(self.processGovRobotSaReach)
      self.govRobotSaReachPV.add_callback(self.govRobotSaReachChangedCB)

      self.govRobotDaReachPV = PV(daq_utils.pvLookupDict["govRobotDaReach"])
      self.govRobotDaReachSignal.connect(self.processGovRobotDaReach)
      self.govRobotDaReachPV.add_callback(self.govRobotDaReachChangedCB)

      self.govRobotBlReachPV = PV(daq_utils.pvLookupDict["govRobotBlReach"])
      self.govRobotBlReachSignal.connect(self.processGovRobotBlReach)
      self.govRobotBlReachPV.add_callback(self.govRobotBlReachChangedCB)
      
      self.detectorMessagePV = PV(daq_utils.pvLookupDict["eigerStatMessage"])
      self.detMessageSignal.connect(self.processDetMessage)
      self.detectorMessagePV.add_callback(self.detMessageChangedCB)


      self.sampleFluxSignal.connect(self.processSampleFlux)
      self.sampleFluxPV.add_callback(self.sampleFluxChangedCB)
      
      self.stillModeStateSignal.connect(self.processStillModeState)
      self.stillModeStatePV.add_callback(self.stillModeStateChangedCB)      

      self.zebraPulsePV = PV(daq_utils.pvLookupDict["zebraPulseStatus"])
      self.zebraPulseStateSignal.connect(self.processZebraPulseState)
      self.zebraPulsePV.add_callback(self.zebraPulseStateChangedCB)

      self.zebraDownloadPV = PV(daq_utils.pvLookupDict["zebraDownloading"])
      self.zebraDownloadStateSignal.connect(self.processZebraDownloadState)
      self.zebraDownloadPV.add_callback(self.zebraDownloadStateChangedCB)

      self.zebraSentTriggerPV = PV(daq_utils.pvLookupDict["zebraSentTriggerStatus"])
      self.zebraSentTriggerStateSignal.connect(self.processZebraSentTriggerState)
      self.zebraSentTriggerPV.add_callback(self.zebraSentTriggerStateChangedCB)

      self.zebraReturnedTriggerPV = PV(daq_utils.pvLookupDict["zebraTriggerReturnStatus"])
      self.zebraReturnedTriggerStateSignal.connect(self.processZebraReturnedTriggerState)
      self.zebraReturnedTriggerPV.add_callback(self.zebraReturnedTriggerStateChangedCB)
      
      self.controlMaster_pv = PV(daq_utils.beamlineComm + "zinger_flag")
      self.controlMasterSignal.connect(self.processControlMaster)
      self.controlMaster_pv.add_callback(self.controlMasterChangedCB)

      self.beamCenterX_pv = PV(daq_utils.pvLookupDict["beamCenterX"])
      self.beamCenterY_pv = PV(daq_utils.pvLookupDict["beamCenterY"])      

      self.choochResultFlag_pv = PV(daq_utils.beamlineComm + "choochResultFlag")
      self.choochResultSignal.connect(self.processChoochResult)
      self.choochResultFlag_pv.add_callback(self.processChoochResultsCB)  
      self.xrecRasterFlag_pv = PV(daq_utils.beamlineComm + "xrecRasterFlag")
      self.xrecRasterFlag_pv.put("0")
      self.xrecRasterSignal.connect(self.displayXrecRaster)
      self.xrecRasterFlag_pv.add_callback(self.processXrecRasterCB)  
      self.message_string_pv = PV(daq_utils.beamlineComm + "message_string") 
      self.serverMessageSignal.connect(self.printServerMessage)
      self.message_string_pv.add_callback(self.serverMessageCB)  
      self.popup_message_string_pv = PV(daq_utils.beamlineComm + "gui_popup_message_string") 
      self.serverPopupMessageSignal.connect(self.popupServerMessage)
      self.popup_message_string_pv.add_callback(self.serverPopupMessageCB)  
      self.program_state_pv = PV(daq_utils.beamlineComm + "program_state") 
      self.programStateSignal.connect(self.colorProgramState)
      self.program_state_pv.add_callback(self.programStateCB)  
      self.pause_button_state_pv = PV(daq_utils.beamlineComm + "pause_button_state") 
      self.pauseButtonStateSignal.connect(self.changePauseButtonState)
      self.pause_button_state_pv.add_callback(self.pauseButtonStateCB)  

      self.energyChangeSignal.connect(self.processEnergyChange)
      self.energy_pv.add_callback(self.processEnergyChangeCB,motID="x")

      self.sampx_pv = PV(daq_utils.motor_dict["sampleX"]+".RBV")      
      self.sampMoveSignal.connect(self.processSampMove)
      self.sampx_pv.add_callback(self.processSampMoveCB,motID="x")
      self.sampy_pv = PV(daq_utils.motor_dict["sampleY"]+".RBV")
      self.sampy_pv.add_callback(self.processSampMoveCB,motID="y")
      self.sampz_pv = PV(daq_utils.motor_dict["sampleZ"]+".RBV")
      self.sampz_pv.add_callback(self.processSampMoveCB,motID="z")

      if (self.scannerType == "PI"):
        self.sampFineX_pv = PV(daq_utils.motor_dict["fineX"]+".RBV")
        self.sampFineX_pv.add_callback(self.processSampMoveCB,motID="fineX")
        self.sampFineY_pv = PV(daq_utils.motor_dict["fineY"]+".RBV")
        self.sampFineY_pv.add_callback(self.processSampMoveCB,motID="fineY")
        self.sampFineZ_pv = PV(daq_utils.motor_dict["fineZ"]+".RBV")
        self.sampFineZ_pv.add_callback(self.processSampMoveCB,motID="fineZ")
          
      
      self.omega_pv = PV(daq_utils.motor_dict["omega"] + ".VAL")
      self.omegaTweak_pv = PV(daq_utils.motor_dict["omega"] + ".RLV")
      self.sampyTweak_pv = PV(daq_utils.motor_dict["sampleY"] + ".RLV")
      if (daq_utils.beamline=="nyx"): 
        self.sampzTweak_pv = PV(daq_utils.motor_dict["sampleX"] + ".RLV")            
      else:
        self.sampzTweak_pv = PV(daq_utils.motor_dict["sampleZ"] + ".RLV")            
      self.omegaRBV_pv = PV(daq_utils.motor_dict["omega"] + ".RBV")
      self.omegaRBV_pv.add_callback(self.processSampMoveCB,motID="omega") #I think monitoring this allows for the textfield to monitor val and this to deal with the graphics. Else next line has two callbacks on same thing.
      self.photonShutterOpen_pv = PV(daq_utils.pvLookupDict["photonShutterOpen"])
      self.photonShutterClose_pv = PV(daq_utils.pvLookupDict["photonShutterClose"])      
      self.fastShutterRBV_pv = PV(daq_utils.motor_dict["fastShutter"] + ".RBV")
      self.fastShutterSignal.connect(self.processFastShutter)
      self.fastShutterRBV_pv.add_callback(self.shutterChangedCB)
      self.gripTempSignal.connect(self.processGripTemp)
      self.gripTemp_pv.add_callback(self.gripTempChangedCB)
      if getBlConfig(CRYOSTREAM_ONLINE):
        self.cryostreamTempSignal.connect(self.processCryostreamTemp)
        self.cryostreamTemp_pv.add_callback(self.cryostreamTempChangedCB)
      self.ringCurrentSignal.connect(self.processRingCurrent)      
      self.ringCurrent_pv.add_callback(self.ringCurrentChangedCB)
      self.beamAvailableSignal.connect(self.processBeamAvailable)      
      self.beamAvailable_pv.add_callback(self.beamAvailableChangedCB)
      self.sampleExposedSignal.connect(self.processSampleExposed)      
      self.sampleExposed_pv.add_callback(self.sampleExposedChangedCB)
      self.highMagCursorChangeSignal.connect(self.processHighMagCursorChange)
      self.highMagCursorX_pv.add_callback(self.processHighMagCursorChangeCB,ID="x")
      self.highMagCursorY_pv.add_callback(self.processHighMagCursorChangeCB,ID="y")      
      self.lowMagCursorChangeSignal.connect(self.processLowMagCursorChange)
      self.lowMagCursorX_pv.add_callback(self.processLowMagCursorChangeCB,ID="x")
      self.lowMagCursorY_pv.add_callback(self.processLowMagCursorChangeCB,ID="y")      
        

        

    def popupServerMessage(self,message_s):

      if (self.popUpMessageInit):
        self.popUpMessageInit = 0
        return        
      self.popupMessage.done(1)
      if (message_s == "killMessage"):
        return
      else:
        self.popupMessage.showMessage(message_s)


    def printServerMessage(self,message_s):
      if (self.textWindowMessageInit):
        self.textWindowMessageInit = 0
        return        
      logger.info(message_s)
      print(message_s)


    def colorProgramState(self,programState_s):
      if (programState_s.find("Ready") == -1):
        self.statusLabel.setColor("yellow")
      else:
        self.statusLabel.setColor("#99FF66")        

    def changePauseButtonState(self,buttonState_s):
      self.pauseQueueButton.setText(buttonState_s)
      if (buttonState_s.find("Pause") != -1):
        self.pauseQueueButton.setStyleSheet("background-color: None")                  
      else:
        self.pauseQueueButton.setStyleSheet("background-color: yellow")                    


    def controlEnabled(self):
      return (self.processID == abs(int(self.controlMaster_pv.get())) and self.controlMasterCheckBox.isChecked())
        
    def send_to_server(self,s):
      if (s == "lockControl"):
        self.controlMaster_pv.put(0-self.processID)
        return
      if (s == "unlockControl"):
        self.controlMaster_pv.put(self.processID)
        return
      if (self.controlEnabled()):

        time.sleep(.01)
        logger.info('send_to_server: %s' % s)
        self.comm_pv.put(s)
      else:
        self.popupServerMessage("You don't have control")
      


    def aux_send_to_server(self,s):
      if (self.controlEnabled()):
        time.sleep(.01)
        logger.info('aux_send_to_server: %s' % s)
        self.immediate_comm_pv.put(s)
      else:
        self.popupServerMessage("You don't have control")


def get_request_object_escan(reqObj, symbol, runNum, file_prefix, base_path, sampleName, containerID, samplePositionInContainer,
                             file_number_start, exposure_time, targetEnergy, steps, stepsize):
    reqObj["element"] = symbol
    reqObj["runNum"] = runNum
    reqObj["file_prefix"] = str(file_prefix)
    reqObj["basePath"] = str(base_path)
    reqObj["directory"] = str(base_path) + "/" + str(
        daq_utils.getVisitName()) + "/" + sampleName + "/" + str(runNum) + "/" + db_lib.getContainerNameByID(
        containerID) + "_" + str(samplePositionInContainer + 1) + "/"
    try:
        reqObj["file_number_start"] = int(file_number_start)
    except ValueError as e:
        logger.error('Problem with a value passed in - %s' % e)
        reqObj["file_number_start"] = 1
    reqObj["exposure_time"] = float(exposure_time)
    reqObj["protocol"] = "eScan"
    reqObj["scanEnergy"] = targetEnergy
    reqObj["runChooch"] = True  # just hardcode for now
    reqObj["steps"] = int(steps)
    reqObj["stepsize"] = float(stepsize)
    return reqObj

def main():
    logger.info('Starting LSDC...')
    perform_checks()
    daq_utils.init_environment()
    daq_utils.readPVDesc()
    app = QtWidgets.QApplication(sys.argv)
    ex = ControlMain()
    sys.exit(app.exec_())

#skinner - I think Matt did a lot of what's below and I have no idea what it is. 
if __name__ == '__main__':
    try:
        main()
    except Exception as e:
        logger.error(f'Exception occured: {e}')    <|MERGE_RESOLUTION|>--- conflicted
+++ resolved
@@ -38,12 +38,7 @@
 import numpy as np
 import _thread #TODO python document suggests using threading! make this chance once stable
 import lsdcOlog
-<<<<<<< HEAD
 from threads import VideoThread, RaddoseThread
-=======
-from threads import VideoThread
-
->>>>>>> 8fe51c3c
 import socket
 from utils.healthcheck import perform_checks
 
