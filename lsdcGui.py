--- conflicted
+++ resolved
@@ -3288,14 +3288,9 @@
         return
       try:
         choochResult = db_lib.getResult(choochResultFlag)
-<<<<<<< HEAD
       except IndexError:  # if no result, just return as if no result
         logger.info(f'Exception while retrieving result for chooch result so not plotting but continuing GUI: {choochResultFlag}')
         return
-=======
-      except IndexError:
-        return  # a bad result flag
->>>>>>> e0ee5f16
       choochResultObj = choochResult["result_obj"]
       graph_x = choochResultObj["choochInXAxis"]
       graph_y = choochResultObj["choochInYAxis"]
