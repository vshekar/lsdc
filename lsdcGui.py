--- conflicted
+++ resolved
@@ -64,11 +64,7 @@
 try:
   import ispybLib
 except Exception as e:
-<<<<<<< HEAD
-  logger.error("lsdcGui ISPYB import error: %s" % e)
-=======
-  logger.error("ISPYB import error: %s" % e)
->>>>>>> 98b3b226
+  logger.error("lsdcGui: ISPYB import error, %s" % e)
 import raddoseLib
 
 global sampleNameDict
@@ -79,13 +75,9 @@
 
 cryostreamTempPV = {'amx': 'AMX:cs700:gasT-I', 'fmx': 'FMX:cs700:gasT-I'}
 
-<<<<<<< HEAD
+HUTCH_TIMER_DELAY = 1000
+
 class SnapCommentDialog(QtWidgets.QDialog):
-=======
-HUTCH_TIMER_DELAY = 1000
-
-class snapCommentDialog(QDialog):
->>>>>>> 98b3b226
     def __init__(self,parent = None):
         QtWidgets.QDialog.__init__(self,parent)
         self.setWindowTitle("Snapshot Comment")
@@ -1295,13 +1287,8 @@
       self.parent.timerSample.stop()      
       reply = QtWidgets.QMessageBox.question(self, 'Message',quit_msg, QtWidgets.QMessageBox.Yes, QtWidgets.QMessageBox.No)
       self.parent.timerSample.start(0)            
-<<<<<<< HEAD
-      self.parent.timerHutch.start(500)      
+      self.parent.timerHutch.start(HUTCH_TIMER_DELAY)      
       if reply == QtWidgets.QMessageBox.Yes:
-=======
-      self.parent.timerHutch.start(HUTCH_TIMER_DELAY)      
-      if reply == QtGui.QMessageBox.Yes:
->>>>>>> 98b3b226
         return(1)
       else:
         return(0)
@@ -1355,27 +1342,16 @@
         QGroupBox.__init__(self,parent)
         self.parent = parent
         self.setTitle("Data Location")
-<<<<<<< HEAD
         self.vBoxDPathParams1 = QtWidgets.QVBoxLayout()
         self.hBoxDPathParams1 = QtWidgets.QHBoxLayout()
         self.basePathLabel = QtWidgets.QLabel('Base Path:')
-        self.base_path_ledit = QtWidgets.QLineEdit() #leave editable for now
-        self.base_path_ledit.setText(os.getcwd())
-        self.base_path_ledit.textChanged[str].connect(self.basePathTextChanged)
-        self.browseBasePathButton = QtWidgets.QPushButton("Browse...") 
-        self.browseBasePathButton.clicked.connect(self.parent.popBaseDirectoryDialogCB)
-=======
-        self.vBoxDPathParams1 = QtGui.QVBoxLayout()
-        self.hBoxDPathParams1 = QtGui.QHBoxLayout()
-        self.basePathLabel = QtGui.QLabel('Base Path:')
-        self.base_path_ledit = QtGui.QLabel() #leave editable for now
+        self.base_path_ledit = QtWidgets.QLabel() #leave editable for now
         self.base_path_ledit.setText(os.getcwd())
         self.base_path_ledit.setTextInteractionFlags(QtCore.Qt.TextSelectableByMouse)
         #self.base_path_ledit.textChanged[str].connect(self.basePathTextChanged)
-        self.browseBasePathButton = QtGui.QPushButton("Browse...") 
+        self.browseBasePathButton = QtWidgets.QPushButton("Browse...") 
         self.browseBasePathButton.setEnabled(False)
         #self.browseBasePathButton.clicked.connect(self.parent.popBaseDirectoryDialogCB)
->>>>>>> 98b3b226
         self.hBoxDPathParams1.addWidget(self.basePathLabel)
         self.hBoxDPathParams1.addWidget(self.base_path_ledit)
         self.hBoxDPathParams1.addWidget(self.browseBasePathButton)
@@ -4535,13 +4511,8 @@
         self.timerSample.stop()      
         reply = QtWidgets.QMessageBox.question(self, 'Message',msg, QtWidgets.QMessageBox.Yes, QtWidgets.QMessageBox.No)
         self.timerSample.start(0)            
-<<<<<<< HEAD
-        self.timerHutch.start(500)      
+        self.timerHutch.start(HUTCH_TIMER_DELAY)      
         if reply == QtWidgets.QMessageBox.Yes:
-=======
-        self.timerHutch.start(HUTCH_TIMER_DELAY)      
-        if reply == QtGui.QMessageBox.Yes:
->>>>>>> 98b3b226
           if (daq_utils.beamline == "fmx"):  #TODO replace with directly getting hostname
             os.system("ssh -q -X xf17id1-ca1 \"cd " + os.getcwd() + ";xterm -e /usr/local/bin/lsdcServer\"&")
           else:
