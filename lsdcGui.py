--- conflicted
+++ resolved
@@ -220,7 +220,6 @@
           self.beamCheckOnCheckBox.setChecked(False)
         self.beamCheckOnCheckBox.stateChanged.connect(self.beamCheckOnCheckCB)
 
-<<<<<<< HEAD
         self.gripperUnmountColdCheckBox = QCheckBox("Unmount Cold")
         self.gripperUnmountColdCheckBox.stateChanged.connect(self.unmountColdCheckCB)
         if (getBlConfig(UNMOUNT_COLD_CHECK) == 1):
@@ -230,8 +229,6 @@
           self.gripperUnmountColdCheckBox.setEnabled(False)
           self.gripperUnmountColdCheckBox.setChecked(False)
 
-=======
->>>>>>> 56ea6dc5
         self.queueCollectOnCheckBox = QCheckBox("Queue Collect")
         hBoxColParams1.addWidget(self.queueCollectOnCheckBox)
         if (getBlConfig("queueCollect") == 1):
@@ -350,10 +347,7 @@
         self.closeGripperButton.clicked.connect(self.closeGripper_CB)
         hBoxRobot1.addWidget(self.robotOnCheckBox)
         hBoxRobot1.addWidget(self.beamCheckOnCheckBox)
-<<<<<<< HEAD
         hBoxRobot1.addWidget(self.gripperUnmountColdCheckBox)
-=======
->>>>>>> 56ea6dc5
         hBoxRobot1.addWidget(self.topViewCheckOnCheckBox)
         hBoxRobot1.addWidget(self.enableMountCheckBox)        
         hBoxRobot1.addWidget(self.recoverRobotButton)
@@ -469,7 +463,6 @@
          setBlConfig(BEAM_CHECK,0)
          logger.debug(f"{BEAM_CHECK} off")
 
-<<<<<<< HEAD
     def unmountColdCheckCB(self,state):
       if state == QtCore.Qt.Checked:
         logger.info("unmountColdCheckCB On")
@@ -478,8 +471,6 @@
         logger.info("unmountColdCheckCB Off")
         setBlConfig(UNMOUNT_COLD_CHECK,0)
 
-=======
->>>>>>> 56ea6dc5
     def topViewOnCheckCB(self,state):
       if state == QtCore.Qt.Checked:
         setBlConfig(TOP_VIEW_CHECK,1)
