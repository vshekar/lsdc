from ophyd import Component as Cpt
from ophyd import Device, EpicsMotor, EpicsSignal
from mxbluesky.devices import standardize_readback

class WorkPositions(Device):
    gx = Cpt(EpicsSignal, "{Gov:Robot-Dev:gx}Pos:Work-Pos")
    gpy = Cpt(EpicsSignal, "{Gov:Robot-Dev:gpy}Pos:Work-Pos")
    gpz = Cpt(EpicsSignal, "{Gov:Robot-Dev:gpz}Pos:Work-Pos")
    o = Cpt(EpicsSignal, "{Gov:Robot-Dev:go}Pos:Work-Pos")


class MountPositions(Device):
    gx = Cpt(EpicsSignal, "{Gov:Robot-Dev:gx}Pos:Mount-Pos")
    py = Cpt(EpicsSignal, "{Gov:Robot-Dev:gpy}Pos:Mount-Pos")
    pz = Cpt(EpicsSignal, "{Gov:Robot-Dev:gpz}Pos:Mount-Pos")
    o = Cpt(EpicsSignal, "{Gov:Robot-Dev:go}Pos:Mount-Pos")

@standardize_readback
class GoniometerStack(Device):
    gx = Cpt(EpicsMotor, "-Ax:GX}Mtr")
    gy = Cpt(EpicsMotor, "-Ax:GY}Mtr")
    gz = Cpt(EpicsMotor, "-Ax:GZ}Mtr")
    o = Cpt(EpicsMotor, "-Ax:O}Mtr")
    py = Cpt(EpicsMotor, "-Ax:PY}Mtr")
    pz = Cpt(EpicsMotor, "-Ax:PZ}Mtr")

<<<<<<< HEAD

=======
>>>>>>> 910c10eb
    def __init__(self, *args, **kwargs):
        super().__init__(*args, **kwargs)
        # Renaming to match MD2 GonioDevice
        self.x = self.gx
        self.cx = self.gx
        self.y = self.py
        self.cy = self.py
        self.z = self.pz
        self.cz = self.pz
<<<<<<< HEAD
        self.omega = self.o


class Dewar(Device):
    rotation = Cpt(EpicsSignal, "{Dew:1-Ax:R}Virtual")
    rotation_motor = Cpt(EpicsMotor, "{Dew:1-Ax:R}Mtr")

    def rotate(self, rotation_angle, absolute=True):
        def check_value_sink(*, old_value, value, **kwargs):
            "Return True when the movement is complete, False otherwise."
            return old_value == 1 and value == 0

        def check_value_raise(*, old_value, value, **kwargs):
            "Return True when the movement is started, False otherwise."
            return old_value == 0 and value == 1

        status = SubscriptionStatus(
            self.rotation_motor.motor_done_move, check_value_sink
        )
        if not self.rotation_motor.motor_done_move.get():
            raise RuntimeError("Dewar rotation motor already moving.")
            ### Maybe don't raise an error here but rather do a timeout retry?
        if absolute:
            self.rotation.set(rotation_angle)
        else:
            current_angle = self.rotation.get()
            self.rotation.set(current_angle + rotation_angle)
        status.wait()
        status = SubscriptionStatus(
            self.rotation_motor.motor_done_move, check_value_raise
        )
        status.wait()

class RobotArm(Device):
    speed = Cpt(EpicsSignal, '{EMBL}:RobotSpeed')

    def is_full_speed(self):
        # Checks if the robot speed is 100%
        if self.speed.get() < 100:
            return False
        return True
=======
        self.omega = self.o
>>>>>>> 910c10eb
<|MERGE_RESOLUTION|>--- conflicted
+++ resolved
@@ -24,10 +24,6 @@
     py = Cpt(EpicsMotor, "-Ax:PY}Mtr")
     pz = Cpt(EpicsMotor, "-Ax:PZ}Mtr")
 
-<<<<<<< HEAD
-
-=======
->>>>>>> 910c10eb
     def __init__(self, *args, **kwargs):
         super().__init__(*args, **kwargs)
         # Renaming to match MD2 GonioDevice
@@ -37,7 +33,6 @@
         self.cy = self.py
         self.z = self.pz
         self.cz = self.pz
-<<<<<<< HEAD
         self.omega = self.o
 
 
@@ -79,6 +74,3 @@
         if self.speed.get() < 100:
             return False
         return True
-=======
-        self.omega = self.o
->>>>>>> 910c10eb
