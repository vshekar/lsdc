#!/opt/conda_envs/lsdc-server-2023-2-latest/bin/ipython -i
"""
The main server for the LSDC system
"""
import sys
import os
from daq_main_common import pybass_init, run_server
from config_params import LSDC_SERVICE_USERS

#TODO understand why imports are required here - GUI requires imports in daq_main_common
from daq_macros import *
from daq_lib import *
from robot_lib import *
from beamline_lib import *
from gov_lib import setGovRobot
<<<<<<< HEAD
from start_bs import robot
from embl_robot import EMBLRobot
if isinstance(robot, EMBLRobot):
    print("loading RobotControlLib")
    import RobotControlLib
else:
    print("not importing RobotControlLib")

=======
import getpass
>>>>>>> 355b38bb

import logging
from logging import handlers
logger = logging.getLogger()
logging.getLogger().setLevel(logging.INFO)
logging.getLogger('ophyd').setLevel(logging.WARN)
logging.getLogger('caproto').setLevel(logging.WARN)
handler1 = handlers.RotatingFileHandler('lsdcServerLog.txt', maxBytes=5000000, backupCount=100)
handler2 = handlers.RotatingFileHandler('/var/log/dama/%slsdcServerLog.txt' % os.environ['BEAMLINE_ID'], maxBytes=5000000, backupCount=100)
myformat = logging.Formatter('%(asctime)s %(name)-8s %(levelname)-8s %(message)s')
handler1.setFormatter(myformat)
handler2.setFormatter(myformat)
logger.addHandler(handler1)
logger.addHandler(handler2)

if not getpass.getuser() in LSDC_SERVICE_USERS:
    message = "LSDC server not being started by a LSDC service user account, aborting!"
    print(message)
    logger.error(message)
    sys.exit(1)
else:
    print(f"continuing as we are using a service user: {getpass.getuser()}")
sitefilename = ""
global command_list,immediate_command_list,z
command_list = []
immediate_command_list = []
z = 25

def main(mode):
  pybass_init()
  if (mode=="gui"):
    run_server()
  else:
    lsdcHome = os.environ["LSDCHOME"]
    os.system(lsdcHome+"/daq_main2.py gui&")    

if (len(sys.argv)>1):
  if (sys.argv[1] == "gui"):
    main(mode="gui")
else:
  main(mode="shell")  <|MERGE_RESOLUTION|>--- conflicted
+++ resolved
@@ -13,7 +13,6 @@
 from robot_lib import *
 from beamline_lib import *
 from gov_lib import setGovRobot
-<<<<<<< HEAD
 from start_bs import robot
 from embl_robot import EMBLRobot
 if isinstance(robot, EMBLRobot):
@@ -22,9 +21,7 @@
 else:
     print("not importing RobotControlLib")
 
-=======
 import getpass
->>>>>>> 355b38bb
 
 import logging
 from logging import handlers
