--- conflicted
+++ resolved
@@ -47,30 +47,9 @@
     robot.recoverRobot()
 
 def dryGripper():
-<<<<<<< HEAD
     robot.dryGripper()
 
 # TODO ask Edwin about these Dewar functions
-=======
-  try:
-    saveThreshold = getPvDesc("warmupThresholdRBV")
-    setPvDesc("warmupThreshold",50)
-    _thread.start_new_thread(warmupGripperRecoverThread,(saveThreshold,0))
-    warmupGripperForDry()
-  except Exception as e:
-    e_s = str(e)
-    daq_lib.gui_message("Dry gripper failed! " + e_s)
-    setPvDesc("warmupThreshold",saveThreshold)          
-    
-def DewarRefill(hours):
-  global _dewarRefillThread
-  seconds = int((hours * 60 * 60))
-  if _dewarRefillThread is not None:
-    if _dewarRefillThread.is_alive():
-      logger.info("An existing DewarRefillTask is already running.")
-      return
-  _dewarRefillThread = Thread(target=_dewarRefillTask, args=(seconds,))
-  _dewarRefillThread.start()
 
 def _dewarRefillTask(seconds):
   global dewarRefillStop
@@ -97,7 +76,6 @@
   logger.info("DewarRefillTask cancelling...")
   dewarRefillStop = 1
 
->>>>>>> 8fdc63cc
 def DewarAutoFillOn():
     robot.DewarAutoFillOn()
 
