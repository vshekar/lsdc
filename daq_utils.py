--- conflicted
+++ resolved
@@ -8,11 +8,7 @@
 try:
   import ispybLib
 except Exception as e:
-<<<<<<< HEAD
-  logger.error("daq_utils ISPYB import error: %s" % e)
-=======
-  logger.error("daq_utils: ISPYB import error %s" %e)
->>>>>>> 98b3b226
+  logger.error("daq_utils: ISPYB import error, %s" %e)
 
 import db_lib
 
