#!/opt/conda_envs/lsdcServer_2020-1.0/bin/python
import os
import sys
import db_lib
import xmltodict
import logging
logger = logging.getLogger()
logging.getLogger().setLevel(logging.INFO)
handler1 = logging.FileHandler('fast_dp.txt')
myformat = logging.Formatter('%(asctime)s %(name)-8s %(levelname)-8s %(message)s')
handler1.setFormatter(myformat)
logger.addHandler(handler1)

try:
  import ispybLib
except Exception as e:
<<<<<<< HEAD
  logger.error("runFastDPH5 ISPYB import error: %s" % e)
=======
  logger.error("runfastdph5 ISPYB import error %s" %e)
>>>>>>> 98b3b226

baseDirectory = os.environ["PWD"]
directory = sys.argv[1]
cbfDir = directory+"/cbf"
comm_s = "mkdir -p " + cbfDir
os.system(comm_s)
runningDir = directory+"/fastDPOutput"
comm_s = "mkdir -p " + runningDir
os.system(comm_s)
os.chdir(runningDir) #maybe not needed
filePrefix = sys.argv[2]
numstart = int(float(sys.argv[3]))
numimages = int(sys.argv[4])
request_id = sys.argv[5]
request=db_lib.getRequestByID(request_id)
owner=request["owner"]
runFastEP = int(sys.argv[6])
node = sys.argv[7]
runDimple = int(sys.argv[8])
dimpleNode = sys.argv[9]
ispybDCID = int(sys.argv[10])
expectedFilenameList = []
timeoutLimit = 600 #for now
prefix_long = directory+"/"+filePrefix+"_"+str(numstart)
hdfFilepattern = prefix_long+"_master.h5"
CBF_conversion_pattern = cbfDir + "/"+filePrefix + "_"
fastdpComm = ";source " + os.environ["PROJDIR"] + "wrappers/fastDPWrap2;" + db_lib.getBeamlineConfigParam(os.environ["BEAMLINE_ID"],"fastdpComm")
dimpleComm = db_lib.getBeamlineConfigParam(os.environ["BEAMLINE_ID"],"dimpleComm")  
comm_s = "ssh  -q " + node + " \"cd " + runningDir + fastdpComm + hdfFilepattern  + "\""
logger.info(comm_s)
os.system(comm_s)
fastDPResultFile = runningDir+"/fast_dp.xml"
fd = open(fastDPResultFile)
resultObj = xmltodict.parse(fd.read())
logger.info("finished fast_dp")
logger.info(resultObj)
resultID = db_lib.addResultforRequest("fastDP",request_id,owner,resultObj,beamline=os.environ["BEAMLINE_ID"])
newResult = db_lib.getResult(resultID)
visitName = db_lib.getBeamlineConfigParam(os.environ["BEAMLINE_ID"],"visitName")
try:
  ispybLib.insertResult(newResult,"fastDP",request,visitName,ispybDCID,fastDPResultFile)
except:
  logger.error("runfastdph5 insert result ispyb error")
if (runFastEP):
  os.system("fast_ep") #looks very bad! running on ca1!
if (runDimple):
  logger.info('run dimple selected')
  sampleID = request["sample"]
  sample = db_lib.getSampleByID(sampleID)
  try:
    modelFilename = sample["model"]
    if (modelFilename == 'nan'):
      modelPDBname = "model.pdb"
    else:
      modelPDBname = modelFilename + ".pdb"
  except KeyError:
      modelPDBname = "model.pdb"    
  dimpleRunningDir = directory+"/dimpleOutput"
  comm_s = "mkdir -p " + dimpleRunningDir
  os.system(comm_s)
  os.chdir(dimpleRunningDir)
  comm_s = "ssh  -q " + dimpleNode + " \"cd " + dimpleRunningDir +";" + dimpleComm + " " + runningDir + "/fast_dp.mtz " + baseDirectory + "/" + modelPDBname + " " + dimpleRunningDir + "\""  
  logger.info(comm_s)
  logger.info("running dimple")
  os.system(comm_s)




<|MERGE_RESOLUTION|>--- conflicted
+++ resolved
@@ -14,11 +14,7 @@
 try:
   import ispybLib
 except Exception as e:
-<<<<<<< HEAD
-  logger.error("runFastDPH5 ISPYB import error: %s" % e)
-=======
-  logger.error("runfastdph5 ISPYB import error %s" %e)
->>>>>>> 98b3b226
+  logger.error("runFastDPH5: ISPYB import error, %s" % e)
 
 baseDirectory = os.environ["PWD"]
 directory = sys.argv[1]
