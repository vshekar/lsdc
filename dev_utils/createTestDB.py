--- conflicted
+++ resolved
@@ -9,10 +9,7 @@
 from mongoengine import NotUniqueError
 
 from db_lib import *  # makes db connection
-<<<<<<< HEAD
-=======
 
->>>>>>> 9bcbcebb
 import config_params
 
 primary_dewar_name = 'primaryDewarJohn'
@@ -99,7 +96,6 @@
         #don't forget to add these back to main dev_utils
         setBeamlineConfigParam(beamline, 'primaryDewarName', primary_dewar_name)        
 
-<<<<<<< HEAD
         # below are all parameters that allow clean running of the LSDC GUI and server but
         # are not required for the GUI and server to start up.
 
@@ -124,9 +120,7 @@
         setBeamlineConfigParam(beamline, 'spotNode7', 'cpu-004')
         setBeamlineConfigParam(beamline, 'spotNode8', 'cpu-004')
 
-=======
         setBeamlineConfigParam(beamline, config_params.CRYOSTREAM_ONLINE, 0)
->>>>>>> 9bcbcebb
 
 def addGuiParams():
         setBeamlineConfigParam(beamline, 'screen_default_protocol', 'Screen')
