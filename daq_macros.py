import Gen_Commands
import Gen_Traj_Square
import beamline_support
from beamline_support import getPvValFromDescriptor as getPvDesc, setPvValFromDescriptor as setPvDesc
import beamline_lib #did this really screw me if I imported b/c of daq_utils import??
import daq_lib
import daq_utils
import db_lib
from daq_utils import getBlConfig, setBlConfig
import det_lib
import math
import time
import glob
import xmltodict
from start_bs import *
import super_state_machine
import _thread
import parseSheet
import attenCalc
import raddoseLib
from raddoseLib import *
import logging
logger = logging.getLogger(__name__)
import os #for runDozorThread
import numpy as np # for runDozorThread
from string import Template
from collections import OrderedDict
from threading import Thread
from config_params import *
from kafka_producer import send_kafka_message

<<<<<<< HEAD
import gov_lib

from fmx_annealer import govStatusGet, govStateSet, annealer # for using annealer specific to FMX
from scans import (zebra_daq_prep, setup_zebra_vector_scan,
                   setup_zebra_vector_scan_for_raster,
                   setup_vector_program)
import bluesky.plan_stubs as bps
import bluesky.plans as bp
from bluesky.preprocessors import finalize_wrapper
=======
from fmx_annealer import govStatusGet, govStateSet, fmxAnnealer, amxAnnealer # for using annealer specific to FMX and AMX
>>>>>>> 0a76917d

try:
  import ispybLib
except Exception as e:
  logger.error("daq_macros: ISPYB import error, %s" % e)
  
from XSDataMXv1 import XSDataResultCharacterisation
global rasterRowResultsList, processedRasterRowCount
global ednaActiveFlag

ednaActiveFlag = 0

global autoRasterFlag
autoRasterFlag = 0

rasterRowResultsList = []

global autoVectorFlag, autoVectorCoarseCoords
autoVectorCoarseCoords = {}
autoVectorFlag=False

IMAGES_PER_FILE = 500 # default images per HDF5 data file for Eiger
EXTERNAL_TRIGGER = 2 # external trigger for detector
#12/19 - general comments. This file takes the brunt of the near daily changes and additions the scientists request. Some duplication and sloppiness reflects that.
# I'm going to leave a lot of the commented lines in, since they might shed light on things or be useful later.

def hi_macro():
  logger.info("hello from macros\n")
  daq_lib.broadcast_output("broadcast hi")


def BS():
  movr(omega,40)

def BS2():
  ascan(omega,0,100,10)

def abortBS():
  if (RE.state != "idle"):
    try:
      RE.abort()
    except super_state_machine.errors.TransitionError:
      logger.error("caught BS")

def changeImageCenterLowMag(x,y,czoom):
  zoom = int(czoom)
  zoomMinXRBV = getPvDesc("lowMagZoomMinXRBV")
  zoomMinYRBV = getPvDesc("lowMagZoomMinYRBV")
  minXRBV = getPvDesc("lowMagMinXRBV")
  minYRBV = getPvDesc("lowMagMinYRBV")
  
  sizeXRBV = getPvDesc("lowMagZoomSizeXRBV")
  sizeYRBV = getPvDesc("lowMagZoomSizeYRBV")
  sizeXRBV = 640.0
  sizeYRBV = 512.0
  roiSizeXRBV = getPvDesc("lowMagROISizeXRBV")
  roiSizeYRBV = getPvDesc("lowMagROISizeYRBV")  
  roiSizeZoomXRBV = getPvDesc("lowMagZoomROISizeXRBV")
  roiSizeZoomYRBV = getPvDesc("lowMagZoomROISizeYRBV")
  inputSizeZoomXRBV = getPvDesc("lowMagZoomMaxSizeXRBV")
  inputSizeZoomYRBV = getPvDesc("lowMagZoomMaxSizeYRBV")      
  inputSizeXRBV = getPvDesc("lowMagMaxSizeXRBV")
  inputSizeYRBV = getPvDesc("lowMagMaxSizeYRBV")      
  x_click = float(x)
  y_click = float(y)
  binningFactor = 2.0  
  if (zoom):
    xclickFullFOV = x_click + zoomMinXRBV
    yclickFullFOV = y_click + zoomMinYRBV
  else:
    binningFactor = 2.0
    xclickFullFOV = (x_click * binningFactor) + minXRBV
    yclickFullFOV = (y_click * binningFactor) + minYRBV    
  new_minXZoom = xclickFullFOV-(sizeXRBV/2.0)
  new_minYZoom = yclickFullFOV-(sizeYRBV/2.0)
  new_minX = new_minXZoom - (sizeXRBV/2.0)
  new_minY = new_minYZoom - (sizeYRBV/2.0)
  noZoomCenterX = sizeXRBV/2.0
  noZoomCenterY = sizeYRBV/2.0  
  if (new_minX < 0):
    new_minX = 0
    noZoomCenterX = (new_minXZoom+(sizeXRBV/2.0))/binningFactor
  if (new_minY < 0):
    new_minY = 0    
    noZoomCenterY = (new_minYZoom+(sizeYRBV/2.0))/binningFactor
  if (new_minX+roiSizeXRBV>inputSizeXRBV):
    new_minX = inputSizeXRBV-roiSizeXRBV    
    noZoomCenterX = ((new_minXZoom+(sizeXRBV/2.0)) - new_minX)/binningFactor
  if (new_minY+roiSizeYRBV>inputSizeYRBV):
    new_minY = inputSizeYRBV-roiSizeYRBV
    noZoomCenterY = ((new_minYZoom+(sizeYRBV/2.0)) - new_minY)/binningFactor    
  if (new_minXZoom+roiSizeZoomXRBV>inputSizeZoomXRBV):
    new_minXZoom = inputSizeZoomXRBV-roiSizeZoomXRBV
  if (new_minXZoom < 0):
    new_minXZoom = 0
  setPvDesc("lowMagZoomMinX",new_minXZoom)    
  if (new_minYZoom+roiSizeZoomYRBV>inputSizeZoomYRBV):
    new_minYZoom = inputSizeZoomYRBV-roiSizeZoomYRBV
  if (new_minYZoom < 0):
    new_minYZoom = 0
  setPvDesc("lowMagZoomMinY",new_minYZoom)        
  setPvDesc("lowMagMinX",new_minX)
  setPvDesc("lowMagMinY",new_minY)    
  setPvDesc("lowMagCursorX",noZoomCenterX)
  setPvDesc("lowMagCursorY",noZoomCenterY)  
      

def changeImageCenterHighMag(x,y,czoom):
  zoom = int(czoom)
  zoomMinXRBV = getPvDesc("highMagZoomMinXRBV")
  zoomMinYRBV = getPvDesc("highMagZoomMinYRBV")
  minXRBV = getPvDesc("highMagMinXRBV")
  minYRBV = getPvDesc("highMagMinYRBV")
  
  sizeXRBV = getPvDesc("highMagZoomSizeXRBV")
  sizeYRBV = getPvDesc("highMagZoomSizeYRBV")
  sizeXRBV = 640.0
  sizeYRBV = 512.0
  roiSizeXRBV = getPvDesc("highMagROISizeXRBV")
  roiSizeYRBV = getPvDesc("highMagROISizeYRBV")  
  roiSizeZoomXRBV = getPvDesc("highMagZoomROISizeXRBV")
  roiSizeZoomYRBV = getPvDesc("highMagZoomROISizeYRBV")
  inputSizeZoomXRBV = getPvDesc("highMagZoomMaxSizeXRBV")
  inputSizeZoomYRBV = getPvDesc("highMagZoomMaxSizeYRBV")      
  inputSizeXRBV = getPvDesc("highMagMaxSizeXRBV")
  inputSizeYRBV = getPvDesc("highMagMaxSizeYRBV")      
  x_click = float(x)
  y_click = float(y)
  binningFactor = 2.0  
  if (zoom):
    xclickFullFOV = x_click + zoomMinXRBV
    yclickFullFOV = y_click + zoomMinYRBV
  else:
    binningFactor = 2.0
    xclickFullFOV = (x_click * binningFactor) + minXRBV
    yclickFullFOV = (y_click * binningFactor) + minYRBV    
  new_minXZoom = xclickFullFOV-(sizeXRBV/2.0)
  new_minYZoom = yclickFullFOV-(sizeYRBV/2.0)
  new_minX = new_minXZoom - (sizeXRBV/2.0)
  new_minY = new_minYZoom - (sizeYRBV/2.0)
  noZoomCenterX = sizeXRBV/2.0
  noZoomCenterY = sizeYRBV/2.0  
  if (new_minX < 0):
    new_minX = 0
    noZoomCenterX = (new_minXZoom+(sizeXRBV/2.0))/binningFactor
  if (new_minY < 0):
    new_minY = 0    
    noZoomCenterY = (new_minYZoom+(sizeYRBV/2.0))/binningFactor
  if (new_minX+roiSizeXRBV>inputSizeXRBV):
    new_minX = inputSizeXRBV-roiSizeXRBV    
    noZoomCenterX = ((new_minXZoom+(sizeXRBV/2.0)) - new_minX)/binningFactor
  if (new_minY+roiSizeYRBV>inputSizeYRBV):
    new_minY = inputSizeYRBV-roiSizeYRBV
    noZoomCenterY = ((new_minYZoom+(sizeYRBV/2.0)) - new_minY)/binningFactor    

  if (new_minXZoom+roiSizeZoomXRBV>inputSizeZoomXRBV):
    new_minXZoom = inputSizeZoomXRBV-roiSizeZoomXRBV
  if (new_minXZoom < 0):
    new_minXZoom = 0
  if (new_minYZoom+roiSizeZoomYRBV>inputSizeZoomYRBV):
    new_minYZoom = inputSizeZoomYRBV-roiSizeZoomYRBV
  if (new_minYZoom < 0):
    new_minYZoom = 0
  setPvDesc("highMagZoomMinX",new_minXZoom)
  setPvDesc("highMagZoomMinY",new_minYZoom)
  setPvDesc("highMagMinX",new_minX)
  setPvDesc("highMagMinY",new_minY)    
  setPvDesc("highMagCursorX",noZoomCenterX)
  setPvDesc("highMagCursorY",noZoomCenterY)
  

def autoRasterLoop(currentRequest):
  global autoRasterFlag

  
  gov_status = gov_lib.setGovRobot(gov_robot, 'SA')
  if not gov_status.success:
    return 0
  if (getBlConfig("queueCollect") == 1):
    delayTime = getBlConfig("autoRasterDelay")
    time.sleep(delayTime)
    
  reqObj = currentRequest["request_obj"]
  if ("centeringOption" in reqObj):
    if (reqObj["centeringOption"] == "AutoLoop"):
      status = loop_center_xrec()
      if (status== 0):
        beamline_lib.mvrDescriptor("sampleX",1000)
        status = loop_center_xrec()                
        if (status== 0):
          beamline_lib.mvrDescriptor("sampleX",1000)
          status = loop_center_xrec()
      time.sleep(2.0)
      status = loop_center_xrec()              
      return status
  setTrans(getBlConfig("rasterDefaultTrans"))
  daq_lib.set_field("xrecRasterFlag","100")        
  sampleID = currentRequest["sample"]
  logger.info("auto raster " + str(sampleID))
  status = loop_center_xrec()
  if (status== 0):
    beamline_lib.mvrDescriptor("sampleX",1000)
    status = loop_center_xrec()                
    if (status== 0):
      beamline_lib.mvrDescriptor("sampleX",1000)
      status = loop_center_xrec()
  time.sleep(2.0)
  status = loop_center_xrec()              
  if (status == -99): #abort, never hit this
    db_lib.updatePriority(currentRequest["uid"],5000)
    return 0    
  if not (status):
    return 0
  time.sleep(2.0) #looks like I really need this sleep, they really improve the appearance 
  runRasterScan(currentRequest,"Coarse")  
  time.sleep(1.5)
  loop_center_mask()
  time.sleep(1)
  autoRasterFlag = 1
  runRasterScan(currentRequest,"Fine")
  time.sleep(1)
  runRasterScan(currentRequest,"Line")
  gov_lib.setGovRobot(gov_robot, 'DI')
  time.sleep(1)
  autoRasterFlag = 0      

  return 1


def autoVector(currentRequest): #12/19 - not tested!
  global autoVectorFlag

  gov_status = gov_lib.setGovRobot(gov_robot, 'SA')
  if not gov_status.success:
    return 0
  reqObj = currentRequest["request_obj"]
  daq_lib.set_field("xrecRasterFlag","100")        
  sampleID = currentRequest["sample"]
  logger.info("auto raster " + str(sampleID))
  status = loop_center_xrec()
  if (status== 0):
    beamline_lib.mvrDescriptor("sampleX",1000)
    status = loop_center_xrec()                
    if (status== 0):
      beamline_lib.mvrDescriptor("sampleX",1000)
      status = loop_center_xrec()                
  time.sleep(2.0)
  status = loop_center_xrec()
  if (status == -99): #abort, never hit this
    db_lib.updatePriority(currentRequest["uid"],5000)
    return 0    
  if not (status):
    return 0
  time.sleep(2.0) #looks like I really need this sleep, they really improve the appearance 
  autoVectorFlag = True
  runRasterScan(currentRequest,"autoVector") 
  logger.info("autovec coarse coords 1")
  logger.info(autoVectorCoarseCoords)
  x1Start = autoVectorCoarseCoords["start"]["x"]
  y1Start = autoVectorCoarseCoords["start"]["y"]
  z1Start = autoVectorCoarseCoords["start"]["z"]
  x1End = autoVectorCoarseCoords["end"]["x"]
  y1End = autoVectorCoarseCoords["end"]["y"]
  z1End = autoVectorCoarseCoords["end"]["z"]
  loop_center_mask()
  time.sleep(1)   
  runRasterScan(currentRequest,"autoVector")
  autoVectorFlag = False  
  logger.info("autovec coarse coords 2")
  logger.info(autoVectorCoarseCoords)
  x2Start = autoVectorCoarseCoords["start"]["x"]
  y2Start = autoVectorCoarseCoords["start"]["y"]
  z2Start = autoVectorCoarseCoords["start"]["z"]
  x2End = autoVectorCoarseCoords["end"]["x"]
  y2End = autoVectorCoarseCoords["end"]["y"]
  z2End = autoVectorCoarseCoords["end"]["z"]

  x_vec_start = min(x1Start,x2Start)
  y_vec_start = (y1Start+y2Start)/2.0
  z_vec_start = (z1Start+z2Start)/2.0  

  x_vec_end = max(x1End,x2End)
  y_vec_end = (y1End+y2End)/2.0
  z_vec_end = (z1End+z2End)/2.0  

  vectorStart = {"x":x_vec_start,"y":y_vec_start,"z":z_vec_start}  
  vectorEnd = {"x":x_vec_end,"y":y_vec_end,"z":z_vec_end}

  x_vec = x_vec_end - x_vec_start
  y_vec = y_vec_end - y_vec_start
  z_vec = z_vec_end - z_vec_start
  trans_total = math.sqrt(x_vec**2 + y_vec**2 + z_vec**2)
  framesPerPoint = 1
  vectorParams={"vecStart":vectorStart,"vecEnd":vectorEnd,"x_vec":x_vec,"y_vec":y_vec,"z_vec":z_vec,"trans_total":trans_total,"fpp":framesPerPoint}
  reqObj["vectorParams"] = vectorParams
  reqObj["centeringOption"] = "Interactive" #kind of kludgy so that collectData doesn't go rastering for vector params again
  currentRequest["request_obj"] = reqObj
  db_lib.updateRequest(currentRequest)
  daq_lib.collectData(currentRequest)
  gov_lib.setGovRobot(gov_robot, 'SA')
  return 1

def rasterScreen(currentRequest):
  if (daq_utils.beamline == "fmx"):
    gridRaster(currentRequest)
    return
  
  daq_lib.set_field("xrecRasterFlag","100")      
  sampleID = currentRequest["sample"]
  reqObj = currentRequest["request_obj"]
  gridStep = reqObj["gridStep"]
  logger.info("rasterScreen " + str(sampleID))
  time.sleep(20)
  status = loop_center_xrec()
  if (status== 0):
    beamline_lib.mvrDescriptor("sampleX",200)
    status = loop_center_xrec()                
  time.sleep(2.0)
  status = loop_center_xrec()              
  if not (status):
    return 0  
  time.sleep(1) #looks like I really need this sleep, they really improve the appearance
  loopSize = getLoopSize()
  if (loopSize != []):
    rasterW = 1.5 * screenXPixels2microns(loopSize[1])
    rasterH = 2.5 * screenXPixels2microns(loopSize[0])
    if (rasterH > (1.2 * rasterW)): # for c3d error
      rasterW = 630
      rasterH = 510
  else:
    rasterW = 630
    rasterH = 510
  rasterReqID = defineRectRaster(currentRequest,rasterW,rasterH,gridStep)     
  db_lib.updatePriority(rasterReqID, -1)
  snakeRaster(rasterReqID)
  

def multiCol(currentRequest):
  daq_lib.set_field("xrecRasterFlag","100")      
  sampleID = currentRequest["sample"]
  logger.info("multiCol " + str(sampleID))
  status = loop_center_xrec()
  if not (status):
    return 0  
  time.sleep(1) #looks like I really need this sleep, they really improve the appearance
  runRasterScan(currentRequest,"Coarse")

def loop_center_xrec_slow():
  global face_on

  daq_lib.abort_flag = 0    

  for i in range(0,360,40):
    if (daq_lib.abort_flag == 1):
      logger.info("caught abort in loop center")
      return 0
    beamline_lib.mvaDescriptor("omega",i)
    pic_prefix = "findloop_" + str(i)
    time.sleep(1.5) #for video lag. This sucks
    daq_utils.take_crystal_picture(filename=pic_prefix)
  comm_s = "xrec " + os.environ["CONFIGDIR"] + "/xrec_360_40.txt xrec_result.txt"
  logger.info(comm_s)
  os.system(comm_s)
  xrec_out_file = open("xrec_result.txt","r")
  target_angle = 0.0
  radius = 0
  x_centre = 0
  y_centre = 0
  reliability = 0
  for result_line in xrec_out_file.readlines():
    logger.info(result_line)
    tokens = result_line.split()
    tag = tokens[0]
    val = tokens[1]
    if (tag == "TARGET_ANGLE"):
      target_angle = float(val )
    elif (tag == "RADIUS"):
      radius = float(val )
    elif (tag == "Y_CENTRE"):
      y_centre_xrec = float(val )
    elif (tag == "X_CENTRE"):
      x_centre_xrec = float(val )
    elif (tag == "RELIABILITY"):
      reliability = int(val )
    elif (tag == "FACE"):
      face_on = float(tokens[3])
  xrec_out_file.close()
  xrec_check_file = open("Xrec_check.txt","r")  
  check_result =  int(xrec_check_file.read(1))
  logger.info("result = " + str(check_result))
  xrec_check_file.close()
  if (reliability < 70 or check_result == 0): #bail if xrec couldn't align loop
    return 0
  beamline_lib.mvaDescriptor("omega",target_angle)
  x_center = getPvDesc("lowMagCursorX")
  y_center = getPvDesc("lowMagCursorY")
  logger.info("center on click " + str(x_center) + " " + str(y_center-radius))
  logger.info("center on click " + str((x_center*2) - y_centre_xrec) + " " + str(x_centre_xrec))
  fovx = daq_utils.lowMagFOVx
  fovy = daq_utils.lowMagFOVy
  
  daq_lib.center_on_click(x_center,y_center-radius,fovx,fovy,source="macro")
  daq_lib.center_on_click((x_center*2) - y_centre_xrec,x_centre_xrec,fovx,fovy,source="macro")
  beamline_lib.mvaDescriptor("omega",face_on)
  #now try to get the loopshape starting from here
  return 1


def generateRasterCoords4Traj(rasterRequest):

  reqObj = rasterRequest["request_obj"]
  exptimePerCell = reqObj["exposure_time"]  
  rasterDef = reqObj["rasterDef"]
  stepsize = float(rasterDef["stepsize"])
  omega = float(rasterDef["omega"])
  rasterStartX = float(rasterDef["x"])
  rasterStartY = float(rasterDef["y"])
  rasterStartZ = float(rasterDef["z"])
  omegaRad = math.radians(omega)
  rasterCellMap = {}
  numsteps = float(rasterDef["rowDefs"][0]["numsteps"])
  columns = numsteps
  rows = len(rasterDef["rowDefs"])
  firstRow = rasterDef["rowDefs"][0]
  sx1 = firstRow["start"]["x"] #startX
  sy1 = firstRow["start"]["y"]
  logger.info("start x,y")
  logger.info(sx1)
  logger.info(sy1)

#9/18 - I think these are crap, but will leave them  
  xRelativeMove = sx1
  yzRelativeMove = sy1*math.sin(omegaRad)
  yyRelativeMove = sy1*cos(omegaRad)
  xMotAbsoluteMove1 = xRelativeMove    
  yMotAbsoluteMove1 = yyRelativeMove
  zMotAbsoluteMove1 = yzRelativeMove


  lastRow= rasterDef["rowDefs"][-1]
  ex1 = lastRow["end"]["x"]   #endX
  ey1 = lastRow["end"]["y"]
  logger.info("end x,y")  
  logger.info(ex1)
  logger.info(ey1)  
  deltax = ex1-sx1
  deltay = ey1-sy1
  xMotAbsoluteMove1 = -(deltax/2.0)
  xMotAbsoluteMove2 = (deltax/2.0)  
  yMotAbsoluteMove1 = -(deltay/2.0)*math.cos(omegaRad)
  yMotAbsoluteMove2 = (deltay/2.0)*math.cos(omegaRad)
  zMotAbsoluteMove1 = -(deltay/2.0)*math.sin(omegaRad)
  zMotAbsoluteMove2 = (deltay/2.0)*math.sin(omegaRad)

  logger.info(xMotAbsoluteMove1)
  logger.info(yMotAbsoluteMove1)
  logger.info(zMotAbsoluteMove1)
  logger.info(xMotAbsoluteMove2)
  logger.info(yMotAbsoluteMove2)
  logger.info(zMotAbsoluteMove2)
  logger.info(stepsize)  
  genTraj = Gen_Traj_Square.gen_traj_square(xMotAbsoluteMove1, xMotAbsoluteMove2, yMotAbsoluteMove2, yMotAbsoluteMove1, zMotAbsoluteMove2, zMotAbsoluteMove1, columns,rows)
  Gen_Commands.gen_commands(genTraj,exptimePerCell)



def generateGridMap(rasterRequest,rasterEncoderMap=None): #12/19 - there's some dials vs dozor stuff in here
  global rasterRowResultsList

  reqObj = rasterRequest["request_obj"]
  rasterDef = reqObj["rasterDef"]
  stepsize = float(rasterDef["stepsize"])
  omega = float(rasterDef["omega"])
  rasterStartX = float(rasterDef["x"])
  rasterStartY = float(rasterDef["y"])
  rasterStartZ = float(rasterDef["z"])
  omegaRad = math.radians(omega)
  filePrefix = reqObj["directory"]+"/"+reqObj["file_prefix"]
  rasterCellMap = {}
  os.system("mkdir -p " + reqObj["directory"])
  for i in range(len(rasterDef["rowDefs"])):
    numsteps = float(rasterDef["rowDefs"][i]["numsteps"])
#next 6 lines to differentiate horizontal vs vertical raster    
    startX = rasterDef["rowDefs"][i]["start"]["x"]
    endX = rasterDef["rowDefs"][i]["end"]["x"]
    startY = rasterDef["rowDefs"][i]["start"]["y"]
    endY = rasterDef["rowDefs"][i]["end"]["y"]
    deltaX = abs(endX-startX)
    deltaY = abs(endY-startY)

    if ((deltaX != 0) and (deltaX>deltaY or not getBlConfig("vertRasterOn"))): #horizontal raster
      if (i%2 == 0): #left to right if even, else right to left - a snake attempt
        startX = rasterDef["rowDefs"][i]["start"]["x"]+(stepsize/2.0) #this is relative to center, so signs are reversed from motor movements.
      else:
        startX = (numsteps*stepsize) + rasterDef["rowDefs"][i]["start"]["x"]-(stepsize/2.0)
      startY = rasterDef["rowDefs"][i]["start"]["y"]+(stepsize/2.0)
      xRelativeMove = startX
      yzRelativeMove = startY*math.sin(omegaRad)
      yyRelativeMove = startY*math.cos(omegaRad)
      xMotAbsoluteMove = rasterStartX+xRelativeMove    
      yMotAbsoluteMove = rasterStartY-yyRelativeMove
      zMotAbsoluteMove = rasterStartZ-yzRelativeMove
      numsteps = int(rasterDef["rowDefs"][i]["numsteps"])
      for j in range(numsteps):
        imIndexStr = str((i*numsteps)+j+1)        
        if (i%2 == 0): #left to right if even, else right to left - a snake attempt
          xMotCellAbsoluteMove = xMotAbsoluteMove+(j*stepsize)
        else:
          xMotCellAbsoluteMove = xMotAbsoluteMove-(j*stepsize)
        cellMapKey = 'cellMap_{}'.format(imIndexStr)
        rasterCellCoords = {"x":xMotCellAbsoluteMove,"y":yMotAbsoluteMove,"z":zMotAbsoluteMove}
        rasterCellMap[cellMapKey] = rasterCellCoords
    else: #vertical raster
      if (i%2 == 0): #top to bottom if even, else bottom to top - a snake attempt
        startY = rasterDef["rowDefs"][i]["start"]["y"]+(stepsize/2.0) #this is relative to center, so signs are reversed from motor movements.
      else:
        startY = (numsteps*stepsize) + rasterDef["rowDefs"][i]["start"]["y"]-(stepsize/2.0)
      startX = rasterDef["rowDefs"][i]["start"]["x"]+(stepsize/2.0)
      xRelativeMove = startX
      yzRelativeMove = startY*math.sin(omegaRad)
      yyRelativeMove = startY*math.cos(omegaRad)
      xMotAbsoluteMove = rasterStartX+xRelativeMove    
      yMotAbsoluteMove = rasterStartY-yyRelativeMove
      zMotAbsoluteMove = rasterStartZ-yzRelativeMove
      numsteps = int(rasterDef["rowDefs"][i]["numsteps"])
      for j in range(numsteps):
        imIndexStr = str((i*numsteps)+j+1)              
        if (i%2 == 0): #top to bottom if even, else bottom to top - a snake attempt
          yMotCellAbsoluteMove = yMotAbsoluteMove-(math.cos(omegaRad)*(j*stepsize))
          zMotCellAbsoluteMove = zMotAbsoluteMove-(math.sin(omegaRad)*(j*stepsize))          
        else:
          yMotCellAbsoluteMove = yMotAbsoluteMove+(math.cos(omegaRad)*(j*stepsize))
          zMotCellAbsoluteMove = zMotAbsoluteMove+(math.sin(omegaRad)*(j*stepsize))          
        cellMapKey = 'cellMap_{}'.format(imIndexStr)
        rasterCellCoords = {"x":xMotAbsoluteMove,"y":yMotCellAbsoluteMove,"z":zMotCellAbsoluteMove}
        rasterCellMap[cellMapKey] = rasterCellCoords

#commented out all of the processing, as this should have been done by the thread
  if (rasterEncoderMap!= None):
    rasterCellMap = rasterEncoderMap
  if ("parentReqID" in rasterRequest["request_obj"]):
    parentReqID = rasterRequest["request_obj"]["parentReqID"]
  else:
    parentReqID = -1
  logger.info("RASTER CELL RESULTS")
  dialsResultLocalList = []
  for i in range (0,len(rasterRowResultsList)):
    for j in range (0,len(rasterRowResultsList[i])):
      try:
        dialsResultLocalList.append(rasterRowResultsList[i][j])
      except KeyError: #this is to deal with single cell row. Instead of getting back a list of one row, I get back just the row from Dials.
        dialsResultLocalList.append(rasterRowResultsList[i])
        break
  rasterResultObj = {"sample_id": rasterRequest["sample"],"parentReqID":parentReqID,"rasterCellMap":rasterCellMap,"rasterCellResults":{"type":"dialsRasterResult","resultObj":dialsResultLocalList}}  
  rasterResultID = db_lib.addResultforRequest("rasterResult",rasterRequest["uid"], owner=daq_utils.owner,result_obj=rasterResultObj,proposalID=daq_utils.getProposalID(),beamline=daq_utils.beamline)
  rasterResult = db_lib.getResult(rasterResultID)
  return rasterResult


def rasterWait():
  time.sleep(0.2)
  while (getPvDesc("RasterActive")):
    time.sleep(0.2)

def vectorWait():
  time.sleep(0.15)
  while (getPvDesc("VectorActive")):
    time.sleep(0.05)

def vectorActiveWait():
  start_time = time.time()
  while (getPvDesc("VectorActive")!=1):
    if time.time() - start_time > 3: #if we have waited long enough, just throw an exception
      raise TimeoutError()
    time.sleep(0.05)

def vectorHoldWait():
  time.sleep(0.15)
  while (getPvDesc("VectorState")!=2):
    time.sleep(0.05)

def vectorProceed():
  setPvDesc("vectorProceed",1)

def vectorSync():
  setPvDesc("vectorSync",1)

def vectorWaitForGo(source="raster",timeout_trials=3):
  while 1:
    try:
      setPvDesc("vectorGo",1)
      vectorActiveWait()
      break
    except TimeoutError:
      timeout_trials -= 1
      logger.info('timeout_trials is down to: %s' % timeout_trials)
      if not timeout_trials:
        message = 'too many errors during %s vectorGo checks' % source
        logger.error(message)
        raise TimeoutError(message)

def makeDozorRowDir(directory,rowIndex):
    """Makes separate directory for each row for dozor output,
    necessary to prevent file overwriting with mult. threads.

    Parameters
    ----------
    directory: str
        main data directory with .h5 files
    rowIndex: int
        raster row index starts at 0

    Returns
    -------
    rowDir: str
        path to row directory
    """

    dozorDir = directory + "/dozor"
    rowDir = dozorDir + "/row_{}/".format(rowIndex)
    os.system("mkdir -p " + rowDir)

    return rowDir

def makeDozorInputFile(directory,prefix,rowIndex,rowCellCount,seqNum,rasterReqObj):
    """Creates input file for dozor that corresponds to an individual
    raster row.

    Parameters
    ----------
    directory: str
        main data directory with .h5 files
    prefix: str
        sample name from spreadsheet and include _Raster if raster
    rowIndex: int
        index of row to be processed from raster
    rowCellCount: int
        number of frames in specified row
    seqNum: int
        seqNum, not sure why skinner included these (unique id?)
    rasterReqObj: dict
        describes experimental metadata for raster request used to
        set detector distance and beam center for dozor input file
    """
    
    #detector metadata from raster request
    orgX = rasterReqObj["xbeam"]
    orgY = rasterReqObj["ybeam"]
    wavelength = rasterReqObj["wavelength"]
    detectorDistance = rasterReqObj["detDist"]
    #detector metadata from epics PVs
    roiMode = beamline_support.getPvValFromDescriptor("detectorROIMode")
    if roiMode == 1:
        detector = "eiger4m"
    else:
        detector = beamline_support.getPvValFromDescriptor("detectorDescription")
        detector = ''.join(detector.split()[1::]).lower() #format for dozor
    nx = beamline_support.getPvValFromDescriptor("detectorNx")
    ny = beamline_support.getPvValFromDescriptor("detectorNy")
    
    firstImageNumber = int(rowIndex)*int(rowCellCount) + 1
    hdf5TemplateImage = "../../{}_{}_??????.h5".format(prefix,seqNum,rowIndex)
    daqMacrosPath = os.path.dirname(__file__)
    inputTemplate = open(os.path.join(daqMacrosPath,"h5_template.dat"))
    src = Template(inputTemplate.read())
    dozorRowDir = makeDozorRowDir(directory,rowIndex)
    dozorSpotLevel = getBlConfig(RASTER_DOZOR_SPOT_LEVEL)
    templateDict = {"detector": detector,
                    "nx": nx,
                    "ny": ny,
                    "wavelength": wavelength,
                    "orgx": orgX,
                    "orgy": orgY,
                    "detector_distance": detectorDistance,
                    "first_image_number": firstImageNumber,
                    "number_images": rowCellCount,
                    "spot_level": dozorSpotLevel,
                    "name_template_image": hdf5TemplateImage,}
    with open("".join([dozorRowDir,f"h5_row_{rowIndex}.dat"]),"w") as f:
        f.write(src.substitute(templateDict))
    return dozorRowDir

def dozorOutputToList(dozorRowDir,rowIndex,rowCellCount,pathToMasterH5):
    """Takes a dozor_average.dat file and converts the results into
    a list of dictionaries in the format previously implemented
    in lsdc for dials.find_spots_client output. Intended for use
    on a single row.

    Parameters
    ----------
    dozorRowDir: str
        path to dozor row directory
    rowIndex: int
        index of row currently being processed by dozor thread

    Returns
    -------
    localDozorRowList: list
        list of dictionaries for input into analysisstore database
    """

    dozorDat = str(os.path.join(dozorRowDir,"dozor_average.dat"))
    if os.path.isfile(dozorDat):
        try:
            dozorData = np.genfromtxt(dozorDat,skip_header=3)[:,0:4]
        except IndexError:
            #in event of single cell raster, 1d array needs 2 dimensions
            dozorData = np.genfromtxt(dozorDat,skip_header=3)[0:4]
            dozorData = np.reshape(dozorData,(1,4))
    else:
        dozorData = np.zeros((rowCellCount,4))
        dozorData[:,0] = np.arange(start=1,stop=dozorData.shape[0]+1)
        logger.info(f"dozor_avg.dat file not found, empty result returned for row {rowIndex}")
    dozorData[:,3][dozorData[:,3]==0] = 50 #required for scaling/visualizing res. results
    keys = ["image",
            "spot_count",
            "spot_count_no_ice",
            "d_min",
            "d_min_method_1",
            "d_min_method_2",
            "total_intensity",
            "cellMapKey"]
    localList = []

    for cell in range(0,dozorData.shape[0]):
        seriesIndex = int(rowCellCount*rowIndex + dozorData[cell,:][0])
        values = [(pathToMasterH5,seriesIndex),
                  dozorData[cell,:][1],
                  dozorData[cell,:][1],
                  dozorData[cell,:][3],
                  dozorData[cell,:][3],
                  dozorData[cell,:][3],
                  dozorData[cell,:][1]*dozorData[cell,:][2],
                  "cellMap_{}".format(seriesIndex)]
        localList.append(OrderedDict(zip(keys,values)))
    return localList

def runDozorThread(directory,
                   prefix,
                   rowIndex,
                   rowCellCount,
                   seqNum,
                   rasterReqObj,
                   rasterReqID):
    """Creates sub-directory that contains dozor input and output files
    that result from master.h5 file in directory. Dozor executed via
    ssh on remote node(s).

    Parameters
    ----------
    directory: str
        path to directory containing .h5 files
    prefix: str
        includes sample name from spreadsheet and protocol if raster
    rowIndex: int
        row number to be processed (starts at 0)
    seqNum: int
        some parameter Skinner included, maybe to avoid duplicate filenames
    rasterReqObj: dict
        contains experimental metadata, used for setting detector dist and
        beam center for dozor input files
    rasterReqID: str
        ID of raster collection
    """
    global rasterRowResultsList,processedRasterRowCount

    time.sleep(0.5) #allow for file writing
     
    node = getNodeName("spot", rowIndex, 8)

    if (seqNum>-1): #eiger
        dozorRowDir = makeDozorInputFile(directory,
                                         prefix,
                                         rowIndex,
                                         rowCellCount,
                                         seqNum,
                                         rasterReqObj)

    else:
        raise Exception("seqNum seems to be non-standard (<0)")

    comm_s = f"ssh -q {node} \"{os.environ['MXPROCESSINGSCRIPTSDIR']}dozor.sh {rasterReqID} {rowIndex}\""
    os.system(comm_s)
    logger.info('checking for results on remote node: %s' % comm_s)
    logger.info("leaving thread")
    processedRasterRowCount += 1
    pathToMasterH5 = "{}/{}_{}_master.h5".format(directory,
                                                 prefix,
                                                 seqNum)
    rasterRowResultsList[rowIndex] = dozorOutputToList(dozorRowDir,
                                                       rowIndex,
                                                       rowCellCount,
                                                       pathToMasterH5)
    return

def runDialsThread(requestID, directory,prefix,rowIndex,rowCellCount,seqNum):
  global rasterRowResultsList,processedRasterRowCount
  time.sleep(1.0)
  node = getNodeName("spot", rowIndex, 8)
  if (seqNum>-1): #eiger
    startIndex=(rowIndex*rowCellCount) + 1
    endIndex = startIndex+rowCellCount-1
    comm_s = f"ssh -q {node} \"{os.environ['MXPROCESSINGSCRIPTSDIR']}eiger2cbf.sh {requestID} {startIndex} {endIndex} {rowIndex} {seqNum}\""
    logger.info('eiger2cbf command: %s' % comm_s)
    os.system(comm_s)
    cbfDir = os.path.join(directory, "cbf")
    CBF_conversion_pattern = os.path.join(cbfDir, f'{prefix}_{rowIndex}_')
    CBFpattern = CBF_conversion_pattern + "*.cbf"
  else:
    CBFpattern = directory + "/cbf/" + prefix+"_" + str(rowIndex) + "_" + "*.cbf"
  time.sleep(1.0)
  comm_s = f"ssh -q {node} \"{os.environ['MXPROCESSINGSCRIPTSDIR']}dials_spotfind.sh {requestID} {rowIndex} {seqNum}\""
  logger.info('checking for results on remote node: %s' % comm_s)
  retry = 3
  while(1):
    resultString = "<data>\n"+os.popen(comm_s).read()+"</data>\n"
    localDialsResultDict = xmltodict.parse(resultString)
    if (localDialsResultDict["data"] == None and retry>0):
      logger.error("ERROR \n" + resultString + " retry = " + str(retry))
      retry = retry - 1
      if (retry==0):
        localDialsResultDict["data"]={}
        localDialsResultDict["data"]["response"]=[]
        for jj in range (0,rowCellCount): 
          localDialsResultDict["data"]["response"].append({'d_min': '-1.00',
                                                           'd_min_method_1': '-1.00',
                                                           'd_min_method_2': '-1.00',
                                                           'image': '',
                                                           'spot_count': '0',
                                                           'spot_count_no_ice': '0',
                                                           'total_intensity': '0',
                                                           'cellMapKey': 'cellMap_{}'.format(rowIndex*rowCellCount + jj + 1)})
        break
                                      
    else:
      break 
  for kk in range(0,rowCellCount):
    localDialsResultDict["data"]["response"][kk]["cellMapKey"] = 'cellMap_{}'.format(rowIndex*rowCellCount + kk + 1)
  rasterRowResultsList[rowIndex] = localDialsResultDict["data"]["response"]
  processedRasterRowCount+=1
  logger.info("leaving thread")

def generateGridMapFine(rasterRequest,rasterEncoderMap=None,rowsOfSubrasters=0,columnsOfSubrasters=0,rowsPerSubraster=0,cellsPerSubrasterRow=0):
  global rasterRowResultsList

  reqObj = rasterRequest["request_obj"]
  rasterDef = reqObj["rasterDef"]
  stepsize = float(rasterDef["stepsize"])
  omega = float(rasterDef["omega"])
  rasterStartX = float(rasterDef["x"])
  rasterStartY = float(rasterDef["y"])
  rasterStartZ = float(rasterDef["z"])
  omegaRad = math.radians(omega)
  filePrefix = reqObj["directory"]+"/"+reqObj["file_prefix"]
  rasterCellMap = {}
  os.system("mkdir -p " + reqObj["directory"])
  for i in range(len(rasterDef["rowDefs"])):
    numsteps = float(rasterDef["rowDefs"][i]["numsteps"])
#next 6 lines to differentiate horizontal vs vertical raster    
    startX = rasterDef["rowDefs"][i]["start"]["x"]
    endX = rasterDef["rowDefs"][i]["end"]["x"]
    startY = rasterDef["rowDefs"][i]["start"]["y"]
    endY = rasterDef["rowDefs"][i]["end"]["y"]
    deltaX = abs(endX-startX)
    deltaY = abs(endY-startY)

    if (deltaX>deltaY): #horizontal raster
      if (i%2 == 0): #left to right if even, else right to left - a snake attempt
        startX = rasterDef["rowDefs"][i]["start"]["x"]+(stepsize/2.0) #this is relative to center, so signs are reversed from motor movements.
      else:
        startX = (numsteps*stepsize) + rasterDef["rowDefs"][i]["start"]["x"]-(stepsize/2.0)
      startY = rasterDef["rowDefs"][i]["start"]["y"]+(stepsize/2.0)
      xRelativeMove = startX
      yzRelativeMove = startY*math.sin(omegaRad)
      yyRelativeMove = startY*math.cos(omegaRad)
      xMotAbsoluteMove = rasterStartX+xRelativeMove    
      yMotAbsoluteMove = rasterStartY-yyRelativeMove
      zMotAbsoluteMove = rasterStartZ-yzRelativeMove
      numsteps = int(rasterDef["rowDefs"][i]["numsteps"])
      for j in range(numsteps):
        imIndexStr = str((i*numsteps)+j+1)        
        if (i%2 == 0): #left to right if even, else right to left - a snake attempt
          xMotCellAbsoluteMove = xMotAbsoluteMove+(j*stepsize)
        else:
          xMotCellAbsoluteMove = xMotAbsoluteMove-(j*stepsize)
        if (daq_utils.detector_id == "EIGER-16"):
          dataFileName = "%s_%06d.cbf" % (reqObj["directory"]+"/cbf/"+reqObj["file_prefix"]+"_Raster_"+str(i),(i*numsteps)+j+1)
        else:
          dataFileName = daq_utils.create_filename(filePrefix+"_Raster_"+str(i),(i*numsteps)+j+1)
        rasterCellCoords = {"x":xMotCellAbsoluteMove,"y":yMotAbsoluteMove,"z":zMotAbsoluteMove}
        rasterCellMap[dataFileName[:-4]] = rasterCellCoords
    else: #vertical raster
      if (i%2 == 0): #top to bottom if even, else bottom to top - a snake attempt
        startY = rasterDef["rowDefs"][i]["start"]["y"]+(stepsize/2.0) #this is relative to center, so signs are reversed from motor movements.
      else:
        startY = (numsteps*stepsize) + rasterDef["rowDefs"][i]["start"]["y"]-(stepsize/2.0)
      startX = rasterDef["rowDefs"][i]["start"]["x"]+(stepsize/2.0)
      xRelativeMove = startX
      yzRelativeMove = startY*math.sin(omegaRad)
      yyRelativeMove = startY*math.cos(omegaRad)
      xMotAbsoluteMove = rasterStartX+xRelativeMove    
      yMotAbsoluteMove = rasterStartY-yyRelativeMove
      zMotAbsoluteMove = rasterStartZ-yzRelativeMove
      numsteps = int(rasterDef["rowDefs"][i]["numsteps"])
      for j in range(numsteps):
        imIndexStr = str((i*numsteps)+j+1)              
        if (i%2 == 0): #top to bottom if even, else bottom to top - a snake attempt
          yMotCellAbsoluteMove = yMotAbsoluteMove-(math.cos(omegaRad)*(j*stepsize))
          zMotCellAbsoluteMove = zMotAbsoluteMove-(math.sin(omegaRad)*(j*stepsize))          
        else:
          yMotCellAbsoluteMove = yMotAbsoluteMove+(math.cos(omegaRad)*(j*stepsize))
          zMotCellAbsoluteMove = zMotAbsoluteMove+(math.sin(omegaRad)*(j*stepsize))          
        if (daq_utils.detector_id == "EIGER-16"):
          dataFileName = "%s_%06d.cbf" % (reqObj["directory"]+"/cbf/"+reqObj["file_prefix"]+"_Raster_"+str(i),(i*numsteps)+j+1)
        else:
          dataFileName = daq_utils.create_filename(filePrefix+"_Raster_"+str(i),j+1)
        rasterCellCoords = {"x":xMotAbsoluteMove,"y":yMotCellAbsoluteMove,"z":zMotCellAbsoluteMove}
        rasterCellMap[dataFileName[:-4]] = rasterCellCoords

#commented out all of the processing, as this should have been done by the thread
  if (rasterEncoderMap!= None):
    rasterCellMap = rasterEncoderMap
  if ("parentReqID" in rasterRequest["request_obj"]):
    parentReqID = rasterRequest["request_obj"]["parentReqID"]
  else:
    parentReqID = -1
  logger.info("RASTER CELL RESULTS")
  if (rowsOfSubrasters != 0):
    cellsPerSubraster = rowsPerSubraster*cellsPerSubrasterRow
    subrastersPerCompositeRaster = rowsOfSubrasters*columnsOfSubrasters
    rowsPerCompositeRaster = rowsPerSubraster*rowsOfSubrasters
    cellsPerCompositeRasterRow = columnsOfSubrasters*cellsPerSubrasterRow
    cellsPerCompositeRaster = cellsPerSubraster*subrastersPerCompositeRaster
    subRasterListFlipped = []
    for ii in range (0,len(rasterRowResultsList)):
      subrasterFlipped = []  
      for i in range (0,rowsPerSubraster):
        for j in range (0,cellsPerSubrasterRow):
          origSubrasterIndex = (i*cellsPerSubrasterRow)+j                
          if (i%2 == 1): #odd,flip
            subrasterIndex = (i*cellsPerSubrasterRow)+(cellsPerSubrasterRow-j-1)
          else:
            subrasterIndex = origSubrasterIndex
          subrasterFlipped.append(rasterRowResultsList[ii][subrasterIndex])
      subRasterListFlipped.append(subrasterFlipped)
    dialsResultLocalList = []
    for ii in range (0,rowsOfSubrasters):
      for jj in range (0,rowsPerSubraster):          
        for i in range (0,columnsOfSubrasters):
          for j in range (0,cellsPerSubrasterRow):
            dialsResultLocalList.append(subRasterListFlipped[(ii*columnsOfSubrasters)+i][(jj*cellsPerSubrasterRow)+j]) #first dimension is easy, 
  else:
    dialsResultLocalList = []    
    for i in range (0,len(rasterRowResultsList)):
      for j in range (0,len(rasterRowResultsList[i])):
        try:
          dialsResultLocalList.append(rasterRowResultsList[i][j])
        except KeyError: #this is to deal with single cell row. Instead of getting back a list of one row, I get back just the row from Dials.
          dialsResultLocalList.append(rasterRowResultsList[i])
          break

  rasterResultObj = {"sample_id": rasterRequest["sample"],"parentReqID":parentReqID,"rasterCellMap":rasterCellMap,"rasterCellResults":{"type":"dozorRasterResult","resultObj":dialsResultLocalList}}
  rasterResultID = db_lib.addResultforRequest("rasterResult",rasterRequest["uid"], owner=daq_utils.owner,result_obj=rasterResultObj,proposalID=daq_utils.getProposalID(),beamline=daq_utils.beamline)
  rasterResult = db_lib.getResult(rasterResultID)
  return rasterResult

def getNodeName(node_type, row_index, num_nodes=8): #calculate node name based on row index
    node_number = row_index % num_nodes + 1
    node_config_name = f'{node_type}Node{node_number}'
    return getBlConfig(node_config_name)

def snakeRaster(rasterReqID,grain=""):
  scannerType = getBlConfig("scannerType")
  if (scannerType == "PI"):
    snakeRasterFine(rasterReqID,grain)
  else:
    finalize_plan = finalize_wrapper(snakeRasterBluesky(rasterReqID,grain), bps.mv(raster_flyer.detector.cam.acquire, 0))
    yield from finalize_plan
    #RE(snakeRasterBluesky(rasterReqID,grain))

def snakeRasterNoTile(rasterReqID,grain=""):
  global dialsResultDict,rasterRowResultsList,processedRasterRowCount

  gov_status = gov_lib.setGovRobot(gov_robot, 'DA')
  if not gov_status.success:
    return
  
  rasterRequest = db_lib.getRequestByID(rasterReqID)
  reqObj = rasterRequest["request_obj"]
  parentReqID = reqObj["parentReqID"]
  parentReqProtocol = ""
  
  if (parentReqID != -1):
    parentRequest = db_lib.getRequestByID(parentReqID)
    parentReqObj = parentRequest["request_obj"]
    parentReqProtocol = parentReqObj["protocol"]
    detDist = parentReqObj["detDist"]    
  data_directory_name = str(reqObj["directory"])
  os.system("mkdir -p " + data_directory_name)
  filePrefix = str(reqObj["file_prefix"])
  file_number_start = reqObj["file_number_start"]  
  dataFilePrefix = reqObj["directory"]+"/"+reqObj["file_prefix"]  
  exptimePerCell = reqObj["exposure_time"]
  img_width_per_cell = reqObj["img_width"]
  wave = reqObj["wavelength"]
  xbeam = getPvDesc("beamCenterX") * 0.075
  ybeam = getPvDesc("beamCenterY") * 0.075
  rasterDef = reqObj["rasterDef"]
  stepsize = float(rasterDef["stepsize"])
  omega = float(rasterDef["omega"])
  rasterStartX = float(rasterDef["x"]) #these are real sample motor positions
  rasterStartY = float(rasterDef["y"])
  rasterStartZ = float(rasterDef["z"])
  omegaRad = math.radians(omega)
  rowCount = len(rasterDef["rowDefs"])
  rasterRowResultsList = [{} for i in range(0,rowCount)]    
  processedRasterRowCount = 0
  rasterEncoderMap = {}
  totalImages = 0
#get the center of the raster, in screen view, mm, relative to center
  rows = rasterDef["rowDefs"]
  numrows = len(rows)
  rasterCenterScreenX = (rows[0]["start"]["x"]+rows[0]["end"]["x"])/2.0
  rasterCenterScreenY = ((rows[-1]["start"]["y"]+rows[0]["start"]["y"])/2.0)+(stepsize/2.0)
  xRelativeMove = rasterCenterScreenX
  yzRelativeMove = -(rasterCenterScreenY*math.sin(omegaRad))
  yyRelativeMove = -(rasterCenterScreenY*math.cos(omegaRad))

  xMotAbsoluteMove = rasterStartX+xRelativeMove #note we convert relative to absolute moves, using the raster center that was saved in x,y,z
  yMotAbsoluteMove = rasterStartY+yyRelativeMove
  zMotAbsoluteMove = rasterStartZ+yzRelativeMove
  

  beamline_lib.mvaDescriptor("sampleX",xMotAbsoluteMove,"sampleY",yMotAbsoluteMove,"sampleZ",zMotAbsoluteMove)
  
  #raster centered, now zero motors
  beamline_lib.mvaDescriptor("fineX",0,"fineY",0,"fineZ",0)  
  for i in range(len(rasterDef["rowDefs"])):
    numsteps = int(rasterDef["rowDefs"][i]["numsteps"])
    totalImages = totalImages+numsteps
  rasterFilePrefix = dataFilePrefix + "_Raster"

  det_lib.detector_set_num_triggers(totalImages)
  det_lib.detector_set_trigger_mode(3)
  det_lib.detector_setImagesPerFile(numsteps)  
  daq_lib.detectorArm(omega,img_width_per_cell,totalImages,exptimePerCell,rasterFilePrefix,data_directory_name,file_number_start) #this waits

  zebraVecDaqSetup(omega,img_width_per_cell,exptimePerCell,totalImages,rasterFilePrefix,data_directory_name,file_number_start)
  procFlag = int(getBlConfig("rasterProcessFlag"))  
  generateRasterCoords4Traj(rasterRequest)
  total_exposure_time = exptimePerCell*totalImages    
    
  setPvDesc("zebraPulseMax",totalImages) 
  vectorSync()    
  setPvDesc("vectorStartOmega",omega)
  setPvDesc("vectorEndOmega",(img_width_per_cell*totalImages)+omega)
  setPvDesc("vectorframeExptime",exptimePerCell*1000.0)
  setPvDesc("vectorNumFrames",totalImages)
  rasterFilePrefix = dataFilePrefix + "_Raster_" + str(i)
  Gen_Commands.go_all()
  setPvDesc("vectorGo",1)
  vectorActiveWait()    
  vectorWait()
  zebraWait()
  #delete these
  time.sleep(2.0)
  det_lib.detector_stop_acquire()
  det_lib.detector_wait()
  beamline_lib.mvaDescriptor("fineX",0,"fineY",0,"fineZ",0)
  if (daq_utils.beamline == "amxz"):  
    setPvDesc("zebraReset",1)      
  
  if (procFlag):
    if (daq_utils.beamline == "amx"):
      rasterRowEncoderVals = {"x":getPvDesc("zebraEncX"),"y":getPvDesc("zebraEncY"),"z":getPvDesc("zebraEncZ"),"omega":getPvDesc("zebraEncOmega")}
      for j in range (0,numsteps):
        dataFileName = "%s_%06d.cbf" % (reqObj["directory"]+"/cbf/"+reqObj["file_prefix"]+"_Raster_"+str(i),(i*numsteps)+j+1)
        imIndexStr = str((i*numsteps)+j+1)
        rasterEncoderMap[dataFileName[:-4]] = {"x":rasterRowEncoderVals["x"][j],"y":rasterRowEncoderVals["y"][j],"z":rasterRowEncoderVals["z"][j],"omega":rasterRowEncoderVals["omega"][j]}
    seqNum = int(det_lib.detector_get_seqnum())
    for i in range(len(rasterDef["rowDefs"])):  
      _thread.start_new_thread(runDialsThread,(rasterRequest["uid"], data_directory_name,filePrefix+"_Raster",i,numsteps,seqNum))
  else:
    rasterRequestID = rasterRequest["uid"]
    db_lib.updateRequest(rasterRequest)    
    db_lib.updatePriority(rasterRequestID,-1)  
    if (lastOnSample()):  
      gov_lib.setGovRobot(gov_robot, 'SA')
    return 1
      
  rasterTimeout = 600
  timerCount = 0
  while (1):
    timerCount +=1
    if (timerCount>rasterTimeout):
      break
    time.sleep(1)
    logger.info('rastering row processed: %s' % processedRasterRowCount)
    if (processedRasterRowCount == rowCount):
      break
  if (daq_utils.beamline == "amx"):                
    rasterResult = generateGridMap(rasterRequest,rasterEncoderMap) #I think rasterRequest is entire request, of raster type    
  else:
    rasterResult = generateGridMap(rasterRequest)     
  rasterRequest["request_obj"]["rasterDef"]["status"] = 2
  protocol = reqObj["protocol"]
  logger.info("protocol = " + protocol)
  if (protocol == "multiCol" or parentReqProtocol == "multiColQ"):
    if (parentReqProtocol == "multiColQ"):    
      multiColThreshold  = parentReqObj["diffCutoff"]
    else:
      multiColThreshold  = reqObj["diffCutoff"]         
    gotoMaxRaster(rasterResult,multiColThreshold=multiColThreshold) 
  rasterRequestID = rasterRequest["uid"]
  db_lib.updateRequest(rasterRequest)
  
  db_lib.updatePriority(rasterRequestID,-1)  
  daq_lib.set_field("xrecRasterFlag",rasterRequest["uid"])
  if (lastOnSample()):    
    gov_lib.setGovRobot(gov_robot, 'SA')
  return 1

    

def snakeRasterFine(rasterReqID,grain=""): #12/19 - This is for the PI scanner. It was challenging to write. It was working the last time the scanner was on. 
  global dialsResultDict,rasterRowResultsList,processedRasterRowCount

  gov_status = gov_lib.setGovRobot(gov_robot, 'DA')
  if not gov_status.success:
    return
  
  rasterRequest = db_lib.getRequestByID(rasterReqID)
  reqObj = rasterRequest["request_obj"]
  rasterDef = reqObj["rasterDef"]
  stepsize = float(rasterDef["stepsize"])  
  data_directory_name = str(reqObj["directory"])
  filePrefix = str(reqObj["file_prefix"])
  file_number_start = reqObj["file_number_start"]  
  dataFilePrefix = reqObj["directory"]+"/"+reqObj["file_prefix"]  
  wave = reqObj["wavelength"]
  xbeam = getPvDesc("beamCenterX")
  ybeam = getPvDesc("beamCenterY")
  processedRasterRowCount = 0
  totalImages = 0
#get the center of the raster, in screen view, mm, relative to center
  rows = rasterDef["rowDefs"]
  numrows = len(rows)
  origRasterCenterScreenX = (rows[0]["start"]["x"]+rows[0]["end"]["x"])/2.0
  origRasterCenterScreenY = ((rows[-1]["start"]["y"]+rows[0]["start"]["y"])/2.0)+(stepsize/2.0)
  beamline_lib.mvaDescriptor("fineX",0,"fineY",0,"fineZ",0)  
  exptimePerCell = reqObj["exposure_time"]
  img_width_per_cell = reqObj["img_width"]  
  omega = float(rasterDef["omega"])
  rasterStartX = float(rasterDef["x"])
  rasterStartY = float(rasterDef["y"])
  rasterStartZ = float(rasterDef["z"])
  omegaRad = math.radians(omega)
  firstRow = rasterDef["rowDefs"][0]
  lastRow= rasterDef["rowDefs"][-1]
  sx1 = firstRow["start"]["x"] #startX
  sy1 = firstRow["start"]["y"]
  ex1 = lastRow["end"]["x"]   #endX
  ey1 = lastRow["end"]["y"]
  rasterLenX = ex1-sx1
  rasterLenY = ey1-sy1
  omegaLimit = 40.0
  xLimit = 180.0
  yLimit = 120.0
  if (rasterLenX<xLimit and rasterLenY<yLimit): #no need for tiling. Just do what was done before so we can have a heatmap
    snakeRasterNoTile(rasterReqID)
    return
  maxFramesOmega = int(omegaLimit/img_width_per_cell)
  maxFramesX = int(xLimit/stepsize)
  maxFramesY = int(yLimit/stepsize)  
  columnsOfSubrasters = int(math.ceil(rasterLenX/xLimit))
  subrasterLenX = rasterLenX/columnsOfSubrasters
  subrasterColumns = int(subrasterLenX/stepsize)
  
  maxRowsPerSubraster1 = int(maxFramesOmega/subrasterColumns) # we want this one to come up short, no ceil, worry about omega
  maxRowsPerSubraster2 = maxFramesY #worry about Y,Z travel
  maxRowsPerSubraster = min(maxRowsPerSubraster1,maxRowsPerSubraster2)
  
  totalRowsY = int(rasterLenY/stepsize)
  rowsOfSubrasters = int(math.ceil(float(totalRowsY)/float(maxRowsPerSubraster)))
  rowsPerSubraster = int(totalRowsY/rowsOfSubrasters)  
  subrasterLenY = rowsPerSubraster*stepsize
  newRasterLenX = columnsOfSubrasters*subrasterLenX
  newRasterLenY = subrasterLenY*rowsOfSubrasters
  numsteps_h = columnsOfSubrasters*subrasterColumns
  numsteps_v = rowsPerSubraster*rowsOfSubrasters
  newRasterDef = defineTiledRaster(rasterDef,numsteps_h,numsteps_v,origRasterCenterScreenX,origRasterCenterScreenY)
  reqObj["rasterDef"] = newRasterDef
  rasterDef = reqObj["rasterDef"]
  rasterRequest["request_obj"]  = reqObj


  daq_lib.set_field("xrecRasterFlag","100")
  db_lib.updateRequest(rasterRequest) #define new dimensions  
  time.sleep(1.0)
  daq_lib.set_field("xrecRasterFlag",rasterRequest["uid"]) #draw the raster

  
  deltax = subrasterLenX
  deltay = subrasterLenY
  logger.info("omega start " + str(omega))
  logger.info("orig raster Len X = " + str(rasterLenX))
  logger.info("orig raster Len Y = " + str(rasterLenY))  

  xMotAbsoluteMove1 = -(deltax/2.0)
  xMotAbsoluteMove2 = deltax/2.0
  yMotAbsoluteMove1 = -(deltay*math.cos(omegaRad))/2.0
  yMotAbsoluteMove2 = (deltay*math.cos(omegaRad))/2.0
  zMotAbsoluteMove1 = -(deltay*math.sin(omegaRad))/2.0
  zMotAbsoluteMove2 = (deltay*math.sin(omegaRad))/2.0
  

  logger.info("columns of subrasters " + str(columnsOfSubrasters))
  logger.info("rows of subrasters " + str(rowsOfSubrasters))  
  logger.info("subraster columns " + str(subrasterColumns))
  logger.info("sub rows " + str(rowsPerSubraster))  
  logger.info("individual subraster vectors, all same for all subs (start xyz, end xyz")
  
  logger.info(xMotAbsoluteMove1)
  logger.info(yMotAbsoluteMove1)
  logger.info(zMotAbsoluteMove1)
  logger.info(xMotAbsoluteMove2)
  logger.info(yMotAbsoluteMove2)
  logger.info(zMotAbsoluteMove2)
  logger.info(stepsize)
  
  numberOfSubrasters = rowsOfSubrasters*columnsOfSubrasters
  rasterRowResultsList = [{} for i in range(0,numberOfSubrasters)]      
  cellsPerSubraster = rowsPerSubraster*subrasterColumns
  totalImages = numberOfSubrasters*cellsPerSubraster
  rasterFilePrefix = dataFilePrefix + "_Raster"
  logger.info("number of subrasters " + str(numberOfSubrasters))
  logger.info("cells per subrasters " + str(cellsPerSubraster))

  os.system("mkdir -p " + data_directory_name)
  
  det_lib.detector_set_num_triggers(totalImages)
  det_lib.detector_set_trigger_mode(3)
  det_lib.detector_setImagesPerFile(cellsPerSubraster)  

#this could be tricky, b/c omega is angle start that ends up in header, so if you want to arm once, this won't be right
  daq_lib.detectorArm(omega,img_width_per_cell,totalImages,exptimePerCell,rasterFilePrefix,data_directory_name,file_number_start) #this waits
  procFlag = int(getBlConfig("rasterProcessFlag"))  
  
  subrasters = []

  for i in range (0,rowsOfSubrasters): #this is very misleading, "end" not used? these are really the start coords of each sub?
    for j in range (0,columnsOfSubrasters): #for now, just make a list of subraster start, end coords.      
      subrasterStartX = sx1+(j*subrasterLenX)+(subrasterLenX/2.0)
      subrasterStartY = sy1+(i*subrasterLenY)+(subrasterLenY/2.0)
      subraster = {"startX":subrasterStartX,"startY":subrasterStartY,"endX":subrasterStartX+(subrasterLenX/2.0),"endy":subrasterStartY+(subrasterLenY/2.0)}
      subrasters.append(subraster)
      logger.info(subraster)
  
#assume we now have list of first row start, last row end of subs

#from the upper left hand corner of every subraster
  logger.info("main raster center " + str(rasterStartX) + " " + str(rasterStartY) + " " + str(rasterStartZ))  
  for i in range (0,len(subrasters)): # coarse move and go? but the zebra needs to be reset b/c it controls omega
#hey - these are all the same - just need to move the coarse stages, then every subraster is the same damn thing as far as the PI is concerned!
    genTraj = Gen_Traj_Square.gen_traj_square(xMotAbsoluteMove1, xMotAbsoluteMove2, yMotAbsoluteMove2, yMotAbsoluteMove1, zMotAbsoluteMove2, zMotAbsoluteMove1, subrasterColumns,rowsPerSubraster)
    Gen_Commands.gen_commands(genTraj,exptimePerCell)

    xRelativeMove = subrasters[i]["startX"]
    yzRelativeMove = subrasters[i]["startY"]*math.sin(omegaRad)
    yyRelativeMove = subrasters[i]["startY"]*math.cos(omegaRad)
    xMotAbsoluteMove = rasterStartX+xRelativeMove
    yMotAbsoluteMove = rasterStartY-yyRelativeMove
    zMotAbsoluteMove = rasterStartZ-yzRelativeMove
    logger.info("absolute corner moves " + str(xMotAbsoluteMove) + " " + str(yMotAbsoluteMove) + " " + str(zMotAbsoluteMove))    
    beamline_lib.mvaDescriptor("sampleX",xMotAbsoluteMove,"sampleY",yMotAbsoluteMove,"sampleZ",zMotAbsoluteMove)
    beamline_lib.mvaDescriptor("fineX",0,"fineY",0,"fineZ",0)
#file_number_start not used
    rasterFilePrefix = dataFilePrefix + "_Raster_" + str(i)
    zebraVecDaqSetup(omega,img_width_per_cell,exptimePerCell,cellsPerSubraster,rasterFilePrefix,data_directory_name,file_number_start)
    total_exposure_time = exptimePerCell*cellsPerSubraster
    setPvDesc("zebraPulseMax",cellsPerSubraster) 
    vectorSync()    
    setPvDesc("vectorStartOmega",omega)
    setPvDesc("vectorEndOmega",(img_width_per_cell*cellsPerSubraster)+omega)
    setPvDesc("vectorframeExptime",exptimePerCell*1000.0)
    setPvDesc("vectorNumFrames",cellsPerSubraster)
    Gen_Commands.go_all()
    setPvDesc("vectorGo",1)
    vectorActiveWait()    
    vectorWait()
    zebraWait()
    seqNum = int(det_lib.detector_get_seqnum())
    if (procFlag):    
      _thread.start_new_thread(runDialsThread,(rasterRequest["uid"], data_directory_name,filePrefix+"_Raster",i,cellsPerSubraster,seqNum))    
  #delete these
  time.sleep(2.0)
  det_lib.detector_stop_acquire()
  det_lib.detector_wait()
  if (daq_utils.beamline == "amxz"):  
    setPvDesc("zebraReset",1)        
  beamline_lib.mvaDescriptor("fineX",0,"fineY",0,"fineZ",0)
  
  if not (procFlag):
    return 1
  rasterTimeout = 60
  timerCount = 0
  while (1):
    timerCount +=1
    if (timerCount>rasterTimeout):
      break
    time.sleep(1)
    logger.info(processedRasterRowCount)
    if (processedRasterRowCount == numberOfSubrasters):
      break
  rasterResult = generateGridMapFine(rasterRequest,rowsOfSubrasters=rowsOfSubrasters,columnsOfSubrasters=columnsOfSubrasters,rowsPerSubraster=rowsPerSubraster,cellsPerSubrasterRow=subrasterColumns)
    
  rasterRequest["request_obj"]["rasterDef"]["status"] = 2
  rasterRequestID = rasterRequest["uid"]
  db_lib.updateRequest(rasterRequest) #so that it will fill heatmap?
  db_lib.updatePriority(rasterRequestID,-1)
  daq_lib.set_field("xrecRasterFlag",rasterRequest["uid"])
  if (lastOnSample()):    
    gov_lib.setGovRobot(gov_robot, 'SA')
  return 1

  

def snakeRasterNormal(rasterReqID,grain=""):
  global rasterRowResultsList,processedRasterRowCount

  if (daq_utils.beamline == "fmx"):
    setPvDesc("sampleProtect",0)
  setPvDesc("vectorGo", 0) #set to 0 to allow easier camonitoring vectorGo
  daq_lib.setRobotGovState("DA")    
  rasterRequest = db_lib.getRequestByID(rasterReqID)
  reqObj = rasterRequest["request_obj"]
  parentReqID = reqObj["parentReqID"]
  parentReqProtocol = ""
  
  data_directory_name, filePrefix, file_number_start, dataFilePrefix, exptimePerCell, img_width_per_cell, wave, detDist, rasterDef, stepsize, omega, rasterStartX, rasterStartY, rasterStartZ, omegaRad, rowCount, numsteps, totalImages = params_from_raster_req_id(rasterReqID)

  rasterRowResultsList = [{} for i in range(0,rowCount)]    
  processedRasterRowCount = 0
  rasterEncoderMap = {}

  # a couple of items we can get independent of rasterReqID
  xbeam = getPvDesc("beamCenterX")
  ybeam = getPvDesc("beamCenterY")

  if (parentReqID != -1):
    parentRequest = db_lib.getRequestByID(parentReqID)
    parentReqObj = parentRequest["request_obj"]
    parentReqProtocol = parentReqObj["protocol"]
    detDist = parentReqObj["detDist"]    

  # now we do stuff with that info
  rasterFilePrefix = dataFilePrefix + "_Raster"
  total_exposure_time = exptimePerCell*totalImages
  # TODO decide - put everything below here into a function? how should the processing be handled?
  det_lib.detector_set_num_triggers(totalImages)
  det_lib.detector_set_trigger_mode(3)
  det_lib.detector_setImagesPerFile(numsteps)  
  daq_lib.detectorArm(omega,img_width_per_cell,totalImages,exptimePerCell,rasterFilePrefix,data_directory_name,file_number_start) #this waits
  try:
    gov_status = gov_lib.setGovRobot(gov_robot, 'DA')
    if not gov_status.success:
      if (daq_utils.beamline == "fmx"):
        setPvDesc("sampleProtect",1)    
      raise Exception('not in DA state')      
    zebraVecDaqSetup(omega,img_width_per_cell,exptimePerCell,numsteps,rasterFilePrefix,data_directory_name,file_number_start) #TODO set up a bunch of stuff?
    procFlag = int(getBlConfig("rasterProcessFlag"))    
 
    spotFindThreadList = [] 
    for i in range(len(rasterDef["rowDefs"])):
      if (daq_lib.abort_flag == 1): # TODO better to do this in a catch/finally block?
        gov_lib.setGovRobot(gov_robot, 'SA')
        if (daq_utils.beamline == "fmx"):
          setPvDesc("sampleProtect",1)    
        raise Exception('raster aborted')
      # TODO surprisingly, no direct move to start position
      numsteps = int(rasterDef["rowDefs"][i]["numsteps"])
      startX = rasterDef["rowDefs"][i]["start"]["x"]
      endX = rasterDef["rowDefs"][i]["end"]["x"]
      startY = rasterDef["rowDefs"][i]["start"]["y"]
      endY = rasterDef["rowDefs"][i]["end"]["y"]
      deltaX = abs(endX-startX)
      deltaY = abs(endY-startY)
      if ((deltaX != 0) and (deltaX>deltaY or not getBlConfig("vertRasterOn"))): #horizontal raster
        startY = startY + (stepsize/2.0)
        endY = startY
      else: #vertical raster
        startX = startX + (stepsize/2.0)
        endX = startX
     
      # TODO move all of this calculation stuff out
      xRelativeMove = startX

      yzRelativeMove = startY*math.sin(omegaRad)
      yyRelativeMove = startY*math.cos(omegaRad)
      logger.info("x rel move = " + str(xRelativeMove))
      xMotAbsoluteMove = rasterStartX+xRelativeMove #note we convert relative to absolute moves, using the raster center that was saved in x,y,z
      yMotAbsoluteMove = rasterStartY-yyRelativeMove
      zMotAbsoluteMove = rasterStartZ-yzRelativeMove
      xRelativeMove = endX-startX
      yRelativeMove = endY-startY
 
      yyRelativeMove = yRelativeMove*math.cos(omegaRad)
      yzRelativeMove = yRelativeMove*math.sin(omegaRad)

      xEnd = xMotAbsoluteMove + xRelativeMove
      yEnd = yMotAbsoluteMove - yyRelativeMove
      zEnd = zMotAbsoluteMove - yzRelativeMove

      if (i%2 != 0): #this is to scan opposite direction for snaking
        xEndSave = xEnd
        yEndSave = yEnd
        zEndSave = zEnd
        xEnd = xMotAbsoluteMove
        yEnd = yMotAbsoluteMove
        zEnd = zMotAbsoluteMove
        xMotAbsoluteMove = xEndSave
        yMotAbsoluteMove = yEndSave
        zMotAbsoluteMove = zEndSave
      zebraVecBluesky() # just do the vector scan part
      xMotAbsoluteMove, xEnd, yMotAbsoluteMove, yEnd, zMotAbsoluteMove, zEnd = raster_positions(rasterdef[i], stepsize, omegaRad, rasterStartX, rasterStartY, rasterStartZ, i)
      setPvDesc("zebraPulseMax",numsteps) #moved this      
      setPvDesc("vectorStartOmega",omega)
      if (img_width_per_cell != 0):
        setPvDesc("vectorEndOmega",(img_width_per_cell*numsteps)+omega)
      else:
        setPvDesc("vectorEndOmega",omega)      
      setPvDesc("vectorStartX",xMotAbsoluteMove)
      setPvDesc("vectorStartY",yMotAbsoluteMove)  
      setPvDesc("vectorStartZ",zMotAbsoluteMove)
      setPvDesc("vectorEndX",xEnd)
      setPvDesc("vectorEndY",yEnd)  
      setPvDesc("vectorEndZ",zEnd)  
      setPvDesc("vectorframeExptime",exptimePerCell*1000.0)
      setPvDesc("vectorNumFrames",numsteps)
      rasterFilePrefix = dataFilePrefix + "_Raster_" + str(i)
      scanWidth = float(numsteps)*img_width_per_cell
      logger.info('raster done setting up')
      vectorWaitForGo(source="snakeRasterNormal")
      vectorWait()
      zebraWait()
      zebraWaitDownload(numsteps)
      logger.info('done raster')

      # processing
      if (procFlag):    
        if (daq_utils.detector_id == "EIGER-16"):
          seqNum = int(det_lib.detector_get_seqnum())
        else:
          seqNum = -1
        logger.info('beginning raster processing with dozor spot_level at %s'
                     % getBlConfig(RASTER_DOZOR_SPOT_LEVEL))
        spotFindThread = Thread(target=runDozorThread,args=(data_directory_name, #TODO this can't move outside of the thread checking block
                                                            ''.join([filePrefix,"_Raster"]),
                                                            i,
                                                            numsteps,
                                                            seqNum,
                                                            reqObj,
                                                            rasterReqID))
        spotFindThread.start()
        spotFindThreadList.append(spotFindThread)
      send_kafka_message(f'{daq_utils.beamline}.lsdc.documents', event='event', uuid=rasterReqID, protocol="raster", row=i, proc_flag=procFlag)


    """governor transitions:
    initiate transitions here allows for GUI sample/heat map image to update
    after moving to known position"""
    logger.debug(f'lastOnSample(): {lastOnSample()} autoRasterFlag: {autoRasterFlag}')
    if (lastOnSample() and not autoRasterFlag):
      govStatus = gov_lib.setGovRobot(gov_robot, 'SA', wait=False)  # TODO standardize naming of govStatus and gov_status objects
      targetGovState = 'SA'
    else:
      govStatus = gov_lib.setGovRobot(gov_robot, 'DI')
      targetGovState = 'DI'

    # priorities:
    # 1. make heat map visible to users correctly aligned with sample
    # 2. take snapshot for ISPyB with heat map and sample visible (governor moved to
    #    a position with backlight in) and aligned

    #data acquisition is finished, now processing and sample positioning
    if not procFlag:
      #must go to known position to account for windup dist. 
      logger.info("moving to raster start")
      samplexyz.put(rasterStartX, rasterStartY, rasterStartZ, omega)
      logger.info("done moving to raster start")

    if (procFlag):
      if daq_lib.abort_flag != 1:
        [thread.join(timeout=120) for thread in spotFindThreadList]
      else:
        logger.info("raster aborted, do not wait for spotfind threads")
      logger.info(str(processedRasterRowCount) + "/" + str(rowCount))      
      rasterResult = generateGridMap(rasterRequest)
  
      logger.info(f'protocol = {reqObj["protocol"]}')
      if (reqObj["protocol"] == "multiCol" or parentReqProtocol == "multiColQ"):
        if (parentReqProtocol == "multiColQ"):    
          multiColThreshold  = parentReqObj["diffCutoff"]
        else:
          multiColThreshold  = reqObj["diffCutoff"]         
        gotoMaxRaster(rasterResult,multiColThreshold=multiColThreshold) 
      else:
        try:
          # go to start omega for faster heat map display
          gotoMaxRaster(rasterResult,omega=omega)
        except ValueError:
          #must go to known position to account for windup dist.
          logger.info("moving to raster start")
          beamline_lib.mvaDescriptor("sampleX",rasterStartX,
                                     "sampleY",rasterStartY,
                                     "sampleZ",rasterStartZ,
                                     "omega",omega)
          logger.info("done moving to raster start")

      """change request status so that GUI only fills heat map when
      xrecRasterFlag PV is set"""
      rasterRequest["request_obj"]["rasterDef"]["status"] = (
          RasterStatus.READY_FOR_FILL.value
      )
      db_lib.updateRequest(rasterRequest)
      daq_lib.set_field("xrecRasterFlag",rasterRequest["uid"])
      logger.info(f'setting xrecRasterFlag to: {rasterRequest["uid"]}')
  except Exception as e:
    logger.error(f'Exception while rastering: {e}')
    return
  finally:
  #use this required pause to allow GUI time to fill map and for db update
    logger.info('stopping detector')
    det_lib.detector_stop_acquire()
  det_lib.detector_wait()  
  logger.info('detector finished waiting')

  """change request status so that GUI only takes a snapshot of
  sample plus heat map for ispyb when xrecRasterFlag PV is set"""
  rasterRequestID = rasterRequest["uid"]
  rasterRequest["request_obj"]["rasterDef"]["status"] = (
      RasterStatus.READY_FOR_SNAPSHOT.value
  )
  db_lib.updateRequest(rasterRequest)  
  db_lib.updatePriority(rasterRequestID,-1)

  #ensure gov transitions have completed successfully
  timeout = 20
  gov_lib.waitGov(govStatus, timeout)
  if not(govStatus.success) or not(govs.gov.robot.state == targetGovState):
    logger.error(f"gov status check failed, did not achieve {targetGovState}")

  if (procFlag):
    """if sleep too short then black ispyb image, timing affected by speed
    of governor transition. Sleep constraint can be relaxed with gov
    transitions and concomitant GUI moved to an earlier stage."""
    if (rasterRequest["request_obj"]["rasterDef"]["numCells"]
        > getBlConfig(RASTER_NUM_CELLS_DELAY_THRESHOLD)):
      #larger rasters can delay GUI scene update
      time.sleep(getBlConfig(RASTER_LONG_SNAPSHOT_DELAY))
    else:
      time.sleep(getBlConfig(RASTER_SHORT_SNAPSHOT_DELAY))
    daq_lib.set_field("xrecRasterFlag",rasterRequest["uid"])
    time.sleep(getBlConfig(RASTER_POST_SNAPSHOT_DELAY))
  if (daq_utils.beamline == "fmx"):
    setPvDesc("sampleProtect",1)
  return 1

def raster_positions(currentRow, stepsize, omegaRad, rasterStartX, rasterStartY, rasterStartZ, index):
    numsteps = int(currentRow["numsteps"])
    startX = currentRow["start"]["x"]
    endX = currentRow["end"]["x"]
    startY = currentRow["start"]["y"]
    endY = currentRow["end"]["y"]
    deltaX = abs(endX-startX)
    deltaY = abs(endY-startY)
    if ((deltaX != 0) and (deltaX>deltaY or not getBlConfig("vertRasterOn"))): #horizontal raster
        startY = startY + (stepsize/2.0)
        endY = startY
    else: #vertical raster
        startX = startX + (stepsize/2.0)
        endX = startX
      
    xRelativeMove = startX

    yzRelativeMove = startY*math.sin(omegaRad)
    yyRelativeMove = startY*math.cos(omegaRad)
    logger.info("x rel move = " + str(xRelativeMove))
    xMotAbsoluteMove = rasterStartX+xRelativeMove #note we convert relative to absolute moves, using the raster center that was saved in x,y,z
    yMotAbsoluteMove = rasterStartY-yyRelativeMove
    zMotAbsoluteMove = rasterStartZ-yzRelativeMove
    xRelativeMove = endX-startX
    yRelativeMove = endY-startY

    yyRelativeMove = yRelativeMove*math.cos(omegaRad)
    yzRelativeMove = yRelativeMove*math.sin(omegaRad)

    xEnd = xMotAbsoluteMove + xRelativeMove
    yEnd = yMotAbsoluteMove - yyRelativeMove
    zEnd = zMotAbsoluteMove - yzRelativeMove

    if (index%2 != 0): #this is to scan opposite direction for snaking
        xEndSave = xEnd
        yEndSave = yEnd
        zEndSave = zEnd
        xEnd = xMotAbsoluteMove
        yEnd = yMotAbsoluteMove
        zEnd = zMotAbsoluteMove
        xMotAbsoluteMove = xEndSave
        yMotAbsoluteMove = yEndSave
        zMotAbsoluteMove = zEndSave
    return xMotAbsoluteMove, xEnd, yMotAbsoluteMove, yEnd, zMotAbsoluteMove, zEnd

def params_from_raster_req_id(rasterReqID):
    rasterRequest = db_lib.getRequestByID(rasterReqID)
    reqObj = rasterRequest["request_obj"]

    data_directory_name = str(reqObj["directory"])
    os.system("mkdir -p " + data_directory_name)
    os.system("chmod -R 777 " + data_directory_name)  
    filePrefix = str(reqObj["file_prefix"])
    file_number_start = reqObj["file_number_start"]  
    dataFilePrefix = reqObj["directory"]+"/"+reqObj["file_prefix"]  
    exptimePerCell = reqObj["exposure_time"]
    img_width_per_cell = reqObj["img_width"]
#r  eally should read these two from hardware  
    wave = reqObj["wavelength"]
    detDist = reqObj["detDist"]
    rasterDef = reqObj["rasterDef"]
    stepsize = float(rasterDef["stepsize"])
    omega = float(rasterDef["omega"])
    rasterStartX = float(rasterDef["x"]) #these are real sample motor positions
    rasterStartY = float(rasterDef["y"])
    rasterStartZ = float(rasterDef["z"])
    omegaRad = math.radians(omega)
    rowCount = len(rasterDef["rowDefs"])

    totalImages = 0
    for i in range(len(rasterDef["rowDefs"])):  # TODO assume rectangular for current hardware?
        numsteps = int(rasterDef["rowDefs"][i]["numsteps"])
        totalImages = totalImages+numsteps
    return data_directory_name, filePrefix, file_number_start, dataFilePrefix, exptimePerCell, img_width_per_cell, wave, detDist, rasterDef, stepsize, omega, rasterStartX, rasterStartY, rasterStartZ, omegaRad, rowCount, numsteps, totalImages, rasterDef["rowDefs"]

    
def reprocessRaster(rasterReqID):
  global rasterRowResultsList,processedRasterRowCount

  rasterRequest = db_lib.getRequestByID(rasterReqID)
  reqObj = rasterRequest["request_obj"]
  data_directory_name = str(reqObj["directory"])
  filePrefix = str(reqObj["file_prefix"])
  file_number_start = reqObj["file_number_start"]  
  dataFilePrefix = reqObj["directory"]+"/"+reqObj["file_prefix"]  
  exptimePerCell = reqObj["exposure_time"]
  img_width_per_cell = reqObj["img_width"]
  wave = reqObj["wavelength"]
  xbeam = getPvDesc("beamCenterX")
  ybeam = getPvDesc("beamCenterY")
  rasterDef = reqObj["rasterDef"]
  stepsize = float(rasterDef["stepsize"])
  omega = float(rasterDef["omega"])
  rasterStartX = float(rasterDef["x"]) #these are real sample motor positions
  rasterStartY = float(rasterDef["y"])
  rasterStartZ = float(rasterDef["z"])
  omegaRad = math.radians(omega)
  rowCount = len(rasterDef["rowDefs"])
  rasterRowResultsList = [{} for i in range(0,rowCount)]    
  processedRasterRowCount = 0
  rasterEncoderMap = {}
  totalImages = 0
  for i in range(len(rasterDef["rowDefs"])):
    numsteps = int(rasterDef["rowDefs"][i]["numsteps"])
    totalImages = totalImages+numsteps
  rasterFilePrefix = dataFilePrefix + "_Raster"
  total_exposure_time = exptimePerCell*totalImages
  procFlag = 1
  
  for i in range(len(rasterDef["rowDefs"])):
    currentRow = rasterDef["rowDefs"][i]
    time.sleep(0.5) 
    numsteps = int(currentRow["numsteps"])
    startX = currentRow["start"]["x"]
    endX = currentRow["end"]["x"]
    startY = currentRow["start"]["y"]
    endY = currentRow["end"]["y"]
    deltaX = abs(endX-startX)
    deltaY = abs(endY-startY)
    if ((deltaX != 0) and (deltaX>deltaY or not getBlConfig("vertRasterOn"))): #horizontal raster
      startY = startY + (stepsize/2.0)
      endY = startY
    else: #vertical raster
      startX = startX + (stepsize/2.0)
      endX = startX
      
    xRelativeMove = startX

    yzRelativeMove = startY*math.sin(omegaRad)
    yyRelativeMove = startY*math.cos(omegaRad)
    xMotAbsoluteMove = rasterStartX+xRelativeMove #note we convert relative to absolute moves, using the raster center that was saved in x,y,z
    yMotAbsoluteMove = rasterStartY-yyRelativeMove
    zMotAbsoluteMove = rasterStartZ-yzRelativeMove
    xRelativeMove = endX-startX
    yRelativeMove = endY-startY
    
    yyRelativeMove = yRelativeMove*math.cos(omegaRad)
    yzRelativeMove = yRelativeMove*math.sin(omegaRad)

    xEnd = xMotAbsoluteMove + xRelativeMove
    yEnd = yMotAbsoluteMove - yyRelativeMove
    zEnd = zMotAbsoluteMove - yzRelativeMove

    if (i%2 != 0): #this is to scan opposite direction for snaking
      xEndSave = xEnd
      yEndSave = yEnd
      zEndSave = zEnd
      xEnd = xMotAbsoluteMove
      yEnd = yMotAbsoluteMove
      zEnd = zMotAbsoluteMove
      xMotAbsoluteMove = xEndSave
      yMotAbsoluteMove = yEndSave
      zMotAbsoluteMove = zEndSave
    rasterFilePrefix = dataFilePrefix + "_Raster_" + str(i)
    scanWidth = float(numsteps)*img_width_per_cell
    if (procFlag):    
      #if (daq_utils.detector_id == "EIGER-16"):
      #  seqNum = int(det_lib.detector_get_seqnum())
      #else:
      #  seqNum = -1
      _thread.start_new_thread(runDialsThread,(rasterReqID, data_directory_name,
                                               filePrefix+"_Raster",
                                               i,
                                               numsteps,
                                               int(det_lib.detector_get_seqnum()))) #note the -1 last param. That eliminates rerun of eiger2cbf.
#I guess this starts the gather loop
  if (procFlag):
    rasterTimeout = 300
    timerCount = 0
    while (1):
      timerCount +=1
      if (daq_lib.abort_flag == 1):
        logger.error("caught abort waiting for raster!")
        break
      if (timerCount>rasterTimeout):
        logger.error("Raster timeout!")
        break
      time.sleep(1)
      logger.info(str(processedRasterRowCount) + "/" + str(rowCount))      
      if (processedRasterRowCount == rowCount):
        break
    rasterResult = generateGridMap(rasterRequest)     
    rasterRequest["request_obj"]["rasterDef"]["status"] = (
        RasterStatus.READY_FOR_REPROCESS.value
    )
    protocol = reqObj["protocol"]
    logger.info("protocol = " + protocol)
    try:
      gotoMaxRaster(rasterResult)
    except ValueError:
      logger.info("reprocessRaster: no max raster found, did not move gonio")
      
  rasterRequestID = rasterRequest["uid"]
  db_lib.updateRequest(rasterRequest)
  db_lib.updatePriority(rasterRequestID,-1)

  if (procFlag):
    """sleep allows for map update after gonio move, slightly longer
    than 2 sec sleep for normal raster because no gov transition here"""
    time.sleep(2.5)    
    daq_lib.set_field("xrecRasterFlag",rasterRequest["uid"])
  return 1

def snakeRasterBluesky(rasterReqID, grain=""):
    global rasterRowResultsList,processedRasterRowCount

    if (daq_utils.beamline == "fmx"):
      setPvDesc("sampleProtect",0)
    setPvDesc("vectorGo", 0) #set to 0 to allow easier camonitoring vectorGo
    govStatus = gov_lib.setGovRobot(gov_robot, "DA")
    if govStatus.exception():
      logger.error(f"Problem during start-of-raster governor move, aborting! exception: {govStatus.exception()}")
      return
    data_directory_name, filePrefix, file_number_start, dataFilePrefix, exptimePerCell, img_width_per_cell, wave, detDist, rasterDef, stepsize, omega, rasterStartX, rasterStartY, rasterStartZ, omegaRad, rowCount, numsteps, totalImages, rows = params_from_raster_req_id(rasterReqID)
    rasterRowResultsList = [{} for i in range(0,rowCount)]    
    processedRasterRowCount = 0
    rasterEncoderMap = {}

    # a couple of items we can get independent of rasterReqID
    xbeam = getPvDesc("beamCenterX")
    ybeam = getPvDesc("beamCenterY")
    # now we do stuff with that info

    rasterRequest = db_lib.getRequestByID(rasterReqID)
    reqObj = rasterRequest["request_obj"]
    parentReqID = reqObj["parentReqID"]
    parentReqProtocol = ""
    if (parentReqID != -1):
      parentRequest = db_lib.getRequestByID(parentReqID)
      parentReqObj = parentRequest["request_obj"]
      parentReqProtocol = parentReqObj["protocol"]
      detDist = parentReqObj["detDist"]    

    rasterFilePrefix = dataFilePrefix + "_Raster"
    total_exposure_time = exptimePerCell*totalImages

    raster_flyer.configure_detector(file_prefix=rasterFilePrefix, data_directory_name=data_directory_name)
    if raster_flyer.detector.cam.armed.get() == 1:
        daq_lib.gui_message('Detector is in armed state from previous collection! Stopping detector, but the user '
                            'should check the most recent collection to determine if it was successful. Cancelling'
                            'this collection, retry when ready.')
        raster_flyer.detector.cam.acquire.put(0)
        logger.warning("Detector was in the armed state prior to this attempted collection.")
        return 0
    raster_flyer.detector_arm(angle_start=omega, img_width=img_width_per_cell, total_num_images=totalImages, exposure_period_per_image=exptimePerCell, file_prefix=rasterFilePrefix,
                       data_directory_name=data_directory_name, file_number_start=file_number_start, x_beam=xbeam, y_beam=ybeam, wavelength=wave, det_distance_m=detDist,
                       num_images_per_file=numsteps)
    raster_flyer.configure_detector(file_prefix=rasterFilePrefix, data_directory_name=data_directory_name)
    raster_flyer.detector.stage()
    procFlag = int(getBlConfig("rasterProcessFlag"))
    spotFindThreadList = []
    for row_index, row in enumerate(rows):  # since we have vectors in rastering, don't move between each row
        xMotAbsoluteMove, xEnd, yMotAbsoluteMove, yEnd, zMotAbsoluteMove, zEnd = raster_positions(row, stepsize, omegaRad, rasterStartX, rasterStartY, rasterStartZ, row_index)
        vector = {'x': (xMotAbsoluteMove, xEnd), 'y': (yMotAbsoluteMove, yEnd), 'z': (zMotAbsoluteMove, zEnd)}
        yield from zebraDaqRasterBluesky(raster_flyer, omega, numsteps, img_width_per_cell * numsteps, img_width_per_cell, exptimePerCell, rasterFilePrefix,
            data_directory_name, file_number_start, row_index, vector)
        raster_flyer.zebra.reset.put(1)  # reset after every row to make sure it is clear for the next row
        time.sleep(0.2)  # necessary for reliable row processing - see comment in commit 6793f4
        # processing
        if (procFlag):    
          if (daq_utils.detector_id == "EIGER-16"):
            seqNum = int(raster_flyer.detector.file.sequence_id.get())
          else:
            seqNum = -1
          logger.info('beginning raster processing with dozor spot_level at %s'
                       % getBlConfig(RASTER_DOZOR_SPOT_LEVEL))
          spotFindThread = Thread(target=runDozorThread,args=(data_directory_name, #TODO this can't move outside of the thread checking block
                                                              ''.join([filePrefix,"_Raster"]),
                                                              row_index,
                                                              numsteps,
                                                              seqNum,
                                                              reqObj,
                                                              rasterReqID))
          spotFindThread.start()
          spotFindThreadList.append(spotFindThread)
        send_kafka_message(f'{daq_utils.beamline}.lsdc.documents', event='event', uuid=rasterReqID, protocol="raster", row=row_index, proc_flag=procFlag)
        logger.info('row complete')
    """governor transitions:
    initiate transitions here allows for GUI sample/heat map image to update
    after moving to known position"""
    logger.debug(f'lastOnSample(): {lastOnSample()} autoRasterFlag: {autoRasterFlag}')
    if (lastOnSample() and not autoRasterFlag):
      govStatus = gov_lib.setGovRobot(gov_robot, 'SA', wait=False)
      if govStatus.exception():
        logger.error(f"Problem during end-of-raster governor move, aborting! exception: {govStatus.exception()}")
        return

      targetGovState = 'SA'
    else:
      govStatus = gov_lib.setGovRobot(gov_robot, 'DI')
      if govStatus.exception():
        logger.error(f"Problem during end-of-raster governor move, aborting! exception: {govStatus.exception()}")
        return

      targetGovState = 'DI'

    # priorities:
    # 1. make heat map visible to users correctly aligned with sample
    # 2. take snapshot for ISPyB with heat map and sample visible (governor moved to
    #    a position with backlight in) and aligned

    #data acquisition is finished, now processing and sample positioning
    if not procFlag:  # no, no processing. just move to raster start
      #must go to known position to account for windup dist. 
      logger.info("moving to raster start")
      yield from bps.mv(samplexyz.x, rasterStartX)
      yield from bps.mv(samplexyz.y, rasterStartY)
      yield from bps.mv(samplexyz.z, rasterStartZ)
      yield from bps.mv(samplexyz.omega, omega)
      logger.info("done moving to raster start")

    else:  # yes, do row processing
      if daq_lib.abort_flag != 1:
        [thread.join(timeout=120) for thread in spotFindThreadList]
      else:
        logger.info("raster aborted, do not wait for spotfind threads")
      logger.info(str(processedRasterRowCount) + "/" + str(rowCount))      
      rasterResult = generateGridMap(rasterRequest)
  
      logger.info(f'protocol = {reqObj["protocol"]}')
      if (reqObj["protocol"] == "multiCol" or parentReqProtocol == "multiColQ"):
        if (parentReqProtocol == "multiColQ"):    
          multiColThreshold  = parentReqObj["diffCutoff"]
        else:
          multiColThreshold  = reqObj["diffCutoff"]         
        gotoMaxRaster(rasterResult,multiColThreshold=multiColThreshold) 
      else:
        try:
          # go to start omega for faster heat map display
          gotoMaxRaster(rasterResult,omega=omega)
        except ValueError:
          #must go to known position to account for windup dist.
          logger.info("moving to raster start")
          yield from bps.mv(samplexyz.x, rasterStartX)
          yield from bps.mv(samplexyz.y, rasterStartY)
          yield from bps.mv(samplexyz.z, rasterStartZ)
          yield from bps.mv(samplexyz.omega, omega)
          logger.info("done moving to raster start")

      """change request status so that GUI only fills heat map when
      xrecRasterFlag PV is set"""
      rasterRequest["request_obj"]["rasterDef"]["status"] = (
          RasterStatus.READY_FOR_FILL.value
      )
      db_lib.updateRequest(rasterRequest)
      daq_lib.set_field("xrecRasterFlag",rasterRequest["uid"])
      logger.info(f'setting xrecRasterFlag to: {rasterRequest["uid"]}')
    raster_flyer.detector.unstage()
    logger.info('stopping detector')

    """change request status so that GUI only takes a snapshot of
    sample plus heat map for ispyb when xrecRasterFlag PV is set"""
    rasterRequestID = rasterRequest["uid"]
    rasterRequest["request_obj"]["rasterDef"]["status"] = (
        RasterStatus.READY_FOR_SNAPSHOT.value
    )
    db_lib.updateRequest(rasterRequest)  
    db_lib.updatePriority(rasterRequestID,-1)

    #ensure gov transitions have completed successfully
    timeout = 20
    gov_lib.waitGov(govStatus, timeout)
    if not(govStatus.success) or not(govs.gov.Robot.state.get() == targetGovState):
      logger.error(f"gov status check failed, did not achieve {targetGovState}")

    if (procFlag):
      """if sleep too short then black ispyb image, timing affected by speed
      of governor transition. Sleep constraint can be relaxed with gov
      transitions and concomitant GUI moved to an earlier stage."""
      if (rasterRequest["request_obj"]["rasterDef"]["numCells"]
          > getBlConfig(RASTER_NUM_CELLS_DELAY_THRESHOLD)):
        #larger rasters can delay GUI scene update
        time.sleep(getBlConfig(RASTER_LONG_SNAPSHOT_DELAY))
      else:
        time.sleep(getBlConfig(RASTER_SHORT_SNAPSHOT_DELAY))
      daq_lib.set_field("xrecRasterFlag",rasterRequest["uid"])
      time.sleep(getBlConfig(RASTER_POST_SNAPSHOT_DELAY))
    if (daq_utils.beamline == "fmx"):
      setPvDesc("sampleProtect",1)
    return 1


def snakeStepRaster(rasterReqID,grain=""): #12/19 - only tested recently, but apparently works. I'm not going to remove any commented lines.
  gov_status = gov_lib.setGovRobot(gov_robot, 'DA')
  if not gov_status.success:
    return
  rasterRequest = db_lib.getRequestByID(rasterReqID)
  reqObj = rasterRequest["request_obj"]
  sweep_start_angle = reqObj["sweep_start"]
  sweep_end_angle = reqObj["sweep_end"]
  range_degrees = sweep_end_angle-sweep_start_angle
  imgWidth = reqObj["img_width"]
  numImagesPerStep = int((sweep_end_angle - sweep_start_angle) / imgWidth)  
  data_directory_name = str(reqObj["directory"])
  os.system("mkdir -p " + data_directory_name)
  filePrefix = str(reqObj["file_prefix"])
  file_number_start = reqObj["file_number_start"]  
  dataFilePrefix = reqObj["directory"]+"/"+reqObj["file_prefix"]  
  exptimePerCell = reqObj["exposure_time"]
  img_width_per_cell = reqObj["img_width"]
#really should read these two from hardware  
  wave = reqObj["wavelength"]
  xbeam = getPvDesc("beamCenterX")
  ybeam = getPvDesc("beamCenterY")
  rasterDef = reqObj["rasterDef"]
  stepsize = float(rasterDef["stepsize"])
  omega = float(rasterDef["omega"])
  rasterStartX = float(rasterDef["x"]) #these are real sample motor positions
  rasterStartY = float(rasterDef["y"])
  rasterStartZ = float(rasterDef["z"])
  omegaRad = math.radians(omega)
  totalImages = 0
  for i in range(len(rasterDef["rowDefs"])): #just counting images here for single detector arm
    numsteps = int(rasterDef["rowDefs"][i]["numsteps"]*numImagesPerStep)
    totalImages = totalImages+numsteps
  logger.info("total images = " + str(totalImages))
  rasterFilePrefix = dataFilePrefix
  detector_dead_time = det_lib.detector_get_deadtime()  
  total_exposure_time = exptimePerCell*totalImages
  exposureTimePerImage =  exptimePerCell - detector_dead_time
  det_lib.detector_set_num_triggers(totalImages)
  det_lib.detector_set_period(exptimePerCell)
  det_lib.detector_set_exposure_time(exposureTimePerImage)
  det_lib.detector_set_trigger_mode(3)
  det_lib.detector_setImagesPerFile(numImagesPerStep)
  daq_lib.detectorArm(sweep_start_angle,img_width_per_cell,totalImages,exptimePerCell,filePrefix,data_directory_name,file_number_start) #this waits
  
  for i in range(len(rasterDef["rowDefs"])):
    if (daq_lib.abort_flag == 1):
      return 0
    numsteps = int(rasterDef["rowDefs"][i]["numsteps"])
    startX = rasterDef["rowDefs"][i]["start"]["x"]
    endX = rasterDef["rowDefs"][i]["end"]["x"]
    startY = rasterDef["rowDefs"][i]["start"]["y"]
    endY = rasterDef["rowDefs"][i]["end"]["y"]
    deltaX = abs(endX-startX)
    deltaY = abs(endY-startY)
    if (deltaX>deltaY): #horizontal raster - I think this was decided in the rasterDefine, and we're just checking
      startY = startY + (stepsize/2.0)
      endY = startY
    else: #vertical raster
      startX = startX + (stepsize/2.0)
      endX = startX
      
    xRelativeMove = startX

    yzRelativeMove = startY*math.sin(omegaRad)
    yyRelativeMove = startY*math.cos(omegaRad)
    logger.info("x rel move = " + str(xRelativeMove))
    xMotAbsoluteMove = rasterStartX+xRelativeMove #note we convert relative to absolute moves, using the raster center that was saved in x,y,z
    yMotAbsoluteMove = rasterStartY-yyRelativeMove
    zMotAbsoluteMove = rasterStartZ-yzRelativeMove
    xRelativeMove = endX-startX
    yRelativeMove = endY-startY
    
    yyRelativeMove = yRelativeMove*math.cos(omegaRad)
    yzRelativeMove = yRelativeMove*math.sin(omegaRad)

    xEnd = xMotAbsoluteMove + xRelativeMove
    yEnd = yMotAbsoluteMove - yyRelativeMove
    zEnd = zMotAbsoluteMove - yzRelativeMove

    if (i%2 != 0): #this is to scan opposite direction for snaking
      xEndSave = xEnd
      yEndSave = yEnd
      zEndSave = zEnd
      xEnd = xMotAbsoluteMove
      yEnd = yMotAbsoluteMove
      zEnd = zMotAbsoluteMove
      xMotAbsoluteMove = xEndSave
      yMotAbsoluteMove = yEndSave
      zMotAbsoluteMove = zEndSave
    if (deltaX>deltaY): #horizontal raster - I think this was decided in the rasterDefine, and we're just checking      
      stepX = (xEnd-xMotAbsoluteMove)/numsteps
      stepY = (yEnd-yMotAbsoluteMove)/numsteps
      stepZ = (zEnd-zMotAbsoluteMove)/numsteps
    else:
      stepX = -(xEnd-xMotAbsoluteMove)/numsteps
      stepY = -(yEnd-yMotAbsoluteMove)/numsteps
      stepZ = -(zEnd-zMotAbsoluteMove)/numsteps
      
    for j in range (0,numsteps): #so maybe I have everything here and just need to bump the appropriate motors each step increment, not sure about signs
      beamline_lib.mvaDescriptor("sampleX",xMotAbsoluteMove+(j*stepX)+(stepX/2.0),"sampleY",yMotAbsoluteMove-(j*stepY)-(stepY/2.0),"sampleZ",zMotAbsoluteMove-(j*stepZ)-(stepZ/2.0))
      vectorSync()
      if (j == 0):
        zebraDaqNoDet(sweep_start_angle,range_degrees,img_width_per_cell,exptimePerCell,filePrefix,data_directory_name,file_number_start,3)
      else:
        angle_start = sweep_start_angle
        scanWidth = range_degrees
        angle_end = angle_start+scanWidth        
        setPvDesc("vectorStartOmega",angle_start)
        setPvDesc("vectorEndOmega",angle_end)
        
        setPvDesc("vectorGo",1)
        vectorActiveWait()  
        vectorWait()
        zebraWait()
        setPvDesc("vectorBufferTime",3)      

  det_lib.detector_stop_acquire()
  det_lib.detector_wait()
  if (daq_utils.beamline == "amxz"):  
    setPvDesc("zebraReset",1)      
  
  db_lib.updatePriority(rasterReqID,-1)  
  if (lastOnSample()):  
    gov_lib.setGovRobot(gov_robot, 'SA')
  return 1


def snakeStepRasterSpec(rasterReqID,grain=""): #12/19 - only tested recently, but apparently works. I'm not going to remove any commented lines.
  rasterRequest = db_lib.getRequestByID(rasterReqID)
  reqObj = rasterRequest["request_obj"]
  sweep_start_angle = reqObj["sweep_start"]
  sweep_end_angle = reqObj["sweep_end"]
  range_degrees = sweep_end_angle-sweep_start_angle
  imgWidth = reqObj["img_width"]
  numImagesPerStep = int((sweep_end_angle - sweep_start_angle) / imgWidth)  
  data_directory_name = str(reqObj["directory"])
  os.system("mkdir -p " + data_directory_name)
  filePrefix = str(reqObj["file_prefix"])
  file_number_start = reqObj["file_number_start"]  
  dataFilePrefix = reqObj["directory"]+"/"+reqObj["file_prefix"]  
  exptimePerCell = reqObj["exposure_time"]
  img_width_per_cell = reqObj["img_width"]
  rasterDef = reqObj["rasterDef"]
  stepsize = float(rasterDef["stepsize"])
  omega = float(rasterDef["omega"])
  rasterStartX = float(rasterDef["x"]) #these are real sample motor positions
  rasterStartY = float(rasterDef["y"])
  rasterStartZ = float(rasterDef["z"])
  omegaRad = math.radians(omega)
  rasterFilePrefix = dataFilePrefix
  for i in range(len(rasterDef["rowDefs"])):
    if (daq_lib.abort_flag == 1):
      return 0
    numsteps = int(rasterDef["rowDefs"][i]["numsteps"])
    startX = rasterDef["rowDefs"][i]["start"]["x"]
    endX = rasterDef["rowDefs"][i]["end"]["x"]
    startY = rasterDef["rowDefs"][i]["start"]["y"]
    endY = rasterDef["rowDefs"][i]["end"]["y"]
    deltaX = abs(endX-startX)
    deltaY = abs(endY-startY)
    if (deltaX>deltaY): #horizontal raster - I think this was decided in the rasterDefine, and we're just checking
      startY = startY + (stepsize/2.0)
      endY = startY
    else: #vertical raster
      startX = startX + (stepsize/2.0)
      endX = startX
    xRelativeMove = startX
    yzRelativeMove = startY*math.sin(omegaRad)
    yyRelativeMove = startY*math.cos(omegaRad)
    logger.info("x rel move = " + str(xRelativeMove))
    xMotAbsoluteMove = rasterStartX+xRelativeMove #note we convert relative to absolute moves, using the raster center that was saved in x,y,z
    yMotAbsoluteMove = rasterStartY-yyRelativeMove
    zMotAbsoluteMove = rasterStartZ-yzRelativeMove
    xRelativeMove = endX-startX
    yRelativeMove = endY-startY
    
    yyRelativeMove = yRelativeMove*math.cos(omegaRad)
    yzRelativeMove = yRelativeMove*math.sin(omegaRad)

    xEnd = xMotAbsoluteMove + xRelativeMove
    yEnd = yMotAbsoluteMove - yyRelativeMove
    zEnd = zMotAbsoluteMove - yzRelativeMove

    if (i%2 != 0): #this is to scan opposite direction for snaking
      xEndSave = xEnd
      yEndSave = yEnd
      zEndSave = zEnd
      xEnd = xMotAbsoluteMove
      yEnd = yMotAbsoluteMove
      zEnd = zMotAbsoluteMove
      xMotAbsoluteMove = xEndSave
      yMotAbsoluteMove = yEndSave
      zMotAbsoluteMove = zEndSave
    if (deltaX>deltaY): #horizontal raster - I think this was decided in the rasterDefine, and we're just checking      
      stepX = (xEnd-xMotAbsoluteMove)/numsteps
      stepY = (yEnd-yMotAbsoluteMove)/numsteps
      stepZ = (zEnd-zMotAbsoluteMove)/numsteps
    else:
      stepX = -(xEnd-xMotAbsoluteMove)/numsteps
      stepY = -(yEnd-yMotAbsoluteMove)/numsteps
      stepZ = -(zEnd-zMotAbsoluteMove)/numsteps
    for j in range (0,numsteps): #so maybe I have everything here and just need to bump the appropriate motors each step increment, not sure about signs
      beamline_lib.mvaDescriptor("sampleX",xMotAbsoluteMove+(j*stepX)+(stepX/2.0),"sampleY",yMotAbsoluteMove-(j*stepY)-(stepY/2.0),"sampleZ",zMotAbsoluteMove-(j*stepZ)-(stepZ/2.0))
      collectSpec(data_directory_name+"/"+filePrefix+"_"+str(file_number_start),gotoSA=False)    
  db_lib.updatePriority(rasterReqID,-1)  
  if (lastOnSample()):  
    gov_lib.setGovRobot(gov_robot, 'SA')
  return 1

def setGridRasterParams(xsep,ysep,xstep,ystep,sizex,sizey,stepsize):
  """setGridRasterParams(xsep,ysep,xstep,ystep,sizex,sizey,stepsize)"""
  db_lib.setBeamlineConfigParam("fmx","gridRasterXSep",float(xsep))
  db_lib.setBeamlineConfigParam("fmx","gridRasterYSep",float(ysep))
  db_lib.setBeamlineConfigParam("fmx","gridRasterXStep",int(xstep))
  db_lib.setBeamlineConfigParam("fmx","gridRasterYStep",int(ystep))
  db_lib.setBeamlineConfigParam("fmx","gridRasterSizeX",float(sizex))
  db_lib.setBeamlineConfigParam("fmx","gridRasterSizeY",float(sizey))
  db_lib.setBeamlineConfigParam("fmx","gridRasterStepsize",float(stepsize))

def printGridRasterParams():
  """printGridRasterParams()"""

  logger.info(db_lib.getBeamlineConfigParam("fmx","gridRasterXSep"))
  logger.info(db_lib.getBeamlineConfigParam("fmx","gridRasterYSep"))
  logger.info(db_lib.getBeamlineConfigParam("fmx","gridRasterXStep"))
  logger.info(db_lib.getBeamlineConfigParam("fmx","gridRasterYStep"))
  logger.info(db_lib.getBeamlineConfigParam("fmx","gridRasterSizeX"))
  logger.info(db_lib.getBeamlineConfigParam("fmx","gridRasterSizeY"))
  logger.info(db_lib.getBeamlineConfigParam("fmx","gridRasterStepsize"))
  

def gridRaster(currentRequest):
  gov_status = gov_lib.setGovRobot(gov_robot, 'DA')
  if not gov_status.success:
    return
  
  sampleID = currentRequest["sample"]  
  reqObj = currentRequest["request_obj"]
  omega = beamline_lib.motorPosFromDescriptor("omega")
  omegaRad = math.radians(omega)
  xwells = int(db_lib.getBeamlineConfigParam("fmx","gridRasterXStep"))
  ywells = int(db_lib.getBeamlineConfigParam("fmx","gridRasterYStep"))        
  xsep = float(db_lib.getBeamlineConfigParam("fmx","gridRasterXSep"))
  ysep = float(db_lib.getBeamlineConfigParam("fmx","gridRasterYSep"))
  sizex = float(db_lib.getBeamlineConfigParam("fmx","gridRasterSizeX"))
  sizey = float(db_lib.getBeamlineConfigParam("fmx","gridRasterSizeY"))        
  stepsize = float(db_lib.getBeamlineConfigParam("fmx","gridRasterStepsize"))
  rasterStartX = beamline_lib.motorPosFromDescriptor("sampleX") #these are real sample motor positions
  rasterStartY = beamline_lib.motorPosFromDescriptor("sampleY")
  rasterStartZ = beamline_lib.motorPosFromDescriptor("sampleZ")
  yzRelativeMove = ysep*math.sin(omegaRad)
  yyRelativeMove = ysep*math.cos(omegaRad)
  for i in range (0,ywells):
    for j in range (0,xwells):
      beamline_lib.mvaDescriptor("sampleX",rasterStartX+(j*xsep),"sampleY",rasterStartY+(i*yyRelativeMove),"sampleZ",rasterStartZ+(i*yzRelativeMove))
      beamline_lib.mvaDescriptor("omega",omega)      
      rasterReqID = defineRectRaster(currentRequest,sizex,sizey,stepsize)      
      snakeRaster(rasterReqID)


def runRasterScan(currentRequest,rasterType=""): #this actually defines and runs
  sampleID = currentRequest["sample"]
  if (rasterType=="Fine"):
    daq_lib.set_field("xrecRasterFlag","100")    
    rasterReqID = defineRectRaster(currentRequest,90,90,10)
    snakeRaster(rasterReqID)
  elif (rasterType=="Coarse"):
    daq_lib.set_field("xrecRasterFlag","100")    
    rasterReqID = defineRectRaster(currentRequest,630,390,30)     
    snakeRaster(rasterReqID)
  elif (rasterType=="autoVector"):
    daq_lib.set_field("xrecRasterFlag","100")    
    rasterReqID = defineRectRaster(currentRequest,615,375,15)     
    snakeRaster(rasterReqID)
  elif (rasterType=="Line"):  
    daq_lib.set_field("xrecRasterFlag","100")    
    beamline_lib.mvrDescriptor("omega",90)
    rasterReqID = defineRectRaster(currentRequest,10,290,10)    
    snakeRaster(rasterReqID)
    daq_lib.set_field("xrecRasterFlag","100")    
  else:
    rasterReqID = getXrecLoopShape(currentRequest)
    logger.info("snake raster " + str(rasterReqID))
    time.sleep(1) #I think I really need this, not sure why
    snakeRaster(rasterReqID)

def gotoMaxRaster(rasterResult,multiColThreshold=-1,**kwargs):
  global autoVectorCoarseCoords,autoVectorFlag
  
  requestID = rasterResult["request"]
  if (rasterResult["result_obj"]["rasterCellResults"]['resultObj'] == None):
    logger.info("no raster result!!\n")
    raise ValueError("raster result object is None")
    return
  ceiling = 0.0
  floor = 100000000.0 #for resolution where small number means high score
  hotFile = ""
  scoreOption = ""
  logger.info("in gotomax")
  cellResults = rasterResult["result_obj"]["rasterCellResults"]['resultObj']
  rasterMap = rasterResult["result_obj"]["rasterCellMap"]  
  rasterScoreFlag = int(db_lib.beamlineInfo(daq_utils.beamline,'rasterScoreFlag')["index"])
  if (rasterScoreFlag==0):
    scoreOption = "spot_count_no_ice"
  elif (rasterScoreFlag==1):
    scoreOption = "d_min"
  else:
    scoreOption = "total_intensity"
  for i in range (0,len(cellResults)):
    try:
      scoreVal = float(cellResults[i][scoreOption])
    except TypeError:
      scoreVal = 0.0
    if (multiColThreshold>-1):
      logger.info("doing multicol")
      if (scoreVal >= multiColThreshold):
        hitFile = cellResults[i]["cellMapKey"]
        hitCoords = rasterMap[hitFile]
        parentReqID = rasterResult['result_obj']["parentReqID"]
        if (parentReqID == -1):
          addMultiRequestLocation(requestID,hitCoords,i)
        else:
          addMultiRequestLocation(parentReqID,hitCoords,i)        
    if (scoreOption == "d_min"):
      if (scoreVal < floor and scoreVal != -1):
        floor = scoreVal
        hotFile = cellResults[i]["cellMapKey"]        
    else:
      if (scoreVal > ceiling):
        ceiling = scoreVal
        hotFile = cellResults[i]["cellMapKey"]        
  if (hotFile != ""):
    logger.info('raster score ceiling: %s floor: %s hotfile: %s' % (ceiling, floor, hotFile))
    hotCoords = rasterMap[hotFile]     
    x = hotCoords["x"]
    y = hotCoords["y"]
    z = hotCoords["z"]
    logger.info("goto " + str(x) + " " + str(y) + " " + str(z))

    if 'omega' in kwargs:
      beamline_lib.mvaDescriptor("sampleX",x,
                                 "sampleY",y,
                                 "sampleZ",z,
                                 "omega",kwargs['omega'])
    else: beamline_lib.mvaDescriptor("sampleX",x,"sampleY",y,"sampleZ",z)

    if (autoVectorFlag): #if we found a hotspot, then look again at cellResults for coarse vector start and end
      xminColumn = [] #these are the "line rasters" of the ends of threshold points determined by the first pass on the raster results
      xmaxColumn = []
      vectorThreshold = 0.7*ceiling
      xmax = -1000000
      xmin = 1000000
      ymin = 0
      ymax = 0
      zmin = 0
      zmax = 0
      for i in range (0,len(cellResults)): #first find the xmin and xmax of threshold (left and right ends of vector)
        try:
          scoreVal = float(cellResults[i][scoreOption])
        except TypeError:
          scoreVal = 0.0
        if (scoreVal > vectorThreshold):
          hotFile = cellResults[i]["cellMapKey"]
          hotCoords = rasterMap[hotFile]             
          x = hotCoords["x"]
          if (x<xmin):
            xmin = x
          if (x>xmax):
            xmax = x
      for i in range (0,len(cellResults)): #now grab the columns of cells on xmin and xmax, like line scan results on the ends
        fileKey = cellResults[i]["cellMapKey"]
        coords = rasterMap[fileKey]
        x = coords["x"]
        if (x == xmin): #cell is in left column
          xEdgeCellResult = {"coords":coords,"processingResults":cellResults[i]}
          xminColumn.append(xEdgeCellResult)
        if (x == xmax):
          xEdgeCellResult = {"coords":coords,"processingResults":cellResults[i]}
          xmaxColumn.append(xEdgeCellResult)
      maxIndex = -10000
      minIndex = 10000
      for i in range (0,len(xminColumn)): #find the midpoint of the left column that is in the threshold range
        try:
          scoreVal = float(xminColumn[i]["processingResults"][scoreOption])
        except TypeError:
          scoreVal = 0.0
        if (scoreVal > vectorThreshold):
          if (minIndex<0): #you only need the first one that beats the threshold
            minIndex = i
          if (i>maxIndex):
            maxIndex = i
      middleIndex = int((minIndex+maxIndex)/2)
      xmin = xminColumn[middleIndex]["coords"]["x"]
      ymin = xminColumn[middleIndex]["coords"]["y"]
      zmin = xminColumn[middleIndex]["coords"]["z"]                            
      for i in range (0,len(xmaxColumn)): #do same as above for right column
        try:
          scoreVal = float(xmaxColumn[i]["processingResults"][scoreOption])
        except TypeError:
          scoreVal = 0.0
        if (scoreVal > vectorThreshold):
          if (minIndex<0):
            minIndex = i
          if (i>maxIndex):
            maxIndex = i
      middleIndex = int((minIndex+maxIndex)/2)
      xmax = xmaxColumn[middleIndex]["coords"]["x"]
      ymax = xmaxColumn[middleIndex]["coords"]["y"]
      zmax = xmaxColumn[middleIndex]["coords"]["z"]                            
          
      autoVectorCoarseCoords = {"start":{"x":xmin,"y":ymin,"z":zmin},"end":{"x":xmax,"y":ymax,"z":zmax}}

  else:
    raise ValueError("No max position found for gonio move")
    
def addMultiRequestLocation(parentReqID,hitCoords,locIndex): #rough proto of what to pass here for details like how to organize data
  parentRequest = db_lib.getRequestByID(parentReqID)
  sampleID = parentRequest["sample"]

  logger.info(str(sampleID))
  logger.info(hitCoords)
  currentOmega = round(beamline_lib.motorPosFromDescriptor("omega"),2)
  dataDirectory = parentRequest["request_obj"]['directory']+"multi_"+str(locIndex)
  runNum = parentRequest["request_obj"]['runNum']
  tempnewStratRequest = daq_utils.createDefaultRequest(sampleID)
  ss = parentRequest["request_obj"]["sweep_start"]
  sweepStart = ss - 2.5
  sweepEnd = ss + 2.5
  imgWidth = parentRequest["request_obj"]['img_width']
  exptime = parentRequest["request_obj"]['exposure_time']
  currentDetDist = parentRequest["request_obj"]['detDist']
  
  newReqObj = tempnewStratRequest["request_obj"]
  newReqObj["sweep_start"] = sweepStart
  newReqObj["sweep_end"] = sweepEnd
  newReqObj["img_width"] = imgWidth
  newReqObj["exposure_time"] = exptime
  newReqObj["detDist"] = currentDetDist
  newReqObj["directory"] = dataDirectory  
  newReqObj["pos_x"] = hitCoords['x']
  newReqObj["pos_y"] = hitCoords['y']
  newReqObj["pos_z"] = hitCoords['z']
  newReqObj["fastDP"] = False
  newReqObj["fastEP"] = False
  newReqObj["dimple"] = False    
  newReqObj["xia2"] = False
  newReqObj["runNum"] = runNum
  newRequestUID = db_lib.addRequesttoSample(sampleID,newReqObj["protocol"],daq_utils.owner,newReqObj,priority=6000,proposalID=daq_utils.getProposalID()) # a higher priority
  
    
#these next three differ a little from the gui. the gui uses isChecked, b/c it was too intense to keep hitting the pv, also screen pix vs image pix
#careful here, I'm hardcoding the view I think we'll use for definePolyRaster, which is only routine that uses this. 
def getCurrentFOV(): #used only by 4 routines below - BUT THIS IS A GUESS! 
  fov = {"x":0.0,"y":0.0}
  fov["x"] = daq_utils.lowMagFOVx/2.0 #low mag zoom for xrecloopfind
  fov["y"] = daq_utils.lowMagFOVy/2.0
  
  return fov


def screenXmicrons2pixels(microns):
  fov = getCurrentFOV()
  fovX = fov["x"]
  return int(round(microns*(daq_utils.lowMagPixX/fovX)))

def screenYmicrons2pixels(microns):
  fov = getCurrentFOV()
  fovY = fov["y"]
  return int(round(microns*(daq_utils.lowMagPixY/fovY)))  


def screenXPixels2microns(pixels):
  fov = getCurrentFOV()
  fovX = fov["x"]
  return float(pixels)*(fovX/daq_utils.lowMagPixX)

def screenYPixels2microns(pixels):
  fov = getCurrentFOV()
  fovY = fov["y"]
  return float(pixels)*(fovY/daq_utils.lowMagPixY)

def defineTiledRaster(rasterDef,numsteps_h,numsteps_v,origRasterCenterScreenX,origRasterCenterScreenY): #I need this to redefine composite for tiling. Much of the reqObf can stay same.
  
  rasterDef["rowDefs"] = []
  stepsize = rasterDef["stepsize"]
  point_offset_x = origRasterCenterScreenX-(numsteps_h*stepsize)/2.0
  point_offset_y = origRasterCenterScreenY-(numsteps_v*stepsize)/2.0
  if (numsteps_v > numsteps_h): #vertical raster
    for i in range(numsteps_h):
      vectorStartX = point_offset_x+(i*stepsize)
      vectorEndX = vectorStartX
      vectorStartY = point_offset_y
      vectorEndY = vectorStartY + (numsteps_v*stepsize)
      newRowDef = {"start":{"x": vectorStartX,"y":vectorStartY},"end":{"x":vectorEndX,"y":vectorEndY},"numsteps":numsteps_v}
      rasterDef["rowDefs"].append(newRowDef)
  else: #horizontal raster
    for i in range(numsteps_v):
      vectorStartX = point_offset_x
      vectorEndX = vectorStartX + (numsteps_h*stepsize)
      vectorStartY = point_offset_y+(i*stepsize)
      vectorEndY = vectorStartY
      newRowDef = {"start":{"x": vectorStartX,"y":vectorStartY},"end":{"x":vectorEndX,"y":vectorEndY},"numsteps":numsteps_h}
      rasterDef["rowDefs"].append(newRowDef)
  rasterDef["status"] = RasterStatus.DRAWN.value # this will tell clients that the raster should be displayed.      
  return rasterDef

def defineRectRaster(currentRequest,raster_w_s,raster_h_s,stepsizeMicrons_s,xoff=0.0,yoff=0.0,zoff=0.0): #maybe point_x and point_y are image center? #everything can come as microns, make this a horz vector scan, note this never deals with pixels.
  
  sampleID = currentRequest["sample"]
  sample = db_lib.getSampleByID(sampleID)
  try:
    propNum = sample["proposalID"]
  except KeyError:
    propNum = 999999
  raster_h = float(raster_h_s)
  raster_w = float(raster_w_s)
  stepsize = float(stepsizeMicrons_s)
  beamWidth = stepsize
  beamHeight = stepsize
  rasterDef = {"beamWidth":beamWidth,"beamHeight":beamHeight,"status":RasterStatus.NEW.value,"x":beamline_lib.motorPosFromDescriptor("sampleX")+xoff,"y":beamline_lib.motorPosFromDescriptor("sampleY")+yoff,"z":beamline_lib.motorPosFromDescriptor("sampleZ")+zoff,"omega":beamline_lib.motorPosFromDescriptor("omega"),"stepsize":stepsize,"rowDefs":[]} 
  numsteps_h = int(raster_w/stepsize)
  numsteps_v = int(raster_h/stepsize) #the numsteps is decided in code, so is already odd
  rasterDef["numCells"] = numsteps_h * numsteps_v
  point_offset_x = -(numsteps_h*stepsize)/2.0
  point_offset_y = -(numsteps_v*stepsize)/2.0
  if (numsteps_v > numsteps_h): #vertical raster
    for i in range(numsteps_h):
      vectorStartX = point_offset_x+(i*stepsize)
      vectorEndX = vectorStartX
      vectorStartY = point_offset_y
      vectorEndY = vectorStartY + (numsteps_v*stepsize)
      newRowDef = {"start":{"x": vectorStartX,"y":vectorStartY},"end":{"x":vectorEndX,"y":vectorEndY},"numsteps":numsteps_v}
      rasterDef["rowDefs"].append(newRowDef)
  else: #horizontal raster
    for i in range(numsteps_v):
      vectorStartX = point_offset_x
      vectorEndX = vectorStartX + (numsteps_h*stepsize)
      vectorStartY = point_offset_y+(i*stepsize)
      vectorEndY = vectorStartY
      newRowDef = {"start":{"x": vectorStartX,"y":vectorStartY},"end":{"x":vectorEndX,"y":vectorEndY},"numsteps":numsteps_h}
      rasterDef["rowDefs"].append(newRowDef)

  tempnewRasterRequest = daq_utils.createDefaultRequest(sampleID)
  reqObj = tempnewRasterRequest["request_obj"]
  reqObj["protocol"] = "raster"
  reqObj["exposure_time"] = getBlConfig("rasterDefaultTime")
  reqObj["img_width"] = getBlConfig("rasterDefaultWidth")
  reqObj["attenuation"] = getBlConfig("rasterDefaultTrans")
  reqObj["directory"] = reqObj["directory"]+"/rasterImages/"
  if (numsteps_h == 1): #column raster
    reqObj["file_prefix"] = reqObj["file_prefix"]+"_l"
    rasterDef["rasterType"] = "column"
  else:
    reqObj["file_prefix"] = reqObj["file_prefix"]+"_r"
    rasterDef["rasterType"] = "normal"
  reqObj["rasterDef"] = rasterDef #should this be something like self.currentRasterDef?
  reqObj["rasterDef"]["status"] = RasterStatus.DRAWN.value # this will tell clients that the raster should be displayed.
  runNum = db_lib.incrementSampleRequestCount(sampleID)
  reqObj["runNum"] = runNum
  reqObj["parentReqID"] = currentRequest["uid"]
  reqObj["xbeam"] = currentRequest['request_obj']["xbeam"]
  reqObj["ybeam"] = currentRequest['request_obj']["ybeam"]
  reqObj["wavelength"] = currentRequest['request_obj']["wavelength"]
  newRasterRequestUID = db_lib.addRequesttoSample(sampleID,reqObj["protocol"],daq_utils.owner,reqObj,priority=5000,proposalID=propNum)
  daq_lib.set_field("xrecRasterFlag",newRasterRequestUID)
  time.sleep(1)
  return newRasterRequestUID



def collectSpec(filename,gotoSA=True):
  """collectSpec(filenamePrefix) : collect a spectrum, save to file"""  
  gov_lib.setGovRobot(gov_robot, 'XF')
  daq_lib.open_shutter()
  setPvDesc("mercuryEraseStart",1)
  while (1):
    if (getPvDesc("mercuryReadStat") == 0):
      break
    time.sleep(0.05)
  specArray = getPvDesc("mercurySpectrum")
  plt.plot(specArray)
  plt.show(block=False)
  nowtime_s = str(int(time.time()))
  specFileName = filename + "_" + nowtime_s + ".txt"
  specFile = open(specFileName,"w+")
  channelCount = len(specArray)
  for i in range (0,channelCount):
    if (i == 0):
      specFile.write(str(specArray[i]))
    else:
      specFile.write("," + str(specArray[i]))
  specFile.close()
  daq_lib.close_shutter()
  if (gotoSA):
    gov_lib.setGovRobot(gov_robot, 'SA')

    
def eScan(energyScanRequest):
  plt.clf()
  sampleID = energyScanRequest["sample"]
  reqObj = energyScanRequest["request_obj"]
  exptime = reqObj['exposure_time']
  targetEnergy = reqObj['scanEnergy'] *1000.0
  stepsize = reqObj['stepsize']
  steps = reqObj['steps']
  left = -((steps-1)*stepsize)/2  # there are actually (steps-1) intervals
  right = ((steps-1)*stepsize)/2
  mcaRoiLo = reqObj['mcaRoiLo']
  mcaRoiHi = reqObj['mcaRoiHi']
  setPvDesc("mcaRoiLo",mcaRoiLo)
  setPvDesc("mcaRoiHi",mcaRoiHi)      
  
  logger.info("energy scan for " + str(targetEnergy))
  scan_element = reqObj['element']
  beamline_lib.mvaDescriptor("energy",targetEnergy)
  gov_status = gov_lib.setGovRobot(gov_robot, 'XF')
  if not gov_status.success:
    daq_lib.gui_message('Governor did not reach XF state')
    return
  daq_lib.open_shutter()
  scanID = RE(bp.rel_scan([mercury],vdcm.e,left,right,steps),[LivePlot("mercury_mca_rois_roi0_count")])
  daq_lib.close_shutter()
  if (lastOnSample()):  
    gov_lib.setGovRobot(gov_robot, 'SA')
  scanData = db[scanID[0]]
  for ev in scanData.events():
    if ('mercury_mca_spectrum' in ev['data']):
      logger.info('%s %s' % (ev['seq_num'], sum(ev['data']['mercury_mca_spectrum'])))
      
  scanDataTable = scanData.table()
#these next lines only make sense for the mca
  nowtime_s = str(int(time.time()))
  specFileName = "spectrumData_" + nowtime_s + ".txt"
  specFile = open(specFileName,"w+")
  specFile.write(str(len(scanDataTable.mercury_mca_rois_roi0_count)) + "\n")
  for i in range (0,len(scanDataTable.mercury_mca_rois_roi0_count)):
    specFile.write(str(scanDataTable.vdcm_e[i+1]) + " " + str(scanDataTable.mercury_mca_rois_roi0_count[i+1]))
    specFile.write("\n")
  specFile.close()
  eScanResultObj = {}
  eScanResultObj["databrokerID"] = scanID
  eScanResultObj["sample_id"] = sampleID  
  eScanResultID = db_lib.addResultforRequest("eScanResult",energyScanRequest["uid"], daq_utils.owner,result_obj=eScanResultObj,proposalID=daq_utils.getProposalID(),beamline=daq_utils.beamline)
  eScanResult = db_lib.getResult(eScanResultID)
  logger.info(scanDataTable)
  if (reqObj["runChooch"]):
    chooch_prefix = "choochData1_" + nowtime_s
    choochOutfileName = chooch_prefix+".efs"
    choochInputFileName = specFileName    
    comm_s = "chooch -e %s -o %s %s" % (scan_element, choochOutfileName,choochInputFileName)
    logger.info(comm_s)
    choochInputData_x = []
    choochInputData_y = []
    infl = 0
    peak = 0
    f2prime_infl = 0
    fprime_infl = 0
    f2prime_peak = 0
    fprime_peak = 0
    choochInputFile = open(choochInputFileName,"r")
    for outputLine in choochInputFile.readlines():
      tokens = outputLine.split()
      if (len(tokens) == 2): #not a very elegant way to get past the first two lines that I don't need.    
        choochInputData_x.append(float(tokens[0]))
        choochInputData_y.append(float(tokens[1]))
    choochInputFile.close()
    for outputline in os.popen(comm_s).readlines():
      logger.info(outputline)
      tokens = outputline.split()    
      if (len(tokens)>4):
        if (tokens[1] == "peak"):
          peak = float(tokens[3])
          fprime_peak = float(tokens[7])
          f2prime_peak = float(tokens[5])        
        elif (tokens[1] == "infl"):
          infl = float(tokens[3])
          fprime_infl = float(tokens[7])
          f2prime_infl = float(tokens[5])        
        else:
          pass
    choochResultObj = {}
    choochResultObj["infl"] = infl
    choochResultObj["peak"] = peak
    choochResultObj["f2prime_infl"] = f2prime_infl
    choochResultObj["fprime_infl"] = fprime_infl
    choochResultObj["f2prime_peak"] = f2prime_peak
    choochResultObj["fprime_peak"] = fprime_peak
    choochResultObj["sample_id"] = sampleID
    if (not os.path.exists(choochOutfileName)):
      logger.error(f'chooch could not successfully produce a file called {choochOutfileName}. not drawing a plot.')
      return
    else:
      choochOutFile = open(choochOutfileName,"r")    
    chooch_graph_x = []
    chooch_graph_y1 = []
    chooch_graph_y2 = []
    for outLine in choochOutFile.readlines():
      tokens = outLine.split()
      chooch_graph_x.append(float(tokens[0]))
      chooch_graph_y1.append(float(tokens[1]))
      chooch_graph_y2.append(float(tokens[2]))
    choochOutFile.close()
    choochResultObj["choochOutXAxis"] = chooch_graph_x
    choochResultObj["choochOutY1Axis"] = chooch_graph_y1
    choochResultObj["choochOutY2Axis"] = chooch_graph_y2
    choochResultObj["choochInXAxis"] = choochInputData_x
    choochResultObj["choochInYAxis"] = choochInputData_y  
    choochResultID = db_lib.addResultforRequest("choochResult",energyScanRequest["uid"], daq_utils.owner,result_obj=choochResultObj,proposalID=daq_utils.getProposalID(),beamline=daq_utils.beamline)
    choochResult = db_lib.getResult(choochResultID)
    daq_lib.set_field("choochResultFlag",choochResultID)

def vectorZebraScan(vecRequest):
  scannerType = getBlConfig("scannerType")
  if (scannerType == "PI"):
    vectorZebraScanFine(vecRequest)
  else:
    finalize_plan = finalize_wrapper(vectorZebraScanNormal(vecRequest), bps.mv(flyer.detector.cam.acquire, 0))
    yield from finalize_plan

    
def vectorZebraScanFine(vecRequest):
  gov_status = gov_lib.setGovRobot(gov_robot, 'DA')
  if not gov_status.success:
    return
  
  reqObj = vecRequest["request_obj"]
  file_prefix = str(reqObj["file_prefix"])
  data_directory_name = str(reqObj["directory"])
  file_number_start = reqObj["file_number_start"]
  
  sweep_start_angle = reqObj["sweep_start"]
  sweep_end_angle = reqObj["sweep_end"]
  imgWidth = reqObj["img_width"]
  expTime = reqObj["exposure_time"]
  numImages = int((sweep_end_angle - sweep_start_angle) / imgWidth)
  x_vec_start=reqObj["vectorParams"]["vecStart"]["x"]
  y_vec_start=reqObj["vectorParams"]["vecStart"]["y"]
  z_vec_start=reqObj["vectorParams"]["vecStart"]["z"]
  x_vec_end=reqObj["vectorParams"]["vecEnd"]["x"]
  y_vec_end=reqObj["vectorParams"]["vecEnd"]["y"]
  z_vec_end=reqObj["vectorParams"]["vecEnd"]["z"]

  xCenterCoarse = (x_vec_end+x_vec_start)/2.0
  yCenterCoarse = (y_vec_end+y_vec_start)/2.0
  zCenterCoarse = (z_vec_end+z_vec_start)/2.0
  beamline_lib.mvaDescriptor("sampleX",xCenterCoarse,"sampleY",yCenterCoarse,"sampleZ",zCenterCoarse)
  xRelLen = x_vec_end-x_vec_start
  xRelStart = -xRelLen/2.0
  xRelEnd = -xRelStart
  yRelLen = y_vec_end-y_vec_start
  yRelStart = -yRelLen/2.0
  yRelEnd = -yRelStart
  zRelLen = z_vec_end-z_vec_start
  zRelStart = -zRelLen/2.0
  zRelEnd = -zRelStart

  det_lib.detector_set_num_triggers(numImages)
  det_lib.detector_set_trigger_mode(3)
  det_lib.detector_setImagesPerFile(1000)  
  daq_lib.detectorArm(sweep_start_angle,imgWidth,numImages,expTime,file_prefix,data_directory_name,file_number_start) #this waits

  zebraVecDaqSetup(sweep_start_angle,imgWidth,expTime,numImages,file_prefix,data_directory_name,file_number_start)  
  

  total_exposure_time=expTime*numImages
  trajPoints = int(total_exposure_time/.005)
  totalScanWidthX = xRelLen
  totalScanWidthY = yRelLen
  totalScanWidthZ = zRelLen
  xRelativeMoveFine = xRelStart
  yRelativeMoveFine = yRelStart
  zRelativeMoveFine = zRelStart
  beamline_lib.mvaDescriptor("fineX",xRelativeMoveFine,"fineY",yRelativeMoveFine,"fineZ",zRelativeMoveFine)      
  setPvDesc("fineXPoints",trajPoints)
  setPvDesc("fineYPoints",trajPoints)
  setPvDesc("fineZPoints",trajPoints)
  setPvDesc("fineXAmp",totalScanWidthX)
  setPvDesc("fineYAmp",totalScanWidthY)
  setPvDesc("fineZAmp",totalScanWidthZ)
  setPvDesc("fineXOffset",xRelativeMoveFine)
  setPvDesc("fineYOffset",yRelativeMoveFine)
  setPvDesc("fineZOffset",zRelativeMoveFine)
  setPvDesc("fineXSendWave",1)
  time.sleep(0.1)    
  setPvDesc("fineYSendWave",1)
  time.sleep(0.1)    
  setPvDesc("fineZSendWave",1)
  time.sleep(0.1)    
  #move xyz fine mots to relative from centered raster
  setPvDesc("fineXVecGo",1)
  time.sleep(0.1)            
  setPvDesc("fineYVecGo",1)
  time.sleep(0.1)            
  setPvDesc("fineZVecGo",1)    
  time.sleep(0.1)        
  setPvDesc("zebraPulseMax",numImages) #moved this
  vectorSync()
  setPvDesc("vectorStartOmega",sweep_start_angle)
  setPvDesc("vectorEndOmega",sweep_end_angle)
  setPvDesc("vectorframeExptime",expTime*1000.0)
  setPvDesc("vectorNumFrames",numImages)
  setPvDesc("vectorGo",1)
  vectorActiveWait()    
  vectorWait()
  zebraWait()
  zebraWaitDownload(numImages)
  time.sleep(2.0)
  det_lib.detector_stop_acquire()
  det_lib.detector_wait()
  if (daq_utils.beamline == "amxz"):  
    setPvDesc("zebraReset",1)      
  
  #raster centered, now zero motors
  beamline_lib.mvaDescriptor("fineX",0,"fineY",0,"fineZ",0)  
  
  if (lastOnSample()):  
    gov_lib.setGovRobot(gov_robot, 'SA')
    

def vectorZebraScanNormal(vecRequest): 
  reqObj = vecRequest["request_obj"]
  file_prefix = str(reqObj["file_prefix"])
  data_directory_name = str(reqObj["directory"])
  data_path = str(reqObj["dataPath"])
  file_number_start = reqObj["file_number_start"]
  
  sweep_start_angle = reqObj["sweep_start"]
  sweep_end_angle = reqObj["sweep_end"]
  imgWidth = reqObj["img_width"]
  expTime = reqObj["exposure_time"]
  numImages = int((sweep_end_angle - sweep_start_angle) / imgWidth)
  scanWidth = float(numImages)*imgWidth

  x_beam = getPvDesc("beamCenterX")
  y_beam = getPvDesc("beamCenterY")
  wavelength = daq_utils.energy2wave(beamline_lib.motorPosFromDescriptor("energy"), digits=6)
  det_distance_m = beamline_lib.motorPosFromDescriptor("detectorDist")
  # TODO replace this area with gatherStandardVectorParams
  det_distance_m /= 1000  # on all beamlines, detectorDist is in mm so convert distance to m
  if daq_utils.beamline in ("nyx", "fmx"):
      transmission = getPvDesc("RI_Atten_SP")
  else:
      transmission = getPvDesc("transmissionRBV")

  reqObj["vectorParams"]["x_beam"]=x_beam
  reqObj["vectorParams"]["y_beam"]=y_beam
  reqObj["vectorParams"]["wavelength"]=wavelength
  reqObj["vectorParams"]["det_distance_m"]=det_distance_m
  reqObj["vectorParams"]["transmission"]=transmission

  yield from zebraDaqBluesky(flyer,sweep_start_angle,numImages,scanWidth,imgWidth,expTime,file_prefix,data_directory_name,file_number_start, reqObj["vectorParams"], data_path)
  if (lastOnSample()):  
    gov_lib.setGovRobot(gov_robot, 'SA')

def vectorZebraStepScan(vecRequest):
  gov_status = gov_lib.setGovRobot(gov_robot, 'DA')
  if not gov_status.success:
    return
  
  reqObj = vecRequest["request_obj"]
  file_prefix = str(reqObj["file_prefix"])
  data_directory_name = str(reqObj["directory"])
  file_number_start = reqObj["file_number_start"]  
  sweep_start_angle = reqObj["sweep_start"]
  sweep_end_angle = reqObj["sweep_end"]
  imgWidth = reqObj["img_width"]
  expTime = reqObj["exposure_time"]
  numImages = int((sweep_end_angle - sweep_start_angle) / imgWidth)
  x_vec_start=reqObj["vectorParams"]["vecStart"]["x"]
  y_vec_start=reqObj["vectorParams"]["vecStart"]["y"]
  z_vec_start=reqObj["vectorParams"]["vecStart"]["z"]
  x_vec_end=reqObj["vectorParams"]["vecEnd"]["x"]
  y_vec_end=reqObj["vectorParams"]["vecEnd"]["y"]
  z_vec_end=reqObj["vectorParams"]["vecEnd"]["z"]
  x_vec = reqObj["vectorParams"]["x_vec"]
  y_vec = reqObj["vectorParams"]["y_vec"]
  z_vec = reqObj["vectorParams"]["z_vec"]  
  numVecSteps = reqObj["vectorParams"]["fpp"]
  scanWidthPerStep = (sweep_end_angle-sweep_start_angle)/float(numVecSteps)
  xvecStep = x_vec/float(numVecSteps)
  yvecStep = y_vec/float(numVecSteps)
  zvecStep = z_vec/float(numVecSteps)
  numImagesPerStep = numImages/float(numVecSteps)
  detector_dead_time = det_lib.detector_get_deadtime()
  exposureTimePerImage =  expTime - detector_dead_time  
  det_lib.detector_set_num_triggers(numImages)
  det_lib.detector_set_period(expTime)
  det_lib.detector_set_exposure_time(exposureTimePerImage)
  det_lib.detector_set_trigger_mode(3)
  det_lib.detector_setImagesPerFile(500)
  daq_lib.detectorArm(sweep_start_angle,imgWidth,numImages,expTime,file_prefix,data_directory_name,file_number_start) #this waits  
  for i in range (0,numVecSteps):
    setPvDesc("vectorStartOmega",sweep_start_angle+(i*scanWidthPerStep))
    setPvDesc("vectorEndOmega",sweep_end_angle+(i*scanWidthPerStep)+scanWidthPerStep)  
    setPvDesc("vectorStartX",x_vec_start+(i*xvecStep)+(xvecStep/2.0))
    setPvDesc("vectorStartY",y_vec_start+(i*yvecStep)+(yvecStep/2.0))  
    setPvDesc("vectorStartZ",z_vec_start+(i*zvecStep)+(zvecStep/2.0))  
    setPvDesc("vectorEndX",x_vec_start+(i*xvecStep)+(xvecStep/2.0))
    setPvDesc("vectorEndY",y_vec_start+(i*yvecStep)+(yvecStep/2.0))  
    setPvDesc("vectorEndZ",z_vec_start+(i*zvecStep)+(zvecStep/2.0))  
    setPvDesc("vectorframeExptime",expTime*1000.0)
    setPvDesc("vectorNumFrames",numImagesPerStep)
    zebraDaqNoDet(sweep_start_angle+(i*scanWidthPerStep),scanWidthPerStep,imgWidth,expTime,file_prefix,data_directory_name,file_number_start)
  if (lastOnSample()):  
    gov_lib.setGovRobot(gov_robot, 'SA')
  det_lib.detector_stop_acquire()
  det_lib.detector_wait()
  if (daq_utils.beamline == "amxz"):  
    setPvDesc("zebraReset",1)      
  
  setPvDesc("vectorBufferTime",3)      



def dna_execute_collection3(dna_startIgnore,dna_range,dna_number_of_images,dna_exptime,dna_directory,prefix,start_image_number,overlap,dna_run_num,charRequest):
  global collect_and_characterize_success,dna_have_strategy_results,dna_have_index_results,picture_taken
  global dna_strategy_exptime,dna_strategy_start,dna_strategy_range,dna_strategy_end,dna_strat_dist
  global screeningoutputid
  global ednaActiveFlag

  ednaActiveFlag = 1
  dna_start = charRequest["request_obj"]["sweep_start"]
  characterizationParams = charRequest["request_obj"]["characterizationParams"]
  dna_res = float(characterizationParams["aimed_resolution"])
  logger.info("dna_res = " + str(dna_res))
  dna_filename_list = []
  logger.info("number of images " + str(dna_number_of_images) + " overlap = " + str(overlap) + " dna_start " + str(dna_start) + " dna_range " + str(dna_range) + " prefix " + prefix + " start number " + str(start_image_number) + "\n")
  collect_and_characterize_success = 0
  dna_have_strategy_results = 0
  dna_have_index_results = 0  
  dg2rd = 3.14159265 / 180.0  
  if (daq_utils.detector_id == "ADSC-Q315"):
    det_radius = 157.5
  elif (daq_utils.detector_id == "ADSC-Q210"):
    det_radius = 105.0
  elif (daq_utils.detector_id == "PILATUS-6"):
    det_radius = 212.0
  else: #default Pilatus
    det_radius = 212.0
  theta_radians = 0.0
  wave = 12398.5/beamline_lib.get_mono_energy() #for now
  dx = det_radius/(math.tan(2.0*(math.asin(wave/(2.0*dna_res)))-theta_radians))
  logger.info("distance = %s" % dx)
#skinner - could move distance and wave and scan axis here, leave wave alone for now
  logger.info("skinner about to take reference images.")
  dna_image_info = {}
  for i in range(0,int(dna_number_of_images)): # 7/17 no idea what this is
    logger.info("skinner prefix7 = " + prefix[0:7] +  " " + str(start_image_number) + "\n")
    if (len(prefix)> 8):
      if ((prefix[0:7] == "postref") and (start_image_number == 1)):
        logger.info("skinner postref bail\n")
        time.sleep(float(dna_number_of_images*float(dna_exptime)))        
        break
  #skinner roi - maybe I can measure and use that for dna_start so that first image is face on.
    colstart = float(dna_start) + (i*(abs(overlap)+float(dna_range)))
    dna_prefix = "ref-"+prefix
    image_number = start_image_number+i
    dna_prefix_long = os.path.join(dna_directory, 'cbf', dna_prefix)
    beamline_lib.mvaDescriptor("omega",float(colstart))
    charRequest["request_obj"]["sweep_start"] = colstart
    if (i == int(dna_number_of_images)-1): # a temporary crap kludge to keep the governor from SA when more images are needed.
      ednaActiveFlag = 0
    imagesAttempted = daq_lib.collect_detector_seq_hw(colstart,dna_range,dna_range,dna_exptime,dna_prefix,dna_directory,image_number,charRequest)
    seqNum = int(det_lib.detector_get_seqnum())
    hdfSampleDataPattern = dna_prefix_long
    filename = hdfSampleDataPattern + "_master.h5"
    dna_image_info[seqNum] = {'uuid': charRequest["uid"], 'seq_num': seqNum}
    
    dna_filename_list.append(filename) #TODO actually contains directory structure for cbf, but filename of h5
    picture_taken = 1
  edna_energy_ev = (12.3985/wave) * 1000.0
  if (daq_utils.beamline == "fmx"):   # a kludge b/c edna wants a square beam, so where making a 4x4 micron beam be the sqrt(1*1.5) for x and y on fmx
    xbeam_size = .004
    ybeam_size = .004
  else:
    xbeam_size = .0089
    ybeam_size = .0089
  aimed_completeness = characterizationParams['aimed_completeness']
  aimed_multiplicity = characterizationParams['aimed_multiplicity']
  aimed_resolution = characterizationParams['aimed_resolution']
  aimed_ISig = characterizationParams['aimed_ISig']
  timeout_check = 0;
  while(not os.path.exists(dna_filename_list[len(dna_filename_list)-1])): #this waits for edna images
    timeout_check = timeout_check + 1
    time.sleep(1.0)
    if (timeout_check > 10):
      break
  flux = getPvDesc("sampleFlux")    


  node = getBlConfig("spotNode1")          
  cbfList = []
  logger.info(f'filenames for edna: {dna_filename_list}')
  for key, info in dna_image_info.items():
    seq_num = info['seq_num']
    uuid = info['uuid']
    comm_s = f"ssh -q {node} \"{os.environ['MXPROCESSINGSCRIPTSDIR']}eiger2cbf.sh {uuid} 1 1 0 {seq_num}\""
    CBF_conversion_pattern = dna_filename_list[i][0:len(dna_filename_list[i])-10]+"_"
    cbfList.append(f'{CBF_conversion_pattern}{seq_num}_000001.cbf')
    logger.info(comm_s)
    os.system(comm_s)
  time.sleep(2.0)
  ednaHost = f'{getBlConfig("hostnameBase")}-fastproc'
  comm_s = f"ssh -q {ednaHost} \"{os.environ['MXPROCESSINGSCRIPTSDIR']}edna.sh {dna_directory} {charRequest['uid']} {cbfList[0]} {cbfList[1]} {getPvDesc('transmissionRBV')*100.0} {flux} {xbeam_size} {ybeam_size}\""
  logger.info(comm_s)
  os.system(comm_s)
  logger.info("EDNA DONE\n")
  try:
    fEdnaLogFile = open(dna_directory+"/edna.log", "r" )
  except FileNotFoundError:
    logger.error(f"File {dna_directory}/edna.log not found")
    return 0
  ednaLogLines = fEdnaLogFile.readlines()
  fEdnaLogFile.close()
  collect_and_characterize_success = 0
  for outline in ednaLogLines:
    logger.info(outline)
    if (outline.find("EdnaDir")!= -1):
      (param,dirname) = outline.split('=')
      strXMLFileName = dirname[0:len(dirname)-1]+"/ControlInterfacev1_2/Characterisation/ControlCharacterisationv1_3_dataOutput.xml"
    if (outline.find("characterisation successful!")!= -1):
      collect_and_characterize_success = 1
  if (not collect_and_characterize_success):
    dna_comment =  "Characterize Failure"
    logger.error(dna_comment)
    return 0
  else:
    xsDataCharacterisation = XSDataResultCharacterisation.parseFile( strXMLFileName )
    xsDataIndexingResult = xsDataCharacterisation.getIndexingResult()
    xsDataIndexingSolutionSelected = xsDataIndexingResult.getSelectedSolution()
    xsDataStatisticsIndexing = xsDataIndexingSolutionSelected.getStatistics()
    numSpotsFound  = xsDataStatisticsIndexing.getSpotsTotal().getValue()
    numSpotsUsed  = xsDataStatisticsIndexing.getSpotsUsed().getValue()
    numSpotsRejected = numSpotsFound-numSpotsUsed
    beamShiftX = xsDataStatisticsIndexing.getBeamPositionShiftX().getValue()
    beamShiftY = xsDataStatisticsIndexing.getBeamPositionShiftY().getValue()
    spotDeviationR = xsDataStatisticsIndexing.getSpotDeviationPositional().getValue()
    try:
      spotDeviationTheta = xsDataStatisticsIndexing.getSpotDeviationAngular().getValue()
    except AttributeError:
      spotDeviationTheta = 0.0
    diffractionRings = 0 #for now, don't see this in xml except message string        
    reflections_used = 0 #for now
    reflections_used_in_indexing = 0 #for now
    rejectedReflections = 0 #for now
    xsDataOrientation = xsDataIndexingSolutionSelected.getOrientation()
    xsDataMatrixA = xsDataOrientation.getMatrixA()
    rawOrientationMatrix_a_x = xsDataMatrixA.getM11()
    rawOrientationMatrix_a_y = xsDataMatrixA.getM12()
    rawOrientationMatrix_a_z = xsDataMatrixA.getM13()
    rawOrientationMatrix_b_x = xsDataMatrixA.getM21()
    rawOrientationMatrix_b_y = xsDataMatrixA.getM22()
    rawOrientationMatrix_b_z = xsDataMatrixA.getM23()
    rawOrientationMatrix_c_x = xsDataMatrixA.getM31()
    rawOrientationMatrix_c_y = xsDataMatrixA.getM32()
    rawOrientationMatrix_c_z = xsDataMatrixA.getM33()
    xsDataCrystal = xsDataIndexingSolutionSelected.getCrystal()
    xsDataCell = xsDataCrystal.getCell()
    unitCell_alpha = xsDataCell.getAngle_alpha().getValue()
    unitCell_beta = xsDataCell.getAngle_beta().getValue()
    unitCell_gamma = xsDataCell.getAngle_gamma().getValue()
    unitCell_a = xsDataCell.getLength_a().getValue()
    unitCell_b = xsDataCell.getLength_b().getValue()
    unitCell_c = xsDataCell.getLength_c().getValue()
    mosaicity = xsDataCrystal.getMosaicity().getValue()
    xsSpaceGroup = xsDataCrystal.getSpaceGroup()
    spacegroup_name = xsSpaceGroup.getName().getValue()
    pointGroup = spacegroup_name #for now
    bravaisLattice = pointGroup #for now
    statusDescription = "ok" #for now
    try:
      spacegroup_number = xsSpaceGroup.getITNumber().getValue()
    except AttributeError:
      spacegroup_number = 0
    dna_comment =  "spacegroup = " + str(spacegroup_name) + " mosaicity = " + str(mosaicity) + " cell_a = " + str(unitCell_a) + " cell_b = " + str(unitCell_b) + " cell_c = " + str(unitCell_c) + " cell_alpha = " + str(unitCell_alpha) + " cell_beta = " + str(unitCell_beta) + " cell_gamma = " + str(unitCell_gamma) + " status = " + str(statusDescription)
    logger.info("\n\n skinner " + dna_comment + "\n") 
    xsStrategyResult = xsDataCharacterisation.getStrategyResult()
    resolutionObtained = -999
    if (xsStrategyResult != None):
      dna_have_strategy_results = 1
      xsCollectionPlan = xsStrategyResult.getCollectionPlan()
      xsStrategySummary = xsCollectionPlan[0].getStrategySummary()
      resolutionObtained = xsStrategySummary.getRankingResolution().getValue()
      xsCollectionStrategy = xsCollectionPlan[0].getCollectionStrategy()
      xsSubWedge = xsCollectionStrategy.getSubWedge()
      for i in range (0,len(xsSubWedge)):
        xsExperimentalCondition = xsSubWedge[i].getExperimentalCondition()
        xsGoniostat = xsExperimentalCondition.getGoniostat()
        xsDetector = xsExperimentalCondition.getDetector()
        xsBeam = xsExperimentalCondition.getBeam()
        newTrans_s = "%.2f" % (xsBeam.getTransmission().getValue()/100.0)
        newTrans = float(newTrans_s)
        logger.info("\n new trans = " + str(newTrans) + "\n")
        dna_strategy_start = xsGoniostat.getRotationAxisStart().getValue()
        dna_strategy_start = dna_strategy_start-(dna_strategy_start%.1)
        dna_strategy_range = xsGoniostat.getOscillationWidth().getValue()
        dna_strategy_range = dna_strategy_range-(dna_strategy_range%.1)
        dna_strategy_end = xsGoniostat.getRotationAxisEnd().getValue()
        dna_strategy_end = (dna_strategy_end-(dna_strategy_end%.1)) + dna_strategy_range
        dna_strat_dist = xsDetector.getDistance().getValue()
        dna_strat_dist = dna_strat_dist-(dna_strat_dist%1)
        dna_strategy_exptime = xsBeam.getExposureTime().getValue()
    program = "edna-1.0" # for now
    dna_comment =  "spacegroup = " + str(spacegroup_name) + " mosaicity = " + str(mosaicity) + " resolutionHigh = " + str(resolutionObtained) + " cell_a = " + str(unitCell_a) + " cell_b = " + str(unitCell_b) + " cell_c = " + str(unitCell_c) + " cell_alpha = " + str(unitCell_alpha) + " cell_beta = " + str(unitCell_beta) + " cell_gamma = " + str(unitCell_gamma) + " status = " + str(statusDescription)
    logger.info("\n\n skinner " + dna_comment + "\n") 
    if (dna_have_strategy_results):
      dna_strat_comment = "\ndna Strategy results: Start=" + str(dna_strategy_start) + " End=" + str(dna_strategy_end) + " Width=" + str(dna_strategy_range) + " Time=" + str(dna_strategy_exptime) + " Dist=" + str(dna_strat_dist) + " Transmission= " + str(newTrans)
      characterizationResultObj = {}
      characterizationResultObj = {"strategy":{"start":dna_strategy_start,"end":dna_strategy_end,"width":dna_strategy_range,"exptime":dna_strategy_exptime,"detDist":dna_strat_dist,"transmission":newTrans}}
      db_lib.addResultforRequest("characterizationStrategy",charRequest["uid"], daq_utils.owner,result_obj=characterizationResultObj,proposalID=daq_utils.getProposalID(),beamline=daq_utils.beamline)
      xsStrategyStatistics = xsCollectionPlan[0].getStatistics()
      xsStrategyResolutionBins = xsStrategyStatistics.getResolutionBin()
      now = time.time()
      edna_isig_plot_filename = dirname[0:len(dirname)-1] + "/edna_isig_res.txt"
      isig_plot_file = open(edna_isig_plot_filename,"w")
      for i in range (0,len(xsStrategyResolutionBins)-1):
        i_over_sigma_bin = xsStrategyResolutionBins[i].getIOverSigma().getValue()
        maxResolution_bin = xsStrategyResolutionBins[i].getMaxResolution().getValue()
        logger.info(str(maxResolution_bin) + " " + str(i_over_sigma_bin))
        isig_plot_file.write(str(maxResolution_bin) + " " + str(i_over_sigma_bin)+"\n")
      isig_plot_file.close()
    if (dna_have_strategy_results):
      logger.info(dna_strat_comment)      
  

  return 1

def setTrans(transmission): #where transmission = 0.0-1.0
  if (daq_utils.beamline in ["fmx", "nyx"]):  
    if (getBlConfig("attenType") == "RI"):
      setPvDesc("RIattenEnergySP",beamline_lib.motorPosFromDescriptor("energy"))
      setPvDesc("RI_Atten_SP",transmission)      
      setPvDesc("RI_Atten_SET",1)
      
    else:
      setPvDesc("transmissionSet",transmission)
      setPvDesc("transmissionGo",1)
      
  else:
    setPvDesc("transmissionSet",transmission)
    setPvDesc("transmissionGo",1)
  time.sleep(0.5)
  if daq_utils.beamline != "nyx":  # transmissionDone not available on NYX
    while (not getPvDesc("transmissionDone")):
      time.sleep(0.1)
  
  
  

def setAttens(transmission): #where transmission = 0.0-1.0
  attenValList = []
  attenValList = attenCalc.RIfoils(beamline_lib.get_mono_energy(),transmission)
  for i in range (0,len(attenValList)):
    pvVal = attenValList[i]
    pvKeyName = "Atten%02d-%d" % (i+1,pvVal)    
    setPvDesc(pvKeyName,1)
    logger.info(pvKeyName)

def importSpreadsheet(fname):
  parseSheet.importSpreadsheet(fname,daq_utils.owner)

def zebraArm():
  setPvDesc("zebraArm",1)
  while(1):
    time.sleep(.1)
    if (getPvDesc("zebraArmOut") == 1):
      break

def zebraWaitOld():
  while(1):
    time.sleep(.1)
    if (getPvDesc("zebraDownloading") == 0):
      break

def zebraWait(timeoutCheck=True):
  timeoutLimit = 20.0
  downloadStart = time.time()  
  while(1):
    now = time.time()
    if (now > (downloadStart+timeoutLimit) and timeoutCheck):
      setPvDesc("zebraReset",1)
      logger.error("timeout in zebra wait!")
      daq_lib.gui_message("Timeout in Trigger Wait! Call Staff!!")
      break
    time.sleep(.1)
    if (getPvDesc("zebraDownloading") == 0):
      break

def zebraWaitDownload(numsteps):

  timeoutLimit = 5.0  
  downloadStart = time.time()  
  while(1):
    now = time.time()
    if (now > (downloadStart+timeoutLimit)):
      setPvDesc("zebraReset",1)
      logger.error("timeout in zebra wait download!")
      break
    time.sleep(.1)
    if (getPvDesc("zebraDownloadCount") == numsteps):
      break
    
def loop_center_mask():
  os.system("cp $CONFIGDIR/bkgrnd.jpg .")
  beamline_lib.mvrDescriptor("omega",90.0)
  daq_utils.take_crystal_picture(filename="findslice_0")
  comm_s = os.environ["PROJDIR"] + "/software/bin/c3d_search -p=$CONFIGDIR/find_loopslice.txt"
  os.system(comm_s)
  os.system("dos2unix res0.txt")
  os.system("echo \"\n\">>res0.txt")    
  c3d_out_file = open("res0.txt","r")
  line = c3d_out_file.readline()
  loop_line = c3d_out_file.readline()
  c3d_out_file.close()    
  loop_tokens = loop_line.split()
  logger.info(loop_tokens)
  loop_found = int(loop_tokens[2])
#crash here if loop not found
  if (loop_found > 0):
    x = float(loop_tokens[9])
    y = float(loop_tokens[10])
    logger.info("x = " + str(x) + " y = " + str(y))
    fovx = daq_utils.lowMagFOVx
    fovy = daq_utils.lowMagFOVy
    daq_lib.center_on_click(320.0,y,fovx,fovy,source="macro")
  beamline_lib.mvrDescriptor("omega",-90.0)    

def getLoopSize():
  os.system("cp $CONFIGDIR/bkgrnd.jpg .")
  daq_utils.take_crystal_picture(filename="findsize_0")
  comm_s = os.environ["PROJDIR"] + "/software/bin/c3d_search -p=$CONFIGDIR/find_loopSize.txt"
  os.system(comm_s)
  os.system("dos2unix loopSizeOut0.txt")
  os.system("echo \"\n\">>loopSizeOut0.txt")    
  c3d_out_file = open("loopSizeOut0.txt","r")
  line = c3d_out_file.readline()
  loop_line = c3d_out_file.readline()
  c3d_out_file.close()    
  loop_tokens = loop_line.split()
  logger.info(loop_tokens)
  loop_found = int(loop_tokens[2])
#crash here if loop not found
  if (loop_found > 0):
    v = float(loop_tokens[7])
    h = float(loop_tokens[8])
    logger.info("v = " + str(v) + " h = " + str(h))
    return [v,h]
  return []

  
def clean_up_files(pic_prefix, output_file):
  try:
    os.remove(output_file) 
  except FileNotFoundError:
    pass #if erased or not present, not a problem
  images = glob.glob(f'{pic_prefix}*.jpg')
  for filename in images:
    try:
      os.remove(filename)
    except FileNotFoundError:
      pass #if erased or not present, not a problem
    except Exception as e:
      logger.error(f'Exception while removing file {filename}: {e}')

def loop_center_xrec():
  global face_on

  daq_lib.abort_flag = 0    
  pic_prefix = "findloop"
  output_file = 'xrec_result.txt'
  clean_up_files(pic_prefix, output_file)
  zebraCamDaq(0,360,40,.4,pic_prefix,os.getcwd(),0)    
  comm_s = f'xrec {os.environ["CONFIGDIR"]}/xrec_360_40Fast.txt {output_file}'
  logger.info(comm_s)
  try:
    os.system(comm_s)
    xrec_out_file = open(output_file,"r")
  except FileNotFoundError:
    logger.error(f'{output_file} not found, halting loop_center_xrec()')
    return 0
  target_angle = 0.0
  radius = 0
  x_centre = 0
  y_centre = 0
  reliability = 0
  for result_line in xrec_out_file.readlines():
    logger.info(result_line)
    tokens = result_line.split()
    tag = tokens[0]
    val = tokens[1]
    if (tag == "TARGET_ANGLE"):
      target_angle = float(val )
    elif (tag == "RADIUS"):
      radius = float(val )
    elif (tag == "Y_CENTRE"):
      y_centre_xrec = float(val )
    elif (tag == "X_CENTRE"):
      x_centre_xrec = float(val )
    elif (tag == "RELIABILITY"):
      reliability = int(val )
    elif (tag == "FACE"):
      face_on = float(tokens[3])
  xrec_out_file.close()
  xrec_check_file = open("Xrec_check.txt","r")  
  check_result =  int(xrec_check_file.read(1))
  logger.info("result = " + str(check_result))
  xrec_check_file.close()
  if (reliability < 70 or check_result == 0): #bail if xrec couldn't align loop
    return 0
  beamline_lib.mvaDescriptor("omega",target_angle)
  x_center = getPvDesc("lowMagCursorX")
  y_center = getPvDesc("lowMagCursorY")
  
  logger.info("center on click " + str(x_center) + " " + str(y_center-radius))
  logger.info("center on click " + str((x_center*2) - y_centre_xrec) + " " + str(x_centre_xrec))
  fovx = daq_utils.lowMagFOVx
  fovy = daq_utils.lowMagFOVy
  
  daq_lib.center_on_click(x_center,y_center-radius,fovx,fovy,source="macro")
  daq_lib.center_on_click((x_center*2) - y_centre_xrec,x_centre_xrec,fovx,fovy,source="macro")
  beamline_lib.mvaDescriptor("omega",face_on)
  #now try to get the loopshape starting from here
  return 1

  

def zebraCamDaq(zebra,angle_start,scanWidth,imgWidth,exposurePeriodPerImage,filePrefix,data_directory_name,file_number_start,scanEncoder=3): #scan encoder 0=x, 1=y,2=z,3=omega
#careful - there's total exposure time, exposure period, exposure time

#imgWidth will be something like 40 for xtalCenter
  vectorSync()
  setPvDesc("vectorExpose",0)  
  angle_end = angle_start+scanWidth
  numImages = int(round(scanWidth/imgWidth))
  setPvDesc("vectorStartOmega",angle_start)
  setPvDesc("vectorEndOmega",angle_end)
  setPvDesc("vectorNumFrames",numImages)    
  setPvDesc("vectorframeExptime",exposurePeriodPerImage*1000.0)
  setPvDesc("vectorHold",0)
  yield from zebra_daq_prep(zebra)
  setPvDesc("zebraEncoder",scanEncoder)
  setPvDesc("zebraDirection",0)  #direction 0 = positive
  setPvDesc("zebraGateSelect",0)
  setPvDesc("zebraGateStart",angle_start) #this will change for motors other than omega
  setPvDesc("zebraGateWidth",imgWidth/2) #why divide by 2 here and not elsewhere?
  setPvDesc("zebraGateStep",imgWidth)
  setPvDesc("zebraGateNumGates",numImages)  

  setPvDesc("lowMagAcquire",0,wait=False)
  time.sleep(1.0) #this sleep definitely needed
  setPvDesc("lowMagTrigMode",1)
  setPvDesc("lowMagJpegNumImages",numImages)
  setPvDesc("lowMagJpegFilePath",data_directory_name)
  setPvDesc("lowMagJpegFileName",filePrefix)
  setPvDesc("lowMagJpegFileNumber",1)
  setPvDesc("lowMagJpegCapture",1,wait=False)
  setPvDesc("lowMagAcquire",1,wait=False)
  vectorWaitForGo(source="zebraCamDaq")
  vectorWait()
  if (daq_utils.beamline == "amxz"):  
    setPvDesc("zebraReset",1)      
  
  setPvDesc("lowMagTrigMode",0)

def gatherStandardVectorParams():
    logger.info("gathering vector parameters")
    current_x = beamline_lib.motorPosFromDescriptor("sampleX")
    current_y = beamline_lib.motorPosFromDescriptor("sampleY")
    current_z = beamline_lib.motorPosFromDescriptor("sampleZ")
    vectorParams={}
    vectorParams["vecStart"]={}
    vectorParams["vecEnd"]={}
    vectorParams["vecStart"]["x"]=current_x
    vectorParams["vecStart"]["y"]=current_y
    vectorParams["vecStart"]["z"]=current_z
    vectorParams["vecEnd"]["x"]=current_x
    vectorParams["vecEnd"]["y"]=current_y
    vectorParams["vecEnd"]["z"]=current_z
 
    x_beam = getPvDesc("beamCenterX")
    y_beam = getPvDesc("beamCenterY")
    wavelength = daq_utils.energy2wave(beamline_lib.motorPosFromDescriptor("energy"), digits=6)
    det_distance_m = beamline_lib.motorPosFromDescriptor("detectorDist") / 1000
    if daq_utils.beamline in ("nyx", "fmx"):
        transmission = getPvDesc("RI_Atten_SP")
    else:
        transmission = getPvDesc("transmissionRBV")
    vectorParams["x_beam"]=x_beam
    vectorParams["y_beam"]=y_beam
    vectorParams["wavelength"]=wavelength
    vectorParams["det_distance_m"]=det_distance_m
    vectorParams["transmission"]=transmission
    return vectorParams

def standard_plan(flyer,angle_start,num_images,scanWidth,imgWidth,exposurePeriodPerImage,filePrefix,data_directory_name,file_number_start, vector_params, data_path):
    final_plan = finalize_wrapper(zebraDaqBluesky(flyer, angle_start, num_images, scanWidth, imgWidth, exposurePeriodPerImage, filePrefix, data_directory_name, file_number_start, vector_params, data_path), bps.mv(flyer.detector.cam.acquire, 0))
    yield from final_plan

def zebraDaqBluesky(flyer, angle_start, num_images, scanWidth, imgWidth, exposurePeriodPerImage, filePrefix, data_directory_name, file_number_start, vector_params, data_path, scanEncoder=3, changeState=True):

    logger.info("in Zebra Daq Bluesky #1")
    logger.info(f" with vector: {vector_params}")
    govStatus = gov_lib.setGovRobot(gov_robot, "DA")
    if govStatus.exception():
      logger.error(f"Problem during start-of-collection governor move, aborting! exception: {govStatus.exception()}")
      return

    x_vec_start=vector_params["vecStart"]["x"]
    y_vec_start=vector_params["vecStart"]["y"]
    z_vec_start=vector_params["vecStart"]["z"]
    x_vec_end=vector_params["vecEnd"]["x"]
    y_vec_end=vector_params["vecEnd"]["y"]
    z_vec_end=vector_params["vecEnd"]["z"]
    if beamline == "nyx":
      x_vec_start *= 1000
      y_vec_start *= 1000
      z_vec_start *= 1000
      x_vec_end *= 1000
      y_vec_end *= 1000
      z_vec_end *= 1000

    try: 
      detectorDeadTime=flyer.detector.cam.dead_time.get()
    except AttributeError as e:
      logger.error("Vector Aborted: failed to get dead_time from detector.cam object")
      return 

    if flyer.detector.cam.armed.get() == 1:
        daq_lib.gui_message('Detector is in armed state from previous collection! Stopping detector, but the user '
                            'should check the most recent collection to determine if it was successful. Cancelling'
                            'this collection, retry when ready.')
        flyer.detector.cam.acquire.put(0)
        logger.warning("Detector was in the armed state prior to this attempted collection.")
        return 0

    flyer.update_parameters(angle_start=angle_start, scan_width=scanWidth, img_width=imgWidth, num_images=num_images, exposure_period_per_image=exposurePeriodPerImage, \
                   x_start_um=x_vec_start, y_start_um=y_vec_start, z_start_um=z_vec_start, \
                   x_end_um=x_vec_end, y_end_um=y_vec_end, z_end_um=z_vec_end, \
                   file_prefix=filePrefix, data_directory_name=data_directory_name, file_number_start=file_number_start,\
                   x_beam=vector_params["x_beam"], y_beam=vector_params["y_beam"], wavelength=vector_params["wavelength"], det_distance_m=vector_params["det_distance_m"],\
                   detector_dead_time=detectorDeadTime, scan_encoder=scanEncoder, change_state=changeState, transmission=vector_params["transmission"],\
                   data_path=data_path)

    yield from bp.fly([flyer])

    logger.info("vector Done")
    if lastOnSample() and changeState:
        govStatus = gov_lib.setGovRobot(gov_robot, 'SA', wait=False)
        if govStatus.exception():
          logger.error(f"Problem during end-of-collection governor move, aborting! exception: {govStatus.exception()}")
          return

    logger.info("stop det acquire")
    logger.info("zebraDaq Done")

def zebraDaqRasterBluesky(flyer, angle_start, num_images, scanWidth, imgWidth, exposurePeriodPerImage, filePrefix, data_directory_name, file_number_start, row_index, vector, scanEncoder=3, changeState=True):  # TODO should be raster flyer

    logger.info("in Zebra Daq Raster Bluesky #1")
    logger.info(f" with vector: {vector}")

    x_vec_start=vector["x"][0]
    y_vec_start=vector["y"][0]
    z_vec_start=vector["z"][0]
    x_vec_end=vector["x"][1]
    y_vec_end=vector["y"][1]
    z_vec_end=vector["z"][1]
    if beamline == "nyx":
      x_vec_start *= 1000
      y_vec_start *= 1000
      z_vec_start *= 1000
      x_vec_end *= 1000
      y_vec_end *= 1000
      z_vec_end *= 1000

    try:
      detectorDeadTime=flyer.detector.cam.dead_time.get()
    except AttributeError as e:
      logger.error("Vector Aborted: failed to get dead_time from detector.cam object")
      return

    raster_flyer.update_parameters(angle_start=angle_start, scan_width=scanWidth, img_width=imgWidth, num_images=num_images, exposure_period_per_image=exposurePeriodPerImage, \
                   num_images_per_file=num_images, \
                   x_start_um=x_vec_start, y_start_um=y_vec_start, z_start_um=z_vec_start, \
                   x_end_um=x_vec_end, y_end_um=y_vec_end, z_end_um=z_vec_end, \
                   file_prefix=filePrefix, data_directory_name=data_directory_name,\
                   detector_dead_time=detectorDeadTime, scan_encoder=scanEncoder, change_state=changeState,\
                   row_index=row_index, transmission=1, protocol="raster")
    yield from bp.fly([raster_flyer])

    logger.info("vector Done")
    logger.info("zebraDaqRasterBluesky Done")

def zebraDaq(vector_program,angle_start,scanWidth,imgWidth,exposurePeriodPerImage,filePrefix,data_directory_name,file_number_start,scanEncoder=3,changeState=True): #scan encoder 0=x, 1=y,2=z,3=omega
#careful - there's total exposure time, exposure period, exposure time

  logger.info("in Zebra Daq #1 " + str(time.time()))      
  yield from bps.mv(eiger.fw_num_images_per_file, IMAGES_PER_FILE)
  daq_lib.setRobotGovState("DA")  
  yield from bps.mv(vector_program.expose, 1)

  if (imgWidth == 0):
    angle_end = angle_start
    numImages = scanWidth
  else:
    angle_end = angle_start+scanWidth    
    numImages = int(round(scanWidth/imgWidth))
  total_exposure_time = exposurePeriodPerImage*numImages
  if (total_exposure_time < 1.0):
    yield from bps.mv(vector_program.buffer_time, 1000)
  else:
    yield from bps.mv(vector_program.buffer_time, 3)
    pass
  logger.info("in Zebra Daq #2 " + str(time.time()))        
  yield from setup_eiger_exposure(eiger, exposurePeriodPerImage, exposurePeriodPerImage)
  detector_dead_time = eiger.dead_time.get()
  exposureTimePerImage =  exposurePeriodPerImage - detector_dead_time  
  yield from setup_vector_program(vector_program=vector_program, num_images=numImages,
                                  angle_start=angle_start,
                                  angle_end=angle_end,
                                  exposure_period_per_image=exposurePeriodPerImage)
  logger.info("zebra_daq_prep " + str(time.time()))        
  yield from zebra_daq_prep(zebra)
  logger.info("done zebra_daq_prep " + str(time.time()))        
  time.sleep(1.0)


  PW=(exposurePeriodPerImage-detector_dead_time)*1000.0
  PS=(exposurePeriodPerImage)*1000.0
  GW=scanWidth-(1.0-(PW/PS))*(imgWidth/2.0)
  yield from setup_zebra_vector_scan(zebra=zebra, angle_start=angle_start, gate_width=GW, scan_width=scanWidth, pulse_width=PW, pulse_step=PS,
                       exposure_period_per_image=exposurePeriodPerImage, num_images=numImages, is_still=imgWidth==0)
  logger.info("zebraDaq - setting and arming detector " + str(time.time()))      

  yield from setup_eiger_triggers(eiger, EXTERNAL_TRIGGER, 1, exposureTimePerImage)
  logger.info("detector arm " + str(time.time()))        
  yield from setup_eiger_arming(eiger, angle_start,imgWidth,numImages,exposurePeriodPerImage,filePrefix,data_directory_name,file_number_start) #this waits
  try:
    logger.info("detector done arm, timed in zebraDaq " + str(time.time()))          

    startArm = time.time()
    gov_status = gov_lib.setGovRobot(gov_robot, 'DA')
    if not gov_status.success:
      return
    endArm = time.time()
    armTime = endArm-startArm
    logger.info("gov wait time = " + str(armTime) +"\n")
  
    logger.info("vector Go " + str(time.time()))        
    yield from bps.mv(vector_program.go, 1)
    try:
      vectorActiveWait()  
    except TimeoutError:
      logger.info("caught TimeoutError in zebraDaq, proceeded with collection")
    vectorWait()
    zebraWait()
    logger.info("vector Done " + str(time.time()))          
    if (daq_utils.beamline == "amxz"):  
      setPvDesc("zebraReset",1)      
  
    if (lastOnSample() and changeState):
      gov_lib.setGovRobot(gov_robot, 'SA', wait=False)
  except Exception as e:
    logger.error(f'Exception while collecting data: {e}')
    return
  finally:
    logger.info("stop det acquire")
    yield from setup_eiger_stop_acquire_and_wait(eiger)
  
  yield from bps.mv(vector_program.buffer_time, 3)
  try:
    logger.info("detector done arm, timed in zebraDaq " + str(time.time()))          
    startArm = time.time()
    if not (daq_lib.setGovRobot('DA')):
      raise Exception('not in DA state, stopping collection')
    endArm = time.time()
    armTime = endArm-startArm
    logger.info("gov wait time = " + str(armTime) +"\n")
  
    logger.info("vector Go " + str(time.time()))        
    try:
      vectorWaitForGo(source="zebraDaq",timeout_trials=1)
    except TimeoutError:
       logger.info("caught TimeoutError in zebraDaq, proceeded with collection")
    vectorWait()
    zebraWait()
    logger.info("vector Done " + str(time.time()))          
    if (daq_utils.beamline == "amxz"):  
      setPvDesc("zebraReset",1)      
  
    if (lastOnSample() and changeState):
      daq_lib.setGovRobotSA_nowait()    
    logger.info("stop det acquire")
  except Exception as e:
    logger.error(f'Exception while collecting data: {e}')
    return
  finally:
    det_lib.detector_stop_acquire()
  det_lib.detector_wait()
  setPvDesc("vectorBufferTime",3)
  logger.info("zebraDaq Done " + str(time.time()))            


def zebraDaqNoDet(angle_start,scanWidth,imgWidth,exposurePeriodPerImage,filePrefix,data_directory_name,file_number_start,scanEncoder=3): #scan encoder 0=x, 1=y,2=z,3=omega
#careful - there's total exposure time, exposure period, exposure time


  setPvDesc("vectorExpose",1)
  if (imgWidth == 0):
    angle_end = angle_start
    numImages = scanWidth
  else:
    angle_end = angle_start+scanWidth    
    numImages = int(round(scanWidth/imgWidth))
  total_exposure_time = exposurePeriodPerImage*numImages
  if (total_exposure_time < 1.0):
    setPvDesc("vectorBufferTime",1000)
  else:
    setPvDesc("vectorBufferTime",3)    
  detector_dead_time = det_lib.detector_get_deadtime()
  exposureTimePerImage =  exposurePeriodPerImage - detector_dead_time  
  setPvDesc("vectorNumFrames",numImages)  
  setPvDesc("vectorStartOmega",angle_start)
  setPvDesc("vectorEndOmega",angle_end)
  setPvDesc("vectorframeExptime",exposurePeriodPerImage*1000.0)
  setPvDesc("vectorHold",0)
  yield from zebra_daq_prep(zebra)
  setPvDesc("zebraEncoder",scanEncoder)
  time.sleep(1.0)
  setPvDesc("zebraDirection",0)  #direction 0 = positive
  setPvDesc("zebraGateSelect",0)
  setPvDesc("zebraGateStart",angle_start) #this will change for motors other than omega
  if (imgWidth != 0):    
    setPvDesc("zebraGateWidth",scanWidth)
    setPvDesc("zebraGateStep",scanWidth+.01)
  setPvDesc("zebraGateNumGates",1)
  setPvDesc("zebraPulseTriggerSource",1)
  setPvDesc("zebraPulseStart",0)
  setPvDesc("zebraPulseWidth",(exposurePeriodPerImage-detector_dead_time)*1000.0)      
  setPvDesc("zebraPulseStep",(exposurePeriodPerImage)*1000.0)
  setPvDesc("zebraPulseDelay",((exposurePeriodPerImage)/2.0)*1000.0)
  setPvDesc("zebraPulseMax",numImages)
  setPvDesc("vectorGo",1)
  vectorActiveWait()  
  vectorWait()
  zebraWait()
  if (daq_utils.beamline == "amxz"):  
    setPvDesc("zebraReset",1)      
  
  setPvDesc("vectorBufferTime",3)      
  

def setAttenBCU():
  """setAttenBCU() : set attenuators to BCU (fmx only)"""
  setBlConfig("attenType","BCU")
  setPvDesc("RI_Atten_SP",1.0)      
  setPvDesc("RI_Atten_SET",1)
  daq_lib.gui_message("Attenuators set to BCU. Restart LSDC GUI!")  
  

def setAttenRI():
  """setAttenRI() : set attenuators to RI (fmx only)"""
  setBlConfig("attenType","RI")
  setPvDesc("transmissionSet",1.0)
  setPvDesc("transmissionGo",1)
  daq_lib.gui_message("Attenuators set to RI. Restart LSDC GUI!")    
  

  
def robotOn():
  """robotOn() : use the robot to mount samples"""
  setBlConfig("robot_online",1)


def robotOff():
  """robotOff() : fake mounting samples"""  
  setBlConfig("robot_online",0)


def zebraVecDaqSetup(angle_start,imgWidth,exposurePeriodPerImage,numImages,filePrefix,data_directory_name,file_number_start,scanEncoder=3): #scan encoder 0=x, 1=y,2=z,3=omega
#careful - there's total exposure time, exposure period, exposure time
#this is called in raster before the row processing loop

  setPvDesc("vectorExpose",1)
  detector_dead_time = det_lib.detector_get_deadtime()
  total_exposure_time = exposurePeriodPerImage*numImages
  exposureTimePerImage =  exposurePeriodPerImage - detector_dead_time
  yield from zebra_daq_prep(zebra)

  yield from setup_zebra_vector_scan_for_raster(zebra=zebra, angle_start=angle_start, image_width=imgWidth, exposure_time_per_image=exposureTimePerImage,
                                exposure_period_per_image=exposurePeriodPerImage, detector_dead_time=detector_dead_time,
                                num_images=numImages, scan_encoder=scan_encoder)
  logger.info("exp tim = " + str(exposureTimePerImage))  

  setPvDesc("vectorHold",0)  

def zebraVecDaqSetupBluesky(angle_start,imgWidth,exposurePeriodPerImage,numImages,filePrefix,data_directory_name,file_number_start,scanEncoder=3): #scan encoder 0=x, 1=y,2=z,3=omega
  detector_dead_time = det_lib.detector_get_deadtime()
  total_exposure_time = exposurePeriodPerImage*numImages
  exposureTimePerImage =  exposurePeriodPerImage - detector_dead_time
  yield from zebra_daq_prep(zebra)

  yield from setup_zebra_vector_scan_for_raster(zebra=zebra, angle_start=angle_start, image_width=imgWidth, exposure_time_per_image=exposureTimePerImage,
                                exposure_period_per_image=exposurePeriodPerImage, detector_dead_time=detector_dead_time,
                                num_images=numImages, scan_encoder=scan_encoder)
  logger.info("exp tim = " + str(exposureTimePerImage))

  setPvDesc("vectorHold",0)
  
def setProcRam():
  if (daq_utils.beamline == "amx"):
    db_lib.setBeamlineConfigParam("amx","spotNode1","xf17id1-srv1")
    db_lib.setBeamlineConfigParam("amx","spotNode2","xf17id1-srv1")
    db_lib.setBeamlineConfigParam("amx","cbfComm","eiger2cbf")
    db_lib.setBeamlineConfigParam("amx","dialsComm","dials.find_spots_client")        
  else:
    db_lib.setBeamlineConfigParam("fmx","spotNode1","xf17id2-ws6")
    db_lib.setBeamlineConfigParam("fmx","spotNode2","xf17id2-ws6")
    db_lib.setBeamlineConfigParam("fmx","cbfComm","eiger2cbf")
    db_lib.setBeamlineConfigParam("fmx","dialsComm","dials.find_spots_client")        
    

def setProcGPFS():
  if (daq_utils.beamline == "amx"):
    db_lib.setBeamlineConfigParam("amx","spotNode1","uranus-cpu002")
    db_lib.setBeamlineConfigParam("amx","spotNode2","uranus-cpu003")
    db_lib.setBeamlineConfigParam("amx","spotNode3","uranus-cpu002")
    db_lib.setBeamlineConfigParam("amx","spotNode4","uranus-cpu003")
    db_lib.setBeamlineConfigParam("amx","spotNode5","uranus-cpu002")
    db_lib.setBeamlineConfigParam("amx","spotNode6","uranus-cpu003")    
    db_lib.setBeamlineConfigParam("amx","cbfComm","eiger2cbf")
    db_lib.setBeamlineConfigParam("amx","dialsComm","dials.find_spots_client")
    
  else:
    db_lib.setBeamlineConfigParam("fmx","spotNode1","uranus-cpu007")
    db_lib.setBeamlineConfigParam("fmx","spotNode2","uranus-cpu008")
    db_lib.setBeamlineConfigParam("fmx","spotNode3","uranus-cpu009")
    db_lib.setBeamlineConfigParam("fmx","spotNode4","uranus-cpu010")
    db_lib.setBeamlineConfigParam("fmx","spotNode5","uranus-cpu008")
    db_lib.setBeamlineConfigParam("fmx","spotNode6","uranus-cpu004")        
    db_lib.setBeamlineConfigParam("amx","cbfComm","eiger2cbf")
    db_lib.setBeamlineConfigParam("amx","dialsComm","dials.find_spots_client")
    


def setFastDPNode(nodeName):
  setBlConfig("fastDPNode",nodeName)

def setDimpleNode(nodeName):
  setBlConfig("dimpleNode",nodeName)

def setDimpleCommand(commName):
  setBlConfig("dimpleComm",commName)
  

    
def lastOnSample():
  if (ednaActiveFlag == 1):
    return False
  current_sample = db_lib.beamlineInfo(daq_utils.beamline, 'mountedSample')['sampleID']
  logger.debug(f'number of requests for current sample: {len(db_lib.getRequestsBySampleID(current_sample))}')
  if len(db_lib.getRequestsBySampleID(current_sample)) > 1:  # quickly check if there are other requests for this sample
    r = db_lib.popNextRequest(daq_utils.beamline)  # do comparison above to avoid this time-expensive call
    if (r != {}):
      logger.debug(f'next sample: {r["sample"]} current_sample:{current_sample}')
      if (r["sample"] == db_lib.beamlineInfo(daq_utils.beamline, 'mountedSample')['sampleID']):
        return False
  return True

def homePins():
  setPvDesc("homePinY",1)
  setPvDesc("homePinZ",1)
  time.sleep(2)  
  setPvDesc("syncPinY",1)
  setPvDesc("syncPinZ",1)    
  
def restartEMBL():
    emblserverName = f'{getBlConfig("hostnameBase")}-emblserver'
    os.system(f"ssh -q -X {emblserverName} \"runEMBL\"&")


def queueCollectOn():
  """queueCollectOn() : allow for creating requests for samples that are not mounted"""
  setBlConfig("queueCollect",1)

def queueCollectOff():
  """queueCollectOff() : do not allow creating requests for samples that are not mounted"""  
  setBlConfig("queueCollect",0)

def guiLocal(): #monitor omega RBV
  """guiLocal() : show the readback of the Omega motor as it's moving. Can lead to lags when operating remotely with reduced bandwidth."""
  setBlConfig("omegaMonitorPV","RBV")

def guiRemote(): #monitor omega VAL
  """guiRemote() : show the setpoint of the Omega motor, instead of the constant readback. This can be used to reduce video lags when operating remotely with reduced bandwidth"""
  setBlConfig("omegaMonitorPV","VAL")

def spotNodes(*args):
  """spotNodes(*args) : Set the dials spotfinding nodes. You must give 8 nodes. Example: spotNodes(4,5,7,8,12,13,14,15)"""
  if (len(args) != SPOT_MIN_NODES):
    logger.error(f"C'mon, I need {SPOT_MIN_NODES} nodes. No change. Try again.")
  else:
    for i in range (0,len(args)):
      setBlConfig("spotNode"+str(i+1),"uranus-cpu%03d" % args[i])

def fastDPNodes(*args):
  """fastDPNodes(*args) : Set the fastDP nodes. You must give 4 nodes. Example: fastDPNodes(4,5,7,8)"""  
  if (len(args) != FAST_DP_MIN_NODES):
    logger.error(f"C'mon, I need {FAST_DP_MIN_NODES} nodes. No change. Try again.")
  else:
    for i in range (0,len(args)):
      setBlConfig("fastDPNode"+str(i+1),"uranus-cpu%03d" % args[i])

def setVisitName(vname):
  setBlConfig("visitName",str(vname))

def setScannerType(s_type): #either "PI" or "Normal"
  """setScannerType(s_type): #either PI or Normal"""
  setBlConfig("scannerType",str(s_type))

def getVisitName(beamline):
  return db_lib.getBeamlineConfigParam(beamline,"visitName")


def setWarmupInterval(interval):
  """setWarmupInterval(interval) : set the number of mounts between automatic robot warmups"""
  setBlConfig("robotWarmupInterval",int(interval))

def setAutoRasterDelay(interval):
  """setAutoRasterDelay(delayTime) : set delay time before autoRaster in Q-collect"""
  setBlConfig("autoRasterDelay",float(interval))
  
def procOn():
  """procOn() : Turns on raster heatmap generation"""  
  setBlConfig("rasterProcessFlag",1)

def procOff():
  """procOff() : Turns off raster heatmap generation"""
  setBlConfig("rasterProcessFlag",0)

def backoffDetector():
  if (daq_utils.beamline == "amx"):
    beamline_lib.mvaDescriptor("detectorDist",700.0)
  else:
    beamline_lib.mvaDescriptor("detectorDist",1000.0)

def disableMount():
  """disableMount() : turn off robot mounting. Usually done in an error situation where we want staff intervention before resuming."""
  setBlConfig("mountEnabled",0)

def enableMount():
  """enableMount() : allow robot mounting"""
  setBlConfig("mountEnabled",1)

def set_beamsize(sizeV, sizeH):
  if (sizeV == 'V0'):
    setPvDesc("CRL_V2A_OUT",1)
    setPvDesc("CRL_V1A_OUT",1)
    setPvDesc("CRL_V1B_OUT",1)
    setPvDesc("CRL_VS_OUT",1)        
  elif (sizeV == 'V1'):
    setPvDesc("CRL_VS_IN",1)    
    setPvDesc("CRL_V2A_OUT",1)
    setPvDesc("CRL_V1A_IN",1)
    setPvDesc("CRL_V1B_OUT",1)
  else:
    logger.error("Error: Vertical size argument has to be \'V0\' or  \'V1\'")
  if (sizeH == 'H0'):  
    setPvDesc("CRL_H4A_OUT",1)
    setPvDesc("CRL_H2A_OUT",1)
    setPvDesc("CRL_H1A_OUT",1)
    setPvDesc("CRL_H1B_OUT",1)
  elif (sizeH == 'H1'):  
    setPvDesc("CRL_H4A_OUT",1)
    setPvDesc("CRL_H2A_IN",1)
    setPvDesc("CRL_H1A_IN",1)
    setPvDesc("CRL_H1B_IN",1)
  else:
    logger.error("Error: Horizontal size argument has to be \'H0\' or  \'H1\'")
  if (sizeV == 'V0' and sizeH == 'H0'):
    daq_lib.set_field("size_mode",0)
  elif (sizeV == 'V0' and sizeH == 'H1'):
    daq_lib.set_field("size_mode",1)
  elif (sizeV == 'V1' and sizeH == 'H0'):
    daq_lib.set_field("size_mode",2)
  elif (sizeV == 'V1' and sizeH == 'H1'):
    daq_lib.set_field("size_mode",3)
  else:
    pass
  

  
def vertRasterOn():
  """vertRasterOn() : raster vertically when rasters are taller than they are wide"""
  setBlConfig("vertRasterOn",1)

def vertRasterOff():
  """vertRasterOff() : only raster vertically for single-column (line) rasters"""
  setBlConfig("vertRasterOn",0)

def newVisit():
  """newVisit() : Trick LSDC into creating a new visit on the next request creation"""
  setBlConfig("proposal",987654) #a kludge to cause the next collection to generate a new visit


def logMe():
  """logMe() : Edwin asked for this"""
  print(time.ctime())
  print("governor: " + str(getPvDesc("governorMessage")))
  print("SampleX: " + str(beamline_lib.motorPosFromDescriptor("sampleX")) + " SampleY: " + str(beamline_lib.motorPosFromDescriptor("sampleY")) + "SampleZ: " + str(beamline_lib.motorPosFromDescriptor("sampleZ")))
  print("CryoXY: " + str(beamline_lib.motorPosFromDescriptor("cryoXY")))
  print("Gripper Temp: " + str(getPvDesc("gripTemp")))
  print("Dewar Position: " + str(beamline_lib.motorPosFromDescriptor("dewarRot")))
  print("Force Torque Sensor Status: " + str(getPvDesc("robotFTSensorStat")))
  print("Force Torque X " + str(getPvDesc("robotForceX")) + " Y: " + str(getPvDesc("robotForceY")) + " Z: " + str(getPvDesc("robotForceZ")))
  

def setSlit1X(mval):
  beamline_lib.mvaDescriptor("slit1XGap",float(mval))

def setSlit1Y(mval):
  beamline_lib.mvaDescriptor("slit1YGap",float(mval))
  
def emptyQueue():
  """emptyQueue() : Intended to recover from corrupted requests when GUI won't start"""
  reqList = list(db_lib.getQueue(daq_utils.beamline))
  for i in range (0,len(reqList)):
    db_lib.deleteRequest(reqList[i]["uid"])

def addPersonToProposal(personLogin,propNum):
  """addPersonToProposal(personLogin,propNum) : add person to ISPyB proposal - personLogin must be quoted, proposal number is a number (not quoted)"""    
  ispybLib.addPersonToProposal(personLogin,propNum)

def createPerson(firstName,lastName,loginName):
  """createPerson(firstName,lastName,loginName) : create person for ISPyB - be sure to quote all arguments"""  
  ispybLib.createPerson(firstName,lastName,loginName)

def createProposal(propNum,PI_login="boaty"):
  """createProposal(propNum,PI_login) : create proposal for ISPyB - be sure to quote the login name, Proposal number is a number (not quoted)"""    
  ispybLib.createProposal(propNum,PI_login)
  

def topViewCheckOn():
  setBlConfig(TOP_VIEW_CHECK,1)

def anneal(annealTime=1.0):
    if daq_utils.beamline == 'fmx':
      annealer = fmxAnnealer
    elif daq_utils.beamline == 'amx':
      annealer = amxAnnealer
    else:
      daq_lib.gui_message('Annealer code only available in AMX, FMX')
      return -1

    if not govStatusGet('SA'):
      daq_lib.gui_message('Not in Governor state SA, exiting')
      return -1

    if govStateSet('CB') == -1:
      logger.error("not able to get to CB governor state")
      return -1

    annealer.anneal(annealTime)

    if govStateSet('SA') == -1:
      logger.error("not able to return to SA governor state")
      return -1
  
def fmx_expTime_to_10MGy(beamsizeV = 3.0, beamsizeH = 5.0, vectorL = 100, energy = 12.7, wedge = 180, flux = 1e12, verbose = True):
  if (not os.path.exists("2vb1.pdb")):
    os.system("ln -s $CONFIGDIR/2vb1.pdb .")
    os.system("mkdir rd3d")
  raddoseLib.fmx_expTime_to_10MGy(beamsizeV = beamsizeV, beamsizeH = beamsizeH, vectorL = vectorL, energy = energy, wedge = wedge, flux = flux, verbose = verbose)
#  why doesn't this work? raddoseLib.fmx_expTime_to_10MGy(beamsizeV, beamsizeH, vectorL, energy, wedge, flux, verbose)

def unlockGUI():
  """unlockGUI() : unlock lsdcGui"""
  
  daq_lib.unlockGUI()

def lockGUI():
  """lockGUI() : lock lsdcGui"""
  
  daq_lib.lockGUI()
  
def beamCheckOn():
  setBlConfig(BEAM_CHECK,1)

def beamCheckOff():
  setBlConfig(BEAM_CHECK,0)

def HePathOff():
  setBlConfig("HePath",0)

def HePathOn():
  setBlConfig("HePath",1)
  

def lsdcHelp():
  print(setGridRasterParams.__doc__)
  print(printGridRasterParams.__doc__)                   
  print(robotOn.__doc__)
  print(robotOff.__doc__)
  print(procOn.__doc__)
  print(procOff.__doc__)
  print(queueCollectOn.__doc__)
  print(queueCollectOff.__doc__)
  print(spotNodes.__doc__)
  print(fastDPNodes.__doc__)
  print(setWarmupInterval.__doc__)
  print(setAutoRasterDelay.__doc__)  
  print(disableMount.__doc__)
  print(enableMount.__doc__)
  print(vertRasterOn.__doc__)
  print(vertRasterOff.__doc__)
  print(newVisit.__doc__)
  print(emptyQueue.__doc__)
  print(logMe.__doc__)
  print(addPersonToProposal.__doc__)
  print(createPerson.__doc__)
  print(createProposal.__doc__)
  print(setAttenBCU.__doc__)
  print(setAttenRI.__doc__)
  print(unlockGUI.__doc__)
  print(collectSpec.__doc__)
  print(setScannerType.__doc__)            
  print("recoverRobot()")
  print("setFastDPNode(nodeName)")
  print("setDimpleNode(nodeName)")
  print("setDimpleCommand(commandString)")
  print("beamCheckOn()")
  print("beamCheckOff()")
  print("HePathOn()")
  print("HePathOff()")  
  print("homePins()")
  
  



  
  <|MERGE_RESOLUTION|>--- conflicted
+++ resolved
@@ -29,19 +29,15 @@
 from config_params import *
 from kafka_producer import send_kafka_message
 
-<<<<<<< HEAD
 import gov_lib
 
-from fmx_annealer import govStatusGet, govStateSet, annealer # for using annealer specific to FMX
 from scans import (zebra_daq_prep, setup_zebra_vector_scan,
                    setup_zebra_vector_scan_for_raster,
                    setup_vector_program)
 import bluesky.plan_stubs as bps
 import bluesky.plans as bp
 from bluesky.preprocessors import finalize_wrapper
-=======
 from fmx_annealer import govStatusGet, govStateSet, fmxAnnealer, amxAnnealer # for using annealer specific to FMX and AMX
->>>>>>> 0a76917d
 
 try:
   import ispybLib
