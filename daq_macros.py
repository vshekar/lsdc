--- conflicted
+++ resolved
@@ -41,13 +41,9 @@
                    setup_vector_program)
 import bluesky.plan_stubs as bps
 import bluesky.plans as bp
-<<<<<<< HEAD
-from bluesky.preprocessors import finalize_wrapper
+from bluesky.preprocessors import finalize_wrapper, finalize_decorator
 from bluesky.log import config_bluesky_logging
 config_bluesky_logging(level='INFO')
-=======
-from bluesky.preprocessors import finalize_wrapper, finalize_decorator
->>>>>>> 0754ebfe
 from fmx_annealer import govStatusGet, govStateSet, fmxAnnealer, amxAnnealer # for using annealer specific to FMX and AMX
 from config_params import ON_MOUNT_OPTION, OnMountAvailOptions
 from mxbluesky.plans import detect_loop, topview_optimized
@@ -2008,13 +2004,10 @@
     if (daq_utils.beamline == "fmx"):
       setPvDesc("sampleProtect",0)
     setPvDesc("vectorGo", 0) #set to 0 to allow easier camonitoring vectorGo
-<<<<<<< HEAD
     govStatus = gov_lib.setGovRobot(gov_robot, "DA")
     if govStatus.exception():
       logger.error(f"Problem during start-of-raster governor move, aborting! exception: {govStatus.exception()}")
       return
-=======
->>>>>>> 0754ebfe
     data_directory_name, filePrefix, file_number_start, dataFilePrefix, exptimePerCell, img_width_per_cell, wave, detDist, rasterDef, stepsize, omega, rasterStartX, rasterStartY, rasterStartZ, omegaRad, rowCount, numsteps, totalImages, rows = params_from_raster_req_id(rasterReqID)
     rasterRowResultsList = [{} for i in range(0,rowCount)]
     processedRasterRowCount = 0
@@ -2140,30 +2133,23 @@
         yield from bps.mv(samplexyz.z, rasterStartZ)
         yield from bps.mv(samplexyz.omega, omega)
       else:
-        try:
-          # go to start omega for faster heat map display
-<<<<<<< HEAD
-          # gotoMaxRaster(rasterResult,omega=omega)
+        if daq_utils.beamline == 'nyx':
           logger.info(f"moving to raster start: {rasterStartX} {rasterStartY} {rasterStartZ} {omega}")
           yield from bps.mv(samplexyz.x, rasterStartX)
           yield from bps.mv(samplexyz.y, rasterStartY)
           yield from bps.mv(samplexyz.z, rasterStartZ)
           yield from bps.mv(samplexyz.omega, omega)
-        except ValueError:
-          #must go to known position to account for windup dist.
-          logger.info(f"moving to raster start: {rasterStartX} {rasterStartY} {rasterStartZ} {omega}")
-          logger.info("moving to raster start")
-=======
-          gotoMaxRaster(rasterResult,omega=omega, rasterRequest=rasterRequest)
-        except ValueError:
-          #must go to known position to account for windup dist.
-          logger.info("moving to raster start because of value error in gotoMaxRaster")
->>>>>>> 0754ebfe
-          yield from bps.mv(samplexyz.x, rasterStartX)
-          yield from bps.mv(samplexyz.y, rasterStartY)
-          yield from bps.mv(samplexyz.z, rasterStartZ)
-          yield from bps.mv(samplexyz.omega, omega)
-          logger.info("done moving to raster start")
+        else:
+          try:
+            gotoMaxRaster(rasterResult,omega=omega, rasterRequest=rasterRequest)
+          except ValueError:
+            #must go to known position to account for windup dist.
+            logger.info("moving to raster start because of value error in gotoMaxRaster")
+            yield from bps.mv(samplexyz.x, rasterStartX)
+            yield from bps.mv(samplexyz.y, rasterStartY)
+            yield from bps.mv(samplexyz.z, rasterStartZ)
+            yield from bps.mv(samplexyz.omega, omega)
+            logger.info("done moving to raster start")
 
       """change request status so that GUI only fills heat map when
       xrecRasterFlag PV is set"""
