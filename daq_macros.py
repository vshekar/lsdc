import Gen_Commands
import Gen_Traj_Square
import beamline_support
from beamline_support import getPvValFromDescriptor as getPvDesc, setPvValFromDescriptor as setPvDesc
import beamline_lib #did this really screw me if I imported b/c of daq_utils import??
import daq_lib
import daq_utils
import db_lib
from daq_utils import getBlConfig, setBlConfig
import det_lib
import math
import time
import glob
import xmltodict
from start_bs import *
import super_state_machine
import _thread
import parseSheet
import attenCalc
import raddoseLib
from raddoseLib import *
import logging
logger = logging.getLogger(__name__)
import os #for runDozorThread
import numpy as np # for runDozorThread
from string import Template
from collections import OrderedDict
from threading import Thread
from config_params import *
from kafka_producer import send_kafka_message

import gov_lib

from fmx_annealer import govStatusGet, govStateSet, annealer # for using annealer specific to FMX
from scans import (zebra_daq_prep, setup_zebra_vector_scan,
                   setup_zebra_vector_scan_for_raster,
                   setup_vector_program)
import bluesky.plan_stubs as bps
import bluesky.plans as bp

try:
  import ispybLib
except Exception as e:
  logger.error("daq_macros: ISPYB import error, %s" % e)
  
from XSDataMXv1 import XSDataResultCharacterisation
global rasterRowResultsList, processedRasterRowCount
global ednaActiveFlag

ednaActiveFlag = 0

global autoRasterFlag
autoRasterFlag = 0

rasterRowResultsList = []

global autoVectorFlag, autoVectorCoarseCoords
autoVectorCoarseCoords = {}
autoVectorFlag=False

IMAGES_PER_FILE = 500 # default images per HDF5 data file for Eiger
EXTERNAL_TRIGGER = 2 # external trigger for detector
#12/19 - general comments. This file takes the brunt of the near daily changes and additions the scientists request. Some duplication and sloppiness reflects that.
# I'm going to leave a lot of the commented lines in, since they might shed light on things or be useful later.

def hi_macro():
  logger.info("hello from macros\n")
  daq_lib.broadcast_output("broadcast hi")


def BS():
  movr(omega,40)

def BS2():
  ascan(omega,0,100,10)

def abortBS():
  if (RE.state != "idle"):
    try:
      RE.abort()
    except super_state_machine.errors.TransitionError:
      logger.error("caught BS")

def changeImageCenterLowMag(x,y,czoom):
  zoom = int(czoom)
  zoomMinXRBV = getPvDesc("lowMagZoomMinXRBV")
  zoomMinYRBV = getPvDesc("lowMagZoomMinYRBV")
  minXRBV = getPvDesc("lowMagMinXRBV")
  minYRBV = getPvDesc("lowMagMinYRBV")
  
  sizeXRBV = getPvDesc("lowMagZoomSizeXRBV")
  sizeYRBV = getPvDesc("lowMagZoomSizeYRBV")
  sizeXRBV = 640.0
  sizeYRBV = 512.0
  roiSizeXRBV = getPvDesc("lowMagROISizeXRBV")
  roiSizeYRBV = getPvDesc("lowMagROISizeYRBV")  
  roiSizeZoomXRBV = getPvDesc("lowMagZoomROISizeXRBV")
  roiSizeZoomYRBV = getPvDesc("lowMagZoomROISizeYRBV")
  inputSizeZoomXRBV = getPvDesc("lowMagZoomMaxSizeXRBV")
  inputSizeZoomYRBV = getPvDesc("lowMagZoomMaxSizeYRBV")      
  inputSizeXRBV = getPvDesc("lowMagMaxSizeXRBV")
  inputSizeYRBV = getPvDesc("lowMagMaxSizeYRBV")      
  x_click = float(x)
  y_click = float(y)
  binningFactor = 2.0  
  if (zoom):
    xclickFullFOV = x_click + zoomMinXRBV
    yclickFullFOV = y_click + zoomMinYRBV
  else:
    binningFactor = 2.0
    xclickFullFOV = (x_click * binningFactor) + minXRBV
    yclickFullFOV = (y_click * binningFactor) + minYRBV    
  new_minXZoom = xclickFullFOV-(sizeXRBV/2.0)
  new_minYZoom = yclickFullFOV-(sizeYRBV/2.0)
  new_minX = new_minXZoom - (sizeXRBV/2.0)
  new_minY = new_minYZoom - (sizeYRBV/2.0)
  noZoomCenterX = sizeXRBV/2.0
  noZoomCenterY = sizeYRBV/2.0  
  if (new_minX < 0):
    new_minX = 0
    noZoomCenterX = (new_minXZoom+(sizeXRBV/2.0))/binningFactor
  if (new_minY < 0):
    new_minY = 0    
    noZoomCenterY = (new_minYZoom+(sizeYRBV/2.0))/binningFactor
  if (new_minX+roiSizeXRBV>inputSizeXRBV):
    new_minX = inputSizeXRBV-roiSizeXRBV    
    noZoomCenterX = ((new_minXZoom+(sizeXRBV/2.0)) - new_minX)/binningFactor
  if (new_minY+roiSizeYRBV>inputSizeYRBV):
    new_minY = inputSizeYRBV-roiSizeYRBV
    noZoomCenterY = ((new_minYZoom+(sizeYRBV/2.0)) - new_minY)/binningFactor    
  if (new_minXZoom+roiSizeZoomXRBV>inputSizeZoomXRBV):
    new_minXZoom = inputSizeZoomXRBV-roiSizeZoomXRBV
  if (new_minXZoom < 0):
    new_minXZoom = 0
  setPvDesc("lowMagZoomMinX",new_minXZoom)    
  if (new_minYZoom+roiSizeZoomYRBV>inputSizeZoomYRBV):
    new_minYZoom = inputSizeZoomYRBV-roiSizeZoomYRBV
  if (new_minYZoom < 0):
    new_minYZoom = 0
  setPvDesc("lowMagZoomMinY",new_minYZoom)        
  setPvDesc("lowMagMinX",new_minX)
  setPvDesc("lowMagMinY",new_minY)    
  setPvDesc("lowMagCursorX",noZoomCenterX)
  setPvDesc("lowMagCursorY",noZoomCenterY)  
      

def changeImageCenterHighMag(x,y,czoom):
  zoom = int(czoom)
  zoomMinXRBV = getPvDesc("highMagZoomMinXRBV")
  zoomMinYRBV = getPvDesc("highMagZoomMinYRBV")
  minXRBV = getPvDesc("highMagMinXRBV")
  minYRBV = getPvDesc("highMagMinYRBV")
  
  sizeXRBV = getPvDesc("highMagZoomSizeXRBV")
  sizeYRBV = getPvDesc("highMagZoomSizeYRBV")
  sizeXRBV = 640.0
  sizeYRBV = 512.0
  roiSizeXRBV = getPvDesc("highMagROISizeXRBV")
  roiSizeYRBV = getPvDesc("highMagROISizeYRBV")  
  roiSizeZoomXRBV = getPvDesc("highMagZoomROISizeXRBV")
  roiSizeZoomYRBV = getPvDesc("highMagZoomROISizeYRBV")
  inputSizeZoomXRBV = getPvDesc("highMagZoomMaxSizeXRBV")
  inputSizeZoomYRBV = getPvDesc("highMagZoomMaxSizeYRBV")      
  inputSizeXRBV = getPvDesc("highMagMaxSizeXRBV")
  inputSizeYRBV = getPvDesc("highMagMaxSizeYRBV")      
  x_click = float(x)
  y_click = float(y)
  binningFactor = 2.0  
  if (zoom):
    xclickFullFOV = x_click + zoomMinXRBV
    yclickFullFOV = y_click + zoomMinYRBV
  else:
    binningFactor = 2.0
    xclickFullFOV = (x_click * binningFactor) + minXRBV
    yclickFullFOV = (y_click * binningFactor) + minYRBV    
  new_minXZoom = xclickFullFOV-(sizeXRBV/2.0)
  new_minYZoom = yclickFullFOV-(sizeYRBV/2.0)
  new_minX = new_minXZoom - (sizeXRBV/2.0)
  new_minY = new_minYZoom - (sizeYRBV/2.0)
  noZoomCenterX = sizeXRBV/2.0
  noZoomCenterY = sizeYRBV/2.0  
  if (new_minX < 0):
    new_minX = 0
    noZoomCenterX = (new_minXZoom+(sizeXRBV/2.0))/binningFactor
  if (new_minY < 0):
    new_minY = 0    
    noZoomCenterY = (new_minYZoom+(sizeYRBV/2.0))/binningFactor
  if (new_minX+roiSizeXRBV>inputSizeXRBV):
    new_minX = inputSizeXRBV-roiSizeXRBV    
    noZoomCenterX = ((new_minXZoom+(sizeXRBV/2.0)) - new_minX)/binningFactor
  if (new_minY+roiSizeYRBV>inputSizeYRBV):
    new_minY = inputSizeYRBV-roiSizeYRBV
    noZoomCenterY = ((new_minYZoom+(sizeYRBV/2.0)) - new_minY)/binningFactor    

  if (new_minXZoom+roiSizeZoomXRBV>inputSizeZoomXRBV):
    new_minXZoom = inputSizeZoomXRBV-roiSizeZoomXRBV
  if (new_minXZoom < 0):
    new_minXZoom = 0
  if (new_minYZoom+roiSizeZoomYRBV>inputSizeZoomYRBV):
    new_minYZoom = inputSizeZoomYRBV-roiSizeZoomYRBV
  if (new_minYZoom < 0):
    new_minYZoom = 0
  setPvDesc("highMagZoomMinX",new_minXZoom)
  setPvDesc("highMagZoomMinY",new_minYZoom)
  setPvDesc("highMagMinX",new_minX)
  setPvDesc("highMagMinY",new_minY)    
  setPvDesc("highMagCursorX",noZoomCenterX)
  setPvDesc("highMagCursorY",noZoomCenterY)
  

def autoRasterLoop(currentRequest):
  global autoRasterFlag

  
  gov_status = gov_lib.setGovRobot(gov_robot, 'SA')
  if not gov_status.success:
    return 0
  if (getBlConfig("queueCollect") == 1):
    delayTime = getBlConfig("autoRasterDelay")
    time.sleep(delayTime)
    
  reqObj = currentRequest["request_obj"]
  if ("centeringOption" in reqObj):
    if (reqObj["centeringOption"] == "AutoLoop"):
      status = loop_center_xrec()
      if (status== 0):
        beamline_lib.mvrDescriptor("sampleX",1000)
        status = loop_center_xrec()                
        if (status== 0):
          beamline_lib.mvrDescriptor("sampleX",1000)
          status = loop_center_xrec()
      time.sleep(2.0)
      status = loop_center_xrec()              
      return status
  setTrans(getBlConfig("rasterDefaultTrans"))
  daq_lib.set_field("xrecRasterFlag","100")        
  sampleID = currentRequest["sample"]
  logger.info("auto raster " + str(sampleID))
  status = loop_center_xrec()
  if (status== 0):
    beamline_lib.mvrDescriptor("sampleX",1000)
    status = loop_center_xrec()                
    if (status== 0):
      beamline_lib.mvrDescriptor("sampleX",1000)
      status = loop_center_xrec()
  time.sleep(2.0)
  status = loop_center_xrec()              
  if (status == -99): #abort, never hit this
    db_lib.updatePriority(currentRequest["uid"],5000)
    return 0    
  if not (status):
    return 0
  time.sleep(2.0) #looks like I really need this sleep, they really improve the appearance 
  runRasterScan(currentRequest,"Coarse")  
  time.sleep(1.5)
  loop_center_mask()
  time.sleep(1)
  autoRasterFlag = 1
  runRasterScan(currentRequest,"Fine")
  time.sleep(1)
  runRasterScan(currentRequest,"Line")
  gov_lib.setGovRobot(gov_robot, 'DI')
  time.sleep(1)
  autoRasterFlag = 0      

  return 1


def autoVector(currentRequest): #12/19 - not tested!
  global autoVectorFlag

  gov_status = gov_lib.setGovRobot(gov_robot, 'SA')
  if not gov_status.success:
    return 0
  reqObj = currentRequest["request_obj"]
  daq_lib.set_field("xrecRasterFlag","100")        
  sampleID = currentRequest["sample"]
  logger.info("auto raster " + str(sampleID))
  status = loop_center_xrec()
  if (status== 0):
    beamline_lib.mvrDescriptor("sampleX",1000)
    status = loop_center_xrec()                
    if (status== 0):
      beamline_lib.mvrDescriptor("sampleX",1000)
      status = loop_center_xrec()                
  time.sleep(2.0)
  status = loop_center_xrec()
  if (status == -99): #abort, never hit this
    db_lib.updatePriority(currentRequest["uid"],5000)
    return 0    
  if not (status):
    return 0
  time.sleep(2.0) #looks like I really need this sleep, they really improve the appearance 
  autoVectorFlag = True
  runRasterScan(currentRequest,"autoVector") 
  logger.info("autovec coarse coords 1")
  logger.info(autoVectorCoarseCoords)
  x1Start = autoVectorCoarseCoords["start"]["x"]
  y1Start = autoVectorCoarseCoords["start"]["y"]
  z1Start = autoVectorCoarseCoords["start"]["z"]
  x1End = autoVectorCoarseCoords["end"]["x"]
  y1End = autoVectorCoarseCoords["end"]["y"]
  z1End = autoVectorCoarseCoords["end"]["z"]
  loop_center_mask()
  time.sleep(1)   
  runRasterScan(currentRequest,"autoVector")
  autoVectorFlag = False  
  logger.info("autovec coarse coords 2")
  logger.info(autoVectorCoarseCoords)
  x2Start = autoVectorCoarseCoords["start"]["x"]
  y2Start = autoVectorCoarseCoords["start"]["y"]
  z2Start = autoVectorCoarseCoords["start"]["z"]
  x2End = autoVectorCoarseCoords["end"]["x"]
  y2End = autoVectorCoarseCoords["end"]["y"]
  z2End = autoVectorCoarseCoords["end"]["z"]

  x_vec_start = min(x1Start,x2Start)
  y_vec_start = (y1Start+y2Start)/2.0
  z_vec_start = (z1Start+z2Start)/2.0  

  x_vec_end = max(x1End,x2End)
  y_vec_end = (y1End+y2End)/2.0
  z_vec_end = (z1End+z2End)/2.0  

  vectorStart = {"x":x_vec_start,"y":y_vec_start,"z":z_vec_start}  
  vectorEnd = {"x":x_vec_end,"y":y_vec_end,"z":z_vec_end}

  x_vec = x_vec_end - x_vec_start
  y_vec = y_vec_end - y_vec_start
  z_vec = z_vec_end - z_vec_start
  trans_total = math.sqrt(x_vec**2 + y_vec**2 + z_vec**2)
  framesPerPoint = 1
  vectorParams={"vecStart":vectorStart,"vecEnd":vectorEnd,"x_vec":x_vec,"y_vec":y_vec,"z_vec":z_vec,"trans_total":trans_total,"fpp":framesPerPoint}
  reqObj["vectorParams"] = vectorParams
  reqObj["centeringOption"] = "Interactive" #kind of kludgy so that collectData doesn't go rastering for vector params again
  currentRequest["request_obj"] = reqObj
  db_lib.updateRequest(currentRequest)
  daq_lib.collectData(currentRequest)
  gov_lib.setGovRobot(gov_robot, 'SA')
  return 1

def rasterScreen(currentRequest):
  if (daq_utils.beamline == "fmx"):
    gridRaster(currentRequest)
    return
  
  daq_lib.set_field("xrecRasterFlag","100")      
  sampleID = currentRequest["sample"]
  reqObj = currentRequest["request_obj"]
  gridStep = reqObj["gridStep"]
  logger.info("rasterScreen " + str(sampleID))
  time.sleep(20)
  status = loop_center_xrec()
  if (status== 0):
    beamline_lib.mvrDescriptor("sampleX",200)
    status = loop_center_xrec()                
  time.sleep(2.0)
  status = loop_center_xrec()              
  if not (status):
    return 0  
  time.sleep(1) #looks like I really need this sleep, they really improve the appearance
  loopSize = getLoopSize()
  if (loopSize != []):
    rasterW = 1.5 * screenXPixels2microns(loopSize[1])
    rasterH = 2.5 * screenXPixels2microns(loopSize[0])
    if (rasterH > (1.2 * rasterW)): # for c3d error
      rasterW = 630
      rasterH = 510
  else:
    rasterW = 630
    rasterH = 510
  rasterReqID = defineRectRaster(currentRequest,rasterW,rasterH,gridStep)     
  db_lib.updatePriority(rasterReqID, -1)
  snakeRaster(rasterReqID)
  

def multiCol(currentRequest):
  daq_lib.set_field("xrecRasterFlag","100")      
  sampleID = currentRequest["sample"]
  logger.info("multiCol " + str(sampleID))
  status = loop_center_xrec()
  if not (status):
    return 0  
  time.sleep(1) #looks like I really need this sleep, they really improve the appearance
  runRasterScan(currentRequest,"Coarse")

def loop_center_xrec_slow():
  global face_on

  daq_lib.abort_flag = 0    

  for i in range(0,360,40):
    if (daq_lib.abort_flag == 1):
      logger.info("caught abort in loop center")
      return 0
    beamline_lib.mvaDescriptor("omega",i)
    pic_prefix = "findloop_" + str(i)
    time.sleep(1.5) #for video lag. This sucks
    daq_utils.take_crystal_picture(filename=pic_prefix)
  comm_s = "xrec " + os.environ["CONFIGDIR"] + "/xrec_360_40.txt xrec_result.txt"
  logger.info(comm_s)
  os.system(comm_s)
  xrec_out_file = open("xrec_result.txt","r")
  target_angle = 0.0
  radius = 0
  x_centre = 0
  y_centre = 0
  reliability = 0
  for result_line in xrec_out_file.readlines():
    logger.info(result_line)
    tokens = result_line.split()
    tag = tokens[0]
    val = tokens[1]
    if (tag == "TARGET_ANGLE"):
      target_angle = float(val )
    elif (tag == "RADIUS"):
      radius = float(val )
    elif (tag == "Y_CENTRE"):
      y_centre_xrec = float(val )
    elif (tag == "X_CENTRE"):
      x_centre_xrec = float(val )
    elif (tag == "RELIABILITY"):
      reliability = int(val )
    elif (tag == "FACE"):
      face_on = float(tokens[3])
  xrec_out_file.close()
  xrec_check_file = open("Xrec_check.txt","r")  
  check_result =  int(xrec_check_file.read(1))
  logger.info("result = " + str(check_result))
  xrec_check_file.close()
  if (reliability < 70 or check_result == 0): #bail if xrec couldn't align loop
    return 0
  beamline_lib.mvaDescriptor("omega",target_angle)
  x_center = getPvDesc("lowMagCursorX")
  y_center = getPvDesc("lowMagCursorY")
  logger.info("center on click " + str(x_center) + " " + str(y_center-radius))
  logger.info("center on click " + str((x_center*2) - y_centre_xrec) + " " + str(x_centre_xrec))
  fovx = daq_utils.lowMagFOVx
  fovy = daq_utils.lowMagFOVy
  
  daq_lib.center_on_click(x_center,y_center-radius,fovx,fovy,source="macro")
  daq_lib.center_on_click((x_center*2) - y_centre_xrec,x_centre_xrec,fovx,fovy,source="macro")
  beamline_lib.mvaDescriptor("omega",face_on)
  #now try to get the loopshape starting from here
  return 1


def generateRasterCoords4Traj(rasterRequest):

  reqObj = rasterRequest["request_obj"]
  exptimePerCell = reqObj["exposure_time"]  
  rasterDef = reqObj["rasterDef"]
  stepsize = float(rasterDef["stepsize"])
  omega = float(rasterDef["omega"])
  rasterStartX = float(rasterDef["x"])
  rasterStartY = float(rasterDef["y"])
  rasterStartZ = float(rasterDef["z"])
  omegaRad = math.radians(omega)
  rasterCellMap = {}
  numsteps = float(rasterDef["rowDefs"][0]["numsteps"])
  columns = numsteps
  rows = len(rasterDef["rowDefs"])
  firstRow = rasterDef["rowDefs"][0]
  sx1 = firstRow["start"]["x"] #startX
  sy1 = firstRow["start"]["y"]
  logger.info("start x,y")
  logger.info(sx1)
  logger.info(sy1)

#9/18 - I think these are crap, but will leave them  
  xRelativeMove = sx1
  yzRelativeMove = sy1*math.sin(omegaRad)
  yyRelativeMove = sy1*cos(omegaRad)
  xMotAbsoluteMove1 = xRelativeMove    
  yMotAbsoluteMove1 = yyRelativeMove
  zMotAbsoluteMove1 = yzRelativeMove


  lastRow= rasterDef["rowDefs"][-1]
  ex1 = lastRow["end"]["x"]   #endX
  ey1 = lastRow["end"]["y"]
  logger.info("end x,y")  
  logger.info(ex1)
  logger.info(ey1)  
  deltax = ex1-sx1
  deltay = ey1-sy1
  xMotAbsoluteMove1 = -(deltax/2.0)
  xMotAbsoluteMove2 = (deltax/2.0)  
  yMotAbsoluteMove1 = -(deltay/2.0)*math.cos(omegaRad)
  yMotAbsoluteMove2 = (deltay/2.0)*math.cos(omegaRad)
  zMotAbsoluteMove1 = -(deltay/2.0)*math.sin(omegaRad)
  zMotAbsoluteMove2 = (deltay/2.0)*math.sin(omegaRad)

  logger.info(xMotAbsoluteMove1)
  logger.info(yMotAbsoluteMove1)
  logger.info(zMotAbsoluteMove1)
  logger.info(xMotAbsoluteMove2)
  logger.info(yMotAbsoluteMove2)
  logger.info(zMotAbsoluteMove2)
  logger.info(stepsize)  
  genTraj = Gen_Traj_Square.gen_traj_square(xMotAbsoluteMove1, xMotAbsoluteMove2, yMotAbsoluteMove2, yMotAbsoluteMove1, zMotAbsoluteMove2, zMotAbsoluteMove1, columns,rows)
  Gen_Commands.gen_commands(genTraj,exptimePerCell)



def generateGridMap(rasterRequest,rasterEncoderMap=None): #12/19 - there's some dials vs dozor stuff in here
  global rasterRowResultsList

  reqObj = rasterRequest["request_obj"]
  rasterDef = reqObj["rasterDef"]
  stepsize = float(rasterDef["stepsize"])
  omega = float(rasterDef["omega"])
  rasterStartX = float(rasterDef["x"])
  rasterStartY = float(rasterDef["y"])
  rasterStartZ = float(rasterDef["z"])
  omegaRad = math.radians(omega)
  filePrefix = reqObj["directory"]+"/"+reqObj["file_prefix"]
  rasterCellMap = {}
  os.system("mkdir -p " + reqObj["directory"])
  for i in range(len(rasterDef["rowDefs"])):
    numsteps = float(rasterDef["rowDefs"][i]["numsteps"])
#next 6 lines to differentiate horizontal vs vertical raster    
    startX = rasterDef["rowDefs"][i]["start"]["x"]
    endX = rasterDef["rowDefs"][i]["end"]["x"]
    startY = rasterDef["rowDefs"][i]["start"]["y"]
    endY = rasterDef["rowDefs"][i]["end"]["y"]
    deltaX = abs(endX-startX)
    deltaY = abs(endY-startY)

    if ((deltaX != 0) and (deltaX>deltaY or not getBlConfig("vertRasterOn"))): #horizontal raster
      if (i%2 == 0): #left to right if even, else right to left - a snake attempt
        startX = rasterDef["rowDefs"][i]["start"]["x"]+(stepsize/2.0) #this is relative to center, so signs are reversed from motor movements.
      else:
        startX = (numsteps*stepsize) + rasterDef["rowDefs"][i]["start"]["x"]-(stepsize/2.0)
      startY = rasterDef["rowDefs"][i]["start"]["y"]+(stepsize/2.0)
      xRelativeMove = startX
      yzRelativeMove = startY*math.sin(omegaRad)
      yyRelativeMove = startY*math.cos(omegaRad)
      xMotAbsoluteMove = rasterStartX+xRelativeMove    
      yMotAbsoluteMove = rasterStartY-yyRelativeMove
      zMotAbsoluteMove = rasterStartZ-yzRelativeMove
      numsteps = int(rasterDef["rowDefs"][i]["numsteps"])
      for j in range(numsteps):
        imIndexStr = str((i*numsteps)+j+1)        
        if (i%2 == 0): #left to right if even, else right to left - a snake attempt
          xMotCellAbsoluteMove = xMotAbsoluteMove+(j*stepsize)
        else:
          xMotCellAbsoluteMove = xMotAbsoluteMove-(j*stepsize)
        cellMapKey = 'cellMap_{}'.format(imIndexStr)
        rasterCellCoords = {"x":xMotCellAbsoluteMove,"y":yMotAbsoluteMove,"z":zMotAbsoluteMove}
        rasterCellMap[cellMapKey] = rasterCellCoords
    else: #vertical raster
      if (i%2 == 0): #top to bottom if even, else bottom to top - a snake attempt
        startY = rasterDef["rowDefs"][i]["start"]["y"]+(stepsize/2.0) #this is relative to center, so signs are reversed from motor movements.
      else:
        startY = (numsteps*stepsize) + rasterDef["rowDefs"][i]["start"]["y"]-(stepsize/2.0)
      startX = rasterDef["rowDefs"][i]["start"]["x"]+(stepsize/2.0)
      xRelativeMove = startX
      yzRelativeMove = startY*math.sin(omegaRad)
      yyRelativeMove = startY*math.cos(omegaRad)
      xMotAbsoluteMove = rasterStartX+xRelativeMove    
      yMotAbsoluteMove = rasterStartY-yyRelativeMove
      zMotAbsoluteMove = rasterStartZ-yzRelativeMove
      numsteps = int(rasterDef["rowDefs"][i]["numsteps"])
      for j in range(numsteps):
        imIndexStr = str((i*numsteps)+j+1)              
        if (i%2 == 0): #top to bottom if even, else bottom to top - a snake attempt
          yMotCellAbsoluteMove = yMotAbsoluteMove-(math.cos(omegaRad)*(j*stepsize))
          zMotCellAbsoluteMove = zMotAbsoluteMove-(math.sin(omegaRad)*(j*stepsize))          
        else:
          yMotCellAbsoluteMove = yMotAbsoluteMove+(math.cos(omegaRad)*(j*stepsize))
          zMotCellAbsoluteMove = zMotAbsoluteMove+(math.sin(omegaRad)*(j*stepsize))          
        cellMapKey = 'cellMap_{}'.format(imIndexStr)
        rasterCellCoords = {"x":xMotAbsoluteMove,"y":yMotCellAbsoluteMove,"z":zMotCellAbsoluteMove}
        rasterCellMap[cellMapKey] = rasterCellCoords

#commented out all of the processing, as this should have been done by the thread
  if (rasterEncoderMap!= None):
    rasterCellMap = rasterEncoderMap
  if ("parentReqID" in rasterRequest["request_obj"]):
    parentReqID = rasterRequest["request_obj"]["parentReqID"]
  else:
    parentReqID = -1
  logger.info("RASTER CELL RESULTS")
  dialsResultLocalList = []
  for i in range (0,len(rasterRowResultsList)):
    for j in range (0,len(rasterRowResultsList[i])):
      try:
        dialsResultLocalList.append(rasterRowResultsList[i][j])
      except KeyError: #this is to deal with single cell row. Instead of getting back a list of one row, I get back just the row from Dials.
        dialsResultLocalList.append(rasterRowResultsList[i])
        break
  rasterResultObj = {"sample_id": rasterRequest["sample"],"parentReqID":parentReqID,"rasterCellMap":rasterCellMap,"rasterCellResults":{"type":"dialsRasterResult","resultObj":dialsResultLocalList}}  
  rasterResultID = db_lib.addResultforRequest("rasterResult",rasterRequest["uid"], owner=daq_utils.owner,result_obj=rasterResultObj,proposalID=daq_utils.getProposalID(),beamline=daq_utils.beamline)
  rasterResult = db_lib.getResult(rasterResultID)
  return rasterResult


def rasterWait():
  time.sleep(0.2)
  while (getPvDesc("RasterActive")):
    time.sleep(0.2)

def vectorWait():
  time.sleep(0.15)
  while (getPvDesc("VectorActive")):
    time.sleep(0.05)

def vectorActiveWait():
  start_time = time.time()
  while (getPvDesc("VectorActive")!=1):
    if time.time() - start_time > 3: #if we have waited long enough, just throw an exception
      raise TimeoutError()
    time.sleep(0.05)

def vectorHoldWait():
  time.sleep(0.15)
  while (getPvDesc("VectorState")!=2):
    time.sleep(0.05)

def vectorProceed():
  setPvDesc("vectorProceed",1)

def vectorSync():
  setPvDesc("vectorSync",1)

def vectorWaitForGo(source="raster",timeout_trials=3):
  while 1:
    try:
      setPvDesc("vectorGo",1)
      vectorActiveWait()
      break
    except TimeoutError:
      timeout_trials -= 1
      logger.info('timeout_trials is down to: %s' % timeout_trials)
      if not timeout_trials:
        message = 'too many errors during %s vectorGo checks' % source
        logger.error(message)
        raise TimeoutError(message)

def makeDozorRowDir(directory,rowIndex):
    """Makes separate directory for each row for dozor output,
    necessary to prevent file overwriting with mult. threads.

    Parameters
    ----------
    directory: str
        main data directory with .h5 files
    rowIndex: int
        raster row index starts at 0

    Returns
    -------
    rowDir: str
        path to row directory
    """

    dozorDir = directory + "/dozor"
    rowDir = dozorDir + "/row_{}/".format(rowIndex)
    os.system("mkdir -p " + rowDir)

    return rowDir

def makeDozorInputFile(directory,prefix,rowIndex,rowCellCount,seqNum,rasterReqObj):
    """Creates input file for dozor that corresponds to an individual
    raster row.

    Parameters
    ----------
    directory: str
        main data directory with .h5 files
    prefix: str
        sample name from spreadsheet and include _Raster if raster
    rowIndex: int
        index of row to be processed from raster
    rowCellCount: int
        number of frames in specified row
    seqNum: int
        seqNum, not sure why skinner included these (unique id?)
    rasterReqObj: dict
        describes experimental metadata for raster request used to
        set detector distance and beam center for dozor input file
    """
    
    #detector metadata from raster request
    orgX = rasterReqObj["xbeam"]
    orgY = rasterReqObj["ybeam"]
    wavelength = rasterReqObj["wavelength"]
    detectorDistance = rasterReqObj["detDist"]
    #detector metadata from epics PVs
    roiMode = beamline_support.getPvValFromDescriptor("detectorROIMode")
    if roiMode == 1:
        detector = "eiger4m"
    else:
        detector = beamline_support.getPvValFromDescriptor("detectorDescription")
        detector = ''.join(detector.split()[1::]).lower() #format for dozor
    nx = beamline_support.getPvValFromDescriptor("detectorNx")
    ny = beamline_support.getPvValFromDescriptor("detectorNy")
    
    firstImageNumber = int(rowIndex)*int(rowCellCount) + 1
    hdf5TemplateImage = "../../{}_{}_??????.h5".format(prefix,seqNum,rowIndex)
    daqMacrosPath = os.path.dirname(__file__)
    inputTemplate = open(os.path.join(daqMacrosPath,"h5_template.dat"))
    src = Template(inputTemplate.read())
    dozorRowDir = makeDozorRowDir(directory,rowIndex)
    dozorSpotLevel = getBlConfig(RASTER_DOZOR_SPOT_LEVEL)
    templateDict = {"detector": detector,
                    "nx": nx,
                    "ny": ny,
                    "wavelength": wavelength,
                    "orgx": orgX,
                    "orgy": orgY,
                    "detector_distance": detectorDistance,
                    "first_image_number": firstImageNumber,
                    "number_images": rowCellCount,
                    "spot_level": dozorSpotLevel,
                    "name_template_image": hdf5TemplateImage,}
    with open("".join([dozorRowDir,f"h5_row_{rowIndex}.dat"]),"w") as f:
        f.write(src.substitute(templateDict))
    return dozorRowDir

def dozorOutputToList(dozorRowDir,rowIndex,rowCellCount,pathToMasterH5):
    """Takes a dozor_average.dat file and converts the results into
    a list of dictionaries in the format previously implemented
    in lsdc for dials.find_spots_client output. Intended for use
    on a single row.

    Parameters
    ----------
    dozorRowDir: str
        path to dozor row directory
    rowIndex: int
        index of row currently being processed by dozor thread

    Returns
    -------
    localDozorRowList: list
        list of dictionaries for input into analysisstore database
    """

    dozorDat = str(os.path.join(dozorRowDir,"dozor_average.dat"))
    if os.path.isfile(dozorDat):
        try:
            dozorData = np.genfromtxt(dozorDat,skip_header=3)[:,0:4]
        except IndexError:
            #in event of single cell raster, 1d array needs 2 dimensions
            dozorData = np.genfromtxt(dozorDat,skip_header=3)[0:4]
            dozorData = np.reshape(dozorData,(1,4))
    else:
        dozorData = np.zeros((rowCellCount,4))
        dozorData[:,0] = np.arange(start=1,stop=dozorData.shape[0]+1)
        logger.info(f"dozor_avg.dat file not found, empty result returned for row {rowIndex}")
    dozorData[:,3][dozorData[:,3]==0] = 50 #required for scaling/visualizing res. results
    keys = ["image",
            "spot_count",
            "spot_count_no_ice",
            "d_min",
            "d_min_method_1",
            "d_min_method_2",
            "total_intensity",
            "cellMapKey"]
    localList = []

    for cell in range(0,dozorData.shape[0]):
        seriesIndex = int(rowCellCount*rowIndex + dozorData[cell,:][0])
        values = [(pathToMasterH5,seriesIndex),
                  dozorData[cell,:][1],
                  dozorData[cell,:][1],
                  dozorData[cell,:][3],
                  dozorData[cell,:][3],
                  dozorData[cell,:][3],
                  dozorData[cell,:][1]*dozorData[cell,:][2],
                  "cellMap_{}".format(seriesIndex)]
        localList.append(OrderedDict(zip(keys,values)))
    return localList

def runDozorThread(directory,
                   prefix,
                   rowIndex,
                   rowCellCount,
                   seqNum,
                   rasterReqObj,
                   rasterReqID):
    """Creates sub-directory that contains dozor input and output files
    that result from master.h5 file in directory. Dozor executed via
    ssh on remote node(s).

    Parameters
    ----------
    directory: str
        path to directory containing .h5 files
    prefix: str
        includes sample name from spreadsheet and protocol if raster
    rowIndex: int
        row number to be processed (starts at 0)
    seqNum: int
        some parameter Skinner included, maybe to avoid duplicate filenames
    rasterReqObj: dict
        contains experimental metadata, used for setting detector dist and
        beam center for dozor input files
    rasterReqID: str
        ID of raster collection
    """
    global rasterRowResultsList,processedRasterRowCount

    time.sleep(0.5) #allow for file writing
     
    node = getNodeName("spot", rowIndex, 8)

    if (seqNum>-1): #eiger
        dozorRowDir = makeDozorInputFile(directory,
                                         prefix,
                                         rowIndex,
                                         rowCellCount,
                                         seqNum,
                                         rasterReqObj)

    else:
        raise Exception("seqNum seems to be non-standard (<0)")

    comm_s = f"ssh -q {node} \"{os.environ['MXPROCESSINGSCRIPTSDIR']}dozor.sh {rasterReqID} {rowIndex}\""
    os.system(comm_s)
    logger.info('checking for results on remote node: %s' % comm_s)
    logger.info("leaving thread")
    processedRasterRowCount += 1
    pathToMasterH5 = "{}/{}_{}_master.h5".format(directory,
                                                 prefix,
                                                 seqNum)
    rasterRowResultsList[rowIndex] = dozorOutputToList(dozorRowDir,
                                                       rowIndex,
                                                       rowCellCount,
                                                       pathToMasterH5)
    return

def runDialsThread(requestID, directory,prefix,rowIndex,rowCellCount,seqNum):
  global rasterRowResultsList,processedRasterRowCount
  time.sleep(1.0)
  node = getNodeName("spot", rowIndex, 8)
  if (seqNum>-1): #eiger
    startIndex=(rowIndex*rowCellCount) + 1
    endIndex = startIndex+rowCellCount-1
    comm_s = f"ssh -q {node} \"{os.environ['MXPROCESSINGSCRIPTSDIR']}eiger2cbf.sh {requestID} {startIndex} {endIndex} {rowIndex} {seqNum}\""
    logger.info('eiger2cbf command: %s' % comm_s)
    os.system(comm_s)
    cbfDir = os.path.join(directory, "cbf")
    CBF_conversion_pattern = os.path.join(cbfDir, f'{prefix}_{rowIndex}_')
    CBFpattern = CBF_conversion_pattern + "*.cbf"
  else:
    CBFpattern = directory + "/cbf/" + prefix+"_" + str(rowIndex) + "_" + "*.cbf"
  time.sleep(1.0)
  comm_s = f"ssh -q {node} \"{os.environ['MXPROCESSINGSCRIPTSDIR']}dials_spotfind.sh {requestID} {rowIndex} {seqNum}\""
  logger.info('checking for results on remote node: %s' % comm_s)
  retry = 3
  while(1):
    resultString = "<data>\n"+os.popen(comm_s).read()+"</data>\n"
    localDialsResultDict = xmltodict.parse(resultString)
    if (localDialsResultDict["data"] == None and retry>0):
      logger.error("ERROR \n" + resultString + " retry = " + str(retry))
      retry = retry - 1
      if (retry==0):
        localDialsResultDict["data"]={}
        localDialsResultDict["data"]["response"]=[]
        for jj in range (0,rowCellCount): 
          localDialsResultDict["data"]["response"].append({'d_min': '-1.00',
                                                           'd_min_method_1': '-1.00',
                                                           'd_min_method_2': '-1.00',
                                                           'image': '',
                                                           'spot_count': '0',
                                                           'spot_count_no_ice': '0',
                                                           'total_intensity': '0',
                                                           'cellMapKey': 'cellMap_{}'.format(rowIndex*rowCellCount + jj + 1)})
        break
                                      
    else:
      break 
  for kk in range(0,rowCellCount):
    localDialsResultDict["data"]["response"][kk]["cellMapKey"] = 'cellMap_{}'.format(rowIndex*rowCellCount + kk + 1)
  rasterRowResultsList[rowIndex] = localDialsResultDict["data"]["response"]
  processedRasterRowCount+=1
  logger.info("leaving thread")

def generateGridMapFine(rasterRequest,rasterEncoderMap=None,rowsOfSubrasters=0,columnsOfSubrasters=0,rowsPerSubraster=0,cellsPerSubrasterRow=0):
  global rasterRowResultsList

  reqObj = rasterRequest["request_obj"]
  rasterDef = reqObj["rasterDef"]
  stepsize = float(rasterDef["stepsize"])
  omega = float(rasterDef["omega"])
  rasterStartX = float(rasterDef["x"])
  rasterStartY = float(rasterDef["y"])
  rasterStartZ = float(rasterDef["z"])
  omegaRad = math.radians(omega)
  filePrefix = reqObj["directory"]+"/"+reqObj["file_prefix"]
  rasterCellMap = {}
  os.system("mkdir -p " + reqObj["directory"])
  for i in range(len(rasterDef["rowDefs"])):
    numsteps = float(rasterDef["rowDefs"][i]["numsteps"])
#next 6 lines to differentiate horizontal vs vertical raster    
    startX = rasterDef["rowDefs"][i]["start"]["x"]
    endX = rasterDef["rowDefs"][i]["end"]["x"]
    startY = rasterDef["rowDefs"][i]["start"]["y"]
    endY = rasterDef["rowDefs"][i]["end"]["y"]
    deltaX = abs(endX-startX)
    deltaY = abs(endY-startY)

    if (deltaX>deltaY): #horizontal raster
      if (i%2 == 0): #left to right if even, else right to left - a snake attempt
        startX = rasterDef["rowDefs"][i]["start"]["x"]+(stepsize/2.0) #this is relative to center, so signs are reversed from motor movements.
      else:
        startX = (numsteps*stepsize) + rasterDef["rowDefs"][i]["start"]["x"]-(stepsize/2.0)
      startY = rasterDef["rowDefs"][i]["start"]["y"]+(stepsize/2.0)
      xRelativeMove = startX
      yzRelativeMove = startY*math.sin(omegaRad)
      yyRelativeMove = startY*math.cos(omegaRad)
      xMotAbsoluteMove = rasterStartX+xRelativeMove    
      yMotAbsoluteMove = rasterStartY-yyRelativeMove
      zMotAbsoluteMove = rasterStartZ-yzRelativeMove
      numsteps = int(rasterDef["rowDefs"][i]["numsteps"])
      for j in range(numsteps):
        imIndexStr = str((i*numsteps)+j+1)        
        if (i%2 == 0): #left to right if even, else right to left - a snake attempt
          xMotCellAbsoluteMove = xMotAbsoluteMove+(j*stepsize)
        else:
          xMotCellAbsoluteMove = xMotAbsoluteMove-(j*stepsize)
        if (daq_utils.detector_id == "EIGER-16"):
          dataFileName = "%s_%06d.cbf" % (reqObj["directory"]+"/cbf/"+reqObj["file_prefix"]+"_Raster_"+str(i),(i*numsteps)+j+1)
        else:
          dataFileName = daq_utils.create_filename(filePrefix+"_Raster_"+str(i),(i*numsteps)+j+1)
        rasterCellCoords = {"x":xMotCellAbsoluteMove,"y":yMotAbsoluteMove,"z":zMotAbsoluteMove}
        rasterCellMap[dataFileName[:-4]] = rasterCellCoords
    else: #vertical raster
      if (i%2 == 0): #top to bottom if even, else bottom to top - a snake attempt
        startY = rasterDef["rowDefs"][i]["start"]["y"]+(stepsize/2.0) #this is relative to center, so signs are reversed from motor movements.
      else:
        startY = (numsteps*stepsize) + rasterDef["rowDefs"][i]["start"]["y"]-(stepsize/2.0)
      startX = rasterDef["rowDefs"][i]["start"]["x"]+(stepsize/2.0)
      xRelativeMove = startX
      yzRelativeMove = startY*math.sin(omegaRad)
      yyRelativeMove = startY*math.cos(omegaRad)
      xMotAbsoluteMove = rasterStartX+xRelativeMove    
      yMotAbsoluteMove = rasterStartY-yyRelativeMove
      zMotAbsoluteMove = rasterStartZ-yzRelativeMove
      numsteps = int(rasterDef["rowDefs"][i]["numsteps"])
      for j in range(numsteps):
        imIndexStr = str((i*numsteps)+j+1)              
        if (i%2 == 0): #top to bottom if even, else bottom to top - a snake attempt
          yMotCellAbsoluteMove = yMotAbsoluteMove-(math.cos(omegaRad)*(j*stepsize))
          zMotCellAbsoluteMove = zMotAbsoluteMove-(math.sin(omegaRad)*(j*stepsize))          
        else:
          yMotCellAbsoluteMove = yMotAbsoluteMove+(math.cos(omegaRad)*(j*stepsize))
          zMotCellAbsoluteMove = zMotAbsoluteMove+(math.sin(omegaRad)*(j*stepsize))          
        if (daq_utils.detector_id == "EIGER-16"):
          dataFileName = "%s_%06d.cbf" % (reqObj["directory"]+"/cbf/"+reqObj["file_prefix"]+"_Raster_"+str(i),(i*numsteps)+j+1)
        else:
          dataFileName = daq_utils.create_filename(filePrefix+"_Raster_"+str(i),j+1)
        rasterCellCoords = {"x":xMotAbsoluteMove,"y":yMotCellAbsoluteMove,"z":zMotCellAbsoluteMove}
        rasterCellMap[dataFileName[:-4]] = rasterCellCoords

#commented out all of the processing, as this should have been done by the thread
  if (rasterEncoderMap!= None):
    rasterCellMap = rasterEncoderMap
  if ("parentReqID" in rasterRequest["request_obj"]):
    parentReqID = rasterRequest["request_obj"]["parentReqID"]
  else:
    parentReqID = -1
  logger.info("RASTER CELL RESULTS")
  if (rowsOfSubrasters != 0):
    cellsPerSubraster = rowsPerSubraster*cellsPerSubrasterRow
    subrastersPerCompositeRaster = rowsOfSubrasters*columnsOfSubrasters
    rowsPerCompositeRaster = rowsPerSubraster*rowsOfSubrasters
    cellsPerCompositeRasterRow = columnsOfSubrasters*cellsPerSubrasterRow
    cellsPerCompositeRaster = cellsPerSubraster*subrastersPerCompositeRaster
    subRasterListFlipped = []
    for ii in range (0,len(rasterRowResultsList)):
      subrasterFlipped = []  
      for i in range (0,rowsPerSubraster):
        for j in range (0,cellsPerSubrasterRow):
          origSubrasterIndex = (i*cellsPerSubrasterRow)+j                
          if (i%2 == 1): #odd,flip
            subrasterIndex = (i*cellsPerSubrasterRow)+(cellsPerSubrasterRow-j-1)
          else:
            subrasterIndex = origSubrasterIndex
          subrasterFlipped.append(rasterRowResultsList[ii][subrasterIndex])
      subRasterListFlipped.append(subrasterFlipped)
    dialsResultLocalList = []
    for ii in range (0,rowsOfSubrasters):
      for jj in range (0,rowsPerSubraster):          
        for i in range (0,columnsOfSubrasters):
          for j in range (0,cellsPerSubrasterRow):
            dialsResultLocalList.append(subRasterListFlipped[(ii*columnsOfSubrasters)+i][(jj*cellsPerSubrasterRow)+j]) #first dimension is easy, 
  else:
    dialsResultLocalList = []    
    for i in range (0,len(rasterRowResultsList)):
      for j in range (0,len(rasterRowResultsList[i])):
        try:
          dialsResultLocalList.append(rasterRowResultsList[i][j])
        except KeyError: #this is to deal with single cell row. Instead of getting back a list of one row, I get back just the row from Dials.
          dialsResultLocalList.append(rasterRowResultsList[i])
          break

  rasterResultObj = {"sample_id": rasterRequest["sample"],"parentReqID":parentReqID,"rasterCellMap":rasterCellMap,"rasterCellResults":{"type":"dozorRasterResult","resultObj":dialsResultLocalList}}
  rasterResultID = db_lib.addResultforRequest("rasterResult",rasterRequest["uid"], owner=daq_utils.owner,result_obj=rasterResultObj,proposalID=daq_utils.getProposalID(),beamline=daq_utils.beamline)
  rasterResult = db_lib.getResult(rasterResultID)
  return rasterResult

def getNodeName(node_type, row_index, num_nodes=8): #calculate node name based on row index
    node_number = row_index % num_nodes + 1
    node_config_name = f'{node_type}Node{node_number}'
    return getBlConfig(node_config_name)

def snakeRaster(rasterReqID,grain=""):
  scannerType = getBlConfig("scannerType")
  if (scannerType == "PI"):
    snakeRasterFine(rasterReqID,grain)
  else:
    snakeRasterNormal(rasterReqID,grain)

def snakeRasterNoTile(rasterReqID,grain=""):
  global dialsResultDict,rasterRowResultsList,processedRasterRowCount

  gov_status = gov_lib.setGovRobot(gov_robot, 'DA')
  if not gov_status.success:
    return
  
  rasterRequest = db_lib.getRequestByID(rasterReqID)
  reqObj = rasterRequest["request_obj"]
  parentReqID = reqObj["parentReqID"]
  parentReqProtocol = ""
  
  if (parentReqID != -1):
    parentRequest = db_lib.getRequestByID(parentReqID)
    parentReqObj = parentRequest["request_obj"]
    parentReqProtocol = parentReqObj["protocol"]
    detDist = parentReqObj["detDist"]    
  data_directory_name = str(reqObj["directory"])
  os.system("mkdir -p " + data_directory_name)
  filePrefix = str(reqObj["file_prefix"])
  file_number_start = reqObj["file_number_start"]  
  dataFilePrefix = reqObj["directory"]+"/"+reqObj["file_prefix"]  
  exptimePerCell = reqObj["exposure_time"]
  img_width_per_cell = reqObj["img_width"]
  wave = reqObj["wavelength"]
  xbeam = getPvDesc("beamCenterX") * 0.075
  ybeam = getPvDesc("beamCenterY") * 0.075
  rasterDef = reqObj["rasterDef"]
  stepsize = float(rasterDef["stepsize"])
  omega = float(rasterDef["omega"])
  rasterStartX = float(rasterDef["x"]) #these are real sample motor positions
  rasterStartY = float(rasterDef["y"])
  rasterStartZ = float(rasterDef["z"])
  omegaRad = math.radians(omega)
  rowCount = len(rasterDef["rowDefs"])
  rasterRowResultsList = [{} for i in range(0,rowCount)]    
  processedRasterRowCount = 0
  rasterEncoderMap = {}
  totalImages = 0
#get the center of the raster, in screen view, mm, relative to center
  rows = rasterDef["rowDefs"]
  numrows = len(rows)
  rasterCenterScreenX = (rows[0]["start"]["x"]+rows[0]["end"]["x"])/2.0
  rasterCenterScreenY = ((rows[-1]["start"]["y"]+rows[0]["start"]["y"])/2.0)+(stepsize/2.0)
  xRelativeMove = rasterCenterScreenX
  yzRelativeMove = -(rasterCenterScreenY*math.sin(omegaRad))
  yyRelativeMove = -(rasterCenterScreenY*math.cos(omegaRad))

  xMotAbsoluteMove = rasterStartX+xRelativeMove #note we convert relative to absolute moves, using the raster center that was saved in x,y,z
  yMotAbsoluteMove = rasterStartY+yyRelativeMove
  zMotAbsoluteMove = rasterStartZ+yzRelativeMove
  

  beamline_lib.mvaDescriptor("sampleX",xMotAbsoluteMove,"sampleY",yMotAbsoluteMove,"sampleZ",zMotAbsoluteMove)
  
  #raster centered, now zero motors
  beamline_lib.mvaDescriptor("fineX",0,"fineY",0,"fineZ",0)  
  for i in range(len(rasterDef["rowDefs"])):
    numsteps = int(rasterDef["rowDefs"][i]["numsteps"])
    totalImages = totalImages+numsteps
  rasterFilePrefix = dataFilePrefix + "_Raster"

  det_lib.detector_set_num_triggers(totalImages)
  det_lib.detector_set_trigger_mode(3)
  det_lib.detector_setImagesPerFile(numsteps)  
  daq_lib.detectorArm(omega,img_width_per_cell,totalImages,exptimePerCell,rasterFilePrefix,data_directory_name,file_number_start) #this waits

  zebraVecDaqSetup(omega,img_width_per_cell,exptimePerCell,totalImages,rasterFilePrefix,data_directory_name,file_number_start)
  procFlag = int(getBlConfig("rasterProcessFlag"))  
  generateRasterCoords4Traj(rasterRequest)
  total_exposure_time = exptimePerCell*totalImages    
    
  setPvDesc("zebraPulseMax",totalImages) 
  vectorSync()    
  setPvDesc("vectorStartOmega",omega)
  setPvDesc("vectorEndOmega",(img_width_per_cell*totalImages)+omega)
  setPvDesc("vectorframeExptime",exptimePerCell*1000.0)
  setPvDesc("vectorNumFrames",totalImages)
  rasterFilePrefix = dataFilePrefix + "_Raster_" + str(i)
  Gen_Commands.go_all()
  setPvDesc("vectorGo",1)
  vectorActiveWait()    
  vectorWait()
  zebraWait()
  #delete these
  time.sleep(2.0)
  det_lib.detector_stop_acquire()
  det_lib.detector_wait()
  beamline_lib.mvaDescriptor("fineX",0,"fineY",0,"fineZ",0)
  if (daq_utils.beamline == "amxz"):  
    setPvDesc("zebraReset",1)      
  
  if (procFlag):
    if (daq_utils.beamline == "amx"):
      rasterRowEncoderVals = {"x":getPvDesc("zebraEncX"),"y":getPvDesc("zebraEncY"),"z":getPvDesc("zebraEncZ"),"omega":getPvDesc("zebraEncOmega")}
      for j in range (0,numsteps):
        dataFileName = "%s_%06d.cbf" % (reqObj["directory"]+"/cbf/"+reqObj["file_prefix"]+"_Raster_"+str(i),(i*numsteps)+j+1)
        imIndexStr = str((i*numsteps)+j+1)
        rasterEncoderMap[dataFileName[:-4]] = {"x":rasterRowEncoderVals["x"][j],"y":rasterRowEncoderVals["y"][j],"z":rasterRowEncoderVals["z"][j],"omega":rasterRowEncoderVals["omega"][j]}
    seqNum = int(det_lib.detector_get_seqnum())
    for i in range(len(rasterDef["rowDefs"])):  
      _thread.start_new_thread(runDialsThread,(rasterRequest["uid"], data_directory_name,filePrefix+"_Raster",i,numsteps,seqNum))
  else:
    rasterRequestID = rasterRequest["uid"]
    db_lib.updateRequest(rasterRequest)    
    db_lib.updatePriority(rasterRequestID,-1)  
    if (lastOnSample()):  
      gov_lib.setGovRobot(gov_robot, 'SA')
    return 1
      
  rasterTimeout = 600
  timerCount = 0
  while (1):
    timerCount +=1
    if (timerCount>rasterTimeout):
      break
    time.sleep(1)
    logger.info('rastering row processed: %s' % processedRasterRowCount)
    if (processedRasterRowCount == rowCount):
      break
  if (daq_utils.beamline == "amx"):                
    rasterResult = generateGridMap(rasterRequest,rasterEncoderMap) #I think rasterRequest is entire request, of raster type    
  else:
    rasterResult = generateGridMap(rasterRequest)     
  rasterRequest["request_obj"]["rasterDef"]["status"] = 2
  protocol = reqObj["protocol"]
  logger.info("protocol = " + protocol)
  if (protocol == "multiCol" or parentReqProtocol == "multiColQ"):
    if (parentReqProtocol == "multiColQ"):    
      multiColThreshold  = parentReqObj["diffCutoff"]
    else:
      multiColThreshold  = reqObj["diffCutoff"]         
    gotoMaxRaster(rasterResult,multiColThreshold=multiColThreshold) 
  rasterRequestID = rasterRequest["uid"]
  db_lib.updateRequest(rasterRequest)
  
  db_lib.updatePriority(rasterRequestID,-1)  
  daq_lib.set_field("xrecRasterFlag",rasterRequest["uid"])
  if (lastOnSample()):    
    gov_lib.setGovRobot(gov_robot, 'SA')
  return 1

    

def snakeRasterFine(rasterReqID,grain=""): #12/19 - This is for the PI scanner. It was challenging to write. It was working the last time the scanner was on. 
  global dialsResultDict,rasterRowResultsList,processedRasterRowCount

  gov_status = gov_lib.setGovRobot(gov_robot, 'DA')
  if not gov_status.success:
    return
  
  rasterRequest = db_lib.getRequestByID(rasterReqID)
  reqObj = rasterRequest["request_obj"]
  rasterDef = reqObj["rasterDef"]
  stepsize = float(rasterDef["stepsize"])  
  data_directory_name = str(reqObj["directory"])
  filePrefix = str(reqObj["file_prefix"])
  file_number_start = reqObj["file_number_start"]  
  dataFilePrefix = reqObj["directory"]+"/"+reqObj["file_prefix"]  
  wave = reqObj["wavelength"]
  xbeam = getPvDesc("beamCenterX")
  ybeam = getPvDesc("beamCenterY")
  processedRasterRowCount = 0
  totalImages = 0
#get the center of the raster, in screen view, mm, relative to center
  rows = rasterDef["rowDefs"]
  numrows = len(rows)
  origRasterCenterScreenX = (rows[0]["start"]["x"]+rows[0]["end"]["x"])/2.0
  origRasterCenterScreenY = ((rows[-1]["start"]["y"]+rows[0]["start"]["y"])/2.0)+(stepsize/2.0)
  beamline_lib.mvaDescriptor("fineX",0,"fineY",0,"fineZ",0)  
  exptimePerCell = reqObj["exposure_time"]
  img_width_per_cell = reqObj["img_width"]  
  omega = float(rasterDef["omega"])
  rasterStartX = float(rasterDef["x"])
  rasterStartY = float(rasterDef["y"])
  rasterStartZ = float(rasterDef["z"])
  omegaRad = math.radians(omega)
  firstRow = rasterDef["rowDefs"][0]
  lastRow= rasterDef["rowDefs"][-1]
  sx1 = firstRow["start"]["x"] #startX
  sy1 = firstRow["start"]["y"]
  ex1 = lastRow["end"]["x"]   #endX
  ey1 = lastRow["end"]["y"]
  rasterLenX = ex1-sx1
  rasterLenY = ey1-sy1
  omegaLimit = 40.0
  xLimit = 180.0
  yLimit = 120.0
  if (rasterLenX<xLimit and rasterLenY<yLimit): #no need for tiling. Just do what was done before so we can have a heatmap
    snakeRasterNoTile(rasterReqID)
    return
  maxFramesOmega = int(omegaLimit/img_width_per_cell)
  maxFramesX = int(xLimit/stepsize)
  maxFramesY = int(yLimit/stepsize)  
  columnsOfSubrasters = int(math.ceil(rasterLenX/xLimit))
  subrasterLenX = rasterLenX/columnsOfSubrasters
  subrasterColumns = int(subrasterLenX/stepsize)
  
  maxRowsPerSubraster1 = int(maxFramesOmega/subrasterColumns) # we want this one to come up short, no ceil, worry about omega
  maxRowsPerSubraster2 = maxFramesY #worry about Y,Z travel
  maxRowsPerSubraster = min(maxRowsPerSubraster1,maxRowsPerSubraster2)
  
  totalRowsY = int(rasterLenY/stepsize)
  rowsOfSubrasters = int(math.ceil(float(totalRowsY)/float(maxRowsPerSubraster)))
  rowsPerSubraster = int(totalRowsY/rowsOfSubrasters)  
  subrasterLenY = rowsPerSubraster*stepsize
  newRasterLenX = columnsOfSubrasters*subrasterLenX
  newRasterLenY = subrasterLenY*rowsOfSubrasters
  numsteps_h = columnsOfSubrasters*subrasterColumns
  numsteps_v = rowsPerSubraster*rowsOfSubrasters
  newRasterDef = defineTiledRaster(rasterDef,numsteps_h,numsteps_v,origRasterCenterScreenX,origRasterCenterScreenY)
  reqObj["rasterDef"] = newRasterDef
  rasterDef = reqObj["rasterDef"]
  rasterRequest["request_obj"]  = reqObj


  daq_lib.set_field("xrecRasterFlag","100")
  db_lib.updateRequest(rasterRequest) #define new dimensions  
  time.sleep(1.0)
  daq_lib.set_field("xrecRasterFlag",rasterRequest["uid"]) #draw the raster

  
  deltax = subrasterLenX
  deltay = subrasterLenY
  logger.info("omega start " + str(omega))
  logger.info("orig raster Len X = " + str(rasterLenX))
  logger.info("orig raster Len Y = " + str(rasterLenY))  

  xMotAbsoluteMove1 = -(deltax/2.0)
  xMotAbsoluteMove2 = deltax/2.0
  yMotAbsoluteMove1 = -(deltay*math.cos(omegaRad))/2.0
  yMotAbsoluteMove2 = (deltay*math.cos(omegaRad))/2.0
  zMotAbsoluteMove1 = -(deltay*math.sin(omegaRad))/2.0
  zMotAbsoluteMove2 = (deltay*math.sin(omegaRad))/2.0
  

  logger.info("columns of subrasters " + str(columnsOfSubrasters))
  logger.info("rows of subrasters " + str(rowsOfSubrasters))  
  logger.info("subraster columns " + str(subrasterColumns))
  logger.info("sub rows " + str(rowsPerSubraster))  
  logger.info("individual subraster vectors, all same for all subs (start xyz, end xyz")
  
  logger.info(xMotAbsoluteMove1)
  logger.info(yMotAbsoluteMove1)
  logger.info(zMotAbsoluteMove1)
  logger.info(xMotAbsoluteMove2)
  logger.info(yMotAbsoluteMove2)
  logger.info(zMotAbsoluteMove2)
  logger.info(stepsize)
  
  numberOfSubrasters = rowsOfSubrasters*columnsOfSubrasters
  rasterRowResultsList = [{} for i in range(0,numberOfSubrasters)]      
  cellsPerSubraster = rowsPerSubraster*subrasterColumns
  totalImages = numberOfSubrasters*cellsPerSubraster
  rasterFilePrefix = dataFilePrefix + "_Raster"
  logger.info("number of subrasters " + str(numberOfSubrasters))
  logger.info("cells per subrasters " + str(cellsPerSubraster))

  os.system("mkdir -p " + data_directory_name)
  
  det_lib.detector_set_num_triggers(totalImages)
  det_lib.detector_set_trigger_mode(3)
  det_lib.detector_setImagesPerFile(cellsPerSubraster)  

#this could be tricky, b/c omega is angle start that ends up in header, so if you want to arm once, this won't be right
  daq_lib.detectorArm(omega,img_width_per_cell,totalImages,exptimePerCell,rasterFilePrefix,data_directory_name,file_number_start) #this waits
  procFlag = int(getBlConfig("rasterProcessFlag"))  
  
  subrasters = []

  for i in range (0,rowsOfSubrasters): #this is very misleading, "end" not used? these are really the start coords of each sub?
    for j in range (0,columnsOfSubrasters): #for now, just make a list of subraster start, end coords.      
      subrasterStartX = sx1+(j*subrasterLenX)+(subrasterLenX/2.0)
      subrasterStartY = sy1+(i*subrasterLenY)+(subrasterLenY/2.0)
      subraster = {"startX":subrasterStartX,"startY":subrasterStartY,"endX":subrasterStartX+(subrasterLenX/2.0),"endy":subrasterStartY+(subrasterLenY/2.0)}
      subrasters.append(subraster)
      logger.info(subraster)
  
#assume we now have list of first row start, last row end of subs

#from the upper left hand corner of every subraster
  logger.info("main raster center " + str(rasterStartX) + " " + str(rasterStartY) + " " + str(rasterStartZ))  
  for i in range (0,len(subrasters)): # coarse move and go? but the zebra needs to be reset b/c it controls omega
#hey - these are all the same - just need to move the coarse stages, then every subraster is the same damn thing as far as the PI is concerned!
    genTraj = Gen_Traj_Square.gen_traj_square(xMotAbsoluteMove1, xMotAbsoluteMove2, yMotAbsoluteMove2, yMotAbsoluteMove1, zMotAbsoluteMove2, zMotAbsoluteMove1, subrasterColumns,rowsPerSubraster)
    Gen_Commands.gen_commands(genTraj,exptimePerCell)

    xRelativeMove = subrasters[i]["startX"]
    yzRelativeMove = subrasters[i]["startY"]*math.sin(omegaRad)
    yyRelativeMove = subrasters[i]["startY"]*math.cos(omegaRad)
    xMotAbsoluteMove = rasterStartX+xRelativeMove
    yMotAbsoluteMove = rasterStartY-yyRelativeMove
    zMotAbsoluteMove = rasterStartZ-yzRelativeMove
    logger.info("absolute corner moves " + str(xMotAbsoluteMove) + " " + str(yMotAbsoluteMove) + " " + str(zMotAbsoluteMove))    
    beamline_lib.mvaDescriptor("sampleX",xMotAbsoluteMove,"sampleY",yMotAbsoluteMove,"sampleZ",zMotAbsoluteMove)
    beamline_lib.mvaDescriptor("fineX",0,"fineY",0,"fineZ",0)
#file_number_start not used
    rasterFilePrefix = dataFilePrefix + "_Raster_" + str(i)
    zebraVecDaqSetup(omega,img_width_per_cell,exptimePerCell,cellsPerSubraster,rasterFilePrefix,data_directory_name,file_number_start)
    total_exposure_time = exptimePerCell*cellsPerSubraster
    setPvDesc("zebraPulseMax",cellsPerSubraster) 
    vectorSync()    
    setPvDesc("vectorStartOmega",omega)
    setPvDesc("vectorEndOmega",(img_width_per_cell*cellsPerSubraster)+omega)
    setPvDesc("vectorframeExptime",exptimePerCell*1000.0)
    setPvDesc("vectorNumFrames",cellsPerSubraster)
    Gen_Commands.go_all()
    setPvDesc("vectorGo",1)
    vectorActiveWait()    
    vectorWait()
    zebraWait()
    seqNum = int(det_lib.detector_get_seqnum())
    if (procFlag):    
      _thread.start_new_thread(runDialsThread,(rasterRequest["uid"], data_directory_name,filePrefix+"_Raster",i,cellsPerSubraster,seqNum))    
  #delete these
  time.sleep(2.0)
  det_lib.detector_stop_acquire()
  det_lib.detector_wait()
  if (daq_utils.beamline == "amxz"):  
    setPvDesc("zebraReset",1)        
  beamline_lib.mvaDescriptor("fineX",0,"fineY",0,"fineZ",0)
  
  if not (procFlag):
    return 1
  rasterTimeout = 60
  timerCount = 0
  while (1):
    timerCount +=1
    if (timerCount>rasterTimeout):
      break
    time.sleep(1)
    logger.info(processedRasterRowCount)
    if (processedRasterRowCount == numberOfSubrasters):
      break
  rasterResult = generateGridMapFine(rasterRequest,rowsOfSubrasters=rowsOfSubrasters,columnsOfSubrasters=columnsOfSubrasters,rowsPerSubraster=rowsPerSubraster,cellsPerSubrasterRow=subrasterColumns)
    
  rasterRequest["request_obj"]["rasterDef"]["status"] = 2
  rasterRequestID = rasterRequest["uid"]
  db_lib.updateRequest(rasterRequest) #so that it will fill heatmap?
  db_lib.updatePriority(rasterRequestID,-1)
  daq_lib.set_field("xrecRasterFlag",rasterRequest["uid"])
  if (lastOnSample()):    
    gov_lib.setGovRobot(gov_robot, 'SA')
  return 1

  

def snakeRasterNormal(rasterReqID,grain=""):
  global rasterRowResultsList,processedRasterRowCount

  if (daq_utils.beamline == "fmx"):
    setPvDesc("sampleProtect",0)
  setPvDesc("vectorGo", 0) #set to 0 to allow easier camonitoring vectorGo
  daq_lib.setRobotGovState("DA")    
  rasterRequest = db_lib.getRequestByID(rasterReqID)
  reqObj = rasterRequest["request_obj"]
  parentReqID = reqObj["parentReqID"]
  parentReqProtocol = ""
  
  if (parentReqID != -1):
    parentRequest = db_lib.getRequestByID(parentReqID)
    parentReqObj = parentRequest["request_obj"]
    parentReqProtocol = parentReqObj["protocol"]
    detDist = parentReqObj["detDist"]    
# 2/17/16 - a few things for integrating dials/spotfinding into this routine
  data_directory_name = str(reqObj["directory"])
  os.system("mkdir -p " + data_directory_name)
  filePrefix = str(reqObj["file_prefix"])
  file_number_start = reqObj["file_number_start"]  
  dataFilePrefix = reqObj["directory"]+"/"+reqObj["file_prefix"]  
  exptimePerCell = reqObj["exposure_time"]
  img_width_per_cell = reqObj["img_width"]
#really should read these two from hardware  
  wave = reqObj["wavelength"]
  xbeam = getPvDesc("beamCenterX")
  ybeam = getPvDesc("beamCenterY")
  detDist = reqObj["detDist"]
  rasterDef = reqObj["rasterDef"]
  stepsize = float(rasterDef["stepsize"])
  omega = float(rasterDef["omega"])
  rasterStartX = float(rasterDef["x"]) #these are real sample motor positions
  rasterStartY = float(rasterDef["y"])
  rasterStartZ = float(rasterDef["z"])
  omegaRad = math.radians(omega)
  rowCount = len(rasterDef["rowDefs"])
  rasterRowResultsList = [{} for i in range(0,rowCount)]    
  processedRasterRowCount = 0
  rasterEncoderMap = {}

  totalImages = 0
  for i in range(len(rasterDef["rowDefs"])):
    numsteps = int(rasterDef["rowDefs"][i]["numsteps"])
    totalImages = totalImages+numsteps
  rasterFilePrefix = dataFilePrefix + "_Raster"
  total_exposure_time = exptimePerCell*totalImages
  det_lib.detector_set_num_triggers(totalImages)
  det_lib.detector_set_trigger_mode(3)
  det_lib.detector_setImagesPerFile(numsteps)  
  daq_lib.detectorArm(omega,img_width_per_cell,totalImages,exptimePerCell,rasterFilePrefix,data_directory_name,file_number_start) #this waits
  try:
    gov_status = gov_lib.setGovRobot(gov_robot, 'DA')
    if not gov_status.success:
      if (daq_utils.beamline == "fmx"):
        setPvDesc("sampleProtect",1)    
      raise Exception('not in DA state')      
    zebraVecDaqSetup(omega,img_width_per_cell,exptimePerCell,numsteps,rasterFilePrefix,data_directory_name,file_number_start)
    procFlag = int(getBlConfig("rasterProcessFlag"))    
 
    spotFindThreadList = [] 
    for i in range(len(rasterDef["rowDefs"])):
      if (daq_lib.abort_flag == 1):
        gov_lib.setGovRobot(gov_robot, 'SA')
        if (daq_utils.beamline == "fmx"):
          setPvDesc("sampleProtect",1)    
        raise Exception('raster aborted')
      numsteps = int(rasterDef["rowDefs"][i]["numsteps"])
      startX = rasterDef["rowDefs"][i]["start"]["x"]
      endX = rasterDef["rowDefs"][i]["end"]["x"]
      startY = rasterDef["rowDefs"][i]["start"]["y"]
      endY = rasterDef["rowDefs"][i]["end"]["y"]
      deltaX = abs(endX-startX)
      deltaY = abs(endY-startY)
      if ((deltaX != 0) and (deltaX>deltaY or not getBlConfig("vertRasterOn"))): #horizontal raster
        startY = startY + (stepsize/2.0)
        endY = startY
      else: #vertical raster
        startX = startX + (stepsize/2.0)
        endX = startX
      
      xRelativeMove = startX

      yzRelativeMove = startY*math.sin(omegaRad)
      yyRelativeMove = startY*math.cos(omegaRad)
      logger.info("x rel move = " + str(xRelativeMove))
      xMotAbsoluteMove = rasterStartX+xRelativeMove #note we convert relative to absolute moves, using the raster center that was saved in x,y,z
      yMotAbsoluteMove = rasterStartY-yyRelativeMove
      zMotAbsoluteMove = rasterStartZ-yzRelativeMove
      xRelativeMove = endX-startX
      yRelativeMove = endY-startY
 
      yyRelativeMove = yRelativeMove*math.cos(omegaRad)
      yzRelativeMove = yRelativeMove*math.sin(omegaRad)

      xEnd = xMotAbsoluteMove + xRelativeMove
      yEnd = yMotAbsoluteMove - yyRelativeMove
      zEnd = zMotAbsoluteMove - yzRelativeMove

      if (i%2 != 0): #this is to scan opposite direction for snaking
        xEndSave = xEnd
        yEndSave = yEnd
        zEndSave = zEnd
        xEnd = xMotAbsoluteMove
        yEnd = yMotAbsoluteMove
        zEnd = zMotAbsoluteMove
        xMotAbsoluteMove = xEndSave
        yMotAbsoluteMove = yEndSave
        zMotAbsoluteMove = zEndSave
      setPvDesc("zebraPulseMax",numsteps) #moved this      
      setPvDesc("vectorStartOmega",omega)
      if (img_width_per_cell != 0):
        setPvDesc("vectorEndOmega",(img_width_per_cell*numsteps)+omega)
      else:
        setPvDesc("vectorEndOmega",omega)      
      setPvDesc("vectorStartX",xMotAbsoluteMove)
      setPvDesc("vectorStartY",yMotAbsoluteMove)  
      setPvDesc("vectorStartZ",zMotAbsoluteMove)
      setPvDesc("vectorEndX",xEnd)
      setPvDesc("vectorEndY",yEnd)  
      setPvDesc("vectorEndZ",zEnd)  
      setPvDesc("vectorframeExptime",exptimePerCell*1000.0)
      setPvDesc("vectorNumFrames",numsteps)
      rasterFilePrefix = dataFilePrefix + "_Raster_" + str(i)
      scanWidth = float(numsteps)*img_width_per_cell
      logger.info('raster done setting up')
      vectorWaitForGo(source="snakeRasterNormal")
      vectorWait()
      zebraWait()
      zebraWaitDownload(numsteps)
      logger.info('done raster')

      # processing
      if (procFlag):    
        if (daq_utils.detector_id == "EIGER-16"):
          seqNum = int(det_lib.detector_get_seqnum())
        else:
          seqNum = -1
        logger.info('beginning raster processing with dozor spot_level at %s'
                     % getBlConfig(RASTER_DOZOR_SPOT_LEVEL))
        spotFindThread = Thread(target=runDozorThread,args=(data_directory_name,
                                                            ''.join([filePrefix,"_Raster"]),
                                                            i,
                                                            numsteps,
                                                            seqNum,
                                                            reqObj,
                                                            rasterReqID))
        spotFindThread.start()
        spotFindThreadList.append(spotFindThread)
      send_kafka_message(f'{daq_utils.beamline}.lsdc.documents', event='event', uuid=rasterReqID, protocol="raster", row=i, proc_flag=procFlag)


    """governor transitions:
    initiate transitions here allows for GUI sample/heat map image to update
    after moving to known position"""
    logger.debug(f'lastOnSample(): {lastOnSample()} autoRasterFlag: {autoRasterFlag}')
    if (lastOnSample() and not autoRasterFlag):
      govStatus = gov_lib.setGovRobot(gov_robot, 'SA', wait=False)
      targetGovState = 'SA'
    else:
      govStatus = gov_lib.setGovRobot(gov_robot, 'DI')
      targetGovState = 'DI'

    # priorities:
    # 1. make heat map visible to users correctly aligned with sample
    # 2. take snapshot for ISPyB with heat map and sample visible (governor moved to
    #    a position with backlight in) and aligned

    #data acquisition is finished, now processing and sample positioning
    if not procFlag:
      #must go to known position to account for windup dist. 
      logger.info("moving to raster start")
      beamline_lib.mvaDescriptor("sampleX",rasterStartX,
                                 "sampleY",rasterStartY,
                                 "sampleZ",rasterStartZ,
                                 "omega",omega)
      logger.info("done moving to raster start")

    if (procFlag):
      if daq_lib.abort_flag != 1:
        [thread.join(timeout=120) for thread in spotFindThreadList]
      else:
        logger.info("raster aborted, do not wait for spotfind threads")
      logger.info(str(processedRasterRowCount) + "/" + str(rowCount))      
      rasterResult = generateGridMap(rasterRequest)
  
      logger.info(f'protocol = {reqObj["protocol"]}')
      if (reqObj["protocol"] == "multiCol" or parentReqProtocol == "multiColQ"):
        if (parentReqProtocol == "multiColQ"):    
          multiColThreshold  = parentReqObj["diffCutoff"]
        else:
          multiColThreshold  = reqObj["diffCutoff"]         
        gotoMaxRaster(rasterResult,multiColThreshold=multiColThreshold) 
      else:
        try:
          # go to start omega for faster heat map display
          gotoMaxRaster(rasterResult,omega=omega)
        except ValueError:
          #must go to known position to account for windup dist.
          logger.info("moving to raster start")
          beamline_lib.mvaDescriptor("sampleX",rasterStartX,
                                     "sampleY",rasterStartY,
                                     "sampleZ",rasterStartZ,
                                     "omega",omega)
          logger.info("done moving to raster start")

      """change request status so that GUI only fills heat map when
      xrecRasterFlag PV is set"""
      rasterRequest["request_obj"]["rasterDef"]["status"] = (
          RasterStatus.READY_FOR_FILL.value
      )
      db_lib.updateRequest(rasterRequest)
      daq_lib.set_field("xrecRasterFlag",rasterRequest["uid"])
      logger.info(f'setting xrecRasterFlag to: {rasterRequest["uid"]}')
  except Exception as e:
    logger.error(f'Exception while rastering: {e}')
    return
  finally:
  #use this required pause to allow GUI time to fill map and for db update
    logger.info('stopping detector')
    det_lib.detector_stop_acquire()
  det_lib.detector_wait()  
  logger.info('detector finished waiting')

  """change request status so that GUI only takes a snapshot of
  sample plus heat map for ispyb when xrecRasterFlag PV is set"""
  rasterRequestID = rasterRequest["uid"]
  rasterRequest["request_obj"]["rasterDef"]["status"] = (
      RasterStatus.READY_FOR_SNAPSHOT.value
  )
  db_lib.updateRequest(rasterRequest)  
  db_lib.updatePriority(rasterRequestID,-1)

  #ensure gov transitions have completed successfully
  timeout = 20
  gov_lib.waitGov(govStatus, timeout)
  if not(govStatus.success) or not(govs.gov.robot.state == targetGovState):
    logger.error(f"gov status check failed, did not achieve {targetGovState}")

  if (procFlag):
    """if sleep too short then black ispyb image, timing affected by speed
    of governor transition. Sleep constraint can be relaxed with gov
    transitions and concomitant GUI moved to an earlier stage."""
    if (rasterRequest["request_obj"]["rasterDef"]["numCells"]
        > getBlConfig(RASTER_NUM_CELLS_DELAY_THRESHOLD)):
      #larger rasters can delay GUI scene update
      time.sleep(getBlConfig(RASTER_LONG_SNAPSHOT_DELAY))
    else:
      time.sleep(getBlConfig(RASTER_SHORT_SNAPSHOT_DELAY))
    daq_lib.set_field("xrecRasterFlag",rasterRequest["uid"])
    time.sleep(getBlConfig(RASTER_POST_SNAPSHOT_DELAY))
  if (daq_utils.beamline == "fmx"):
    setPvDesc("sampleProtect",1)
  return 1

def reprocessRaster(rasterReqID):
  global rasterRowResultsList,processedRasterRowCount

  rasterRequest = db_lib.getRequestByID(rasterReqID)
  reqObj = rasterRequest["request_obj"]
  data_directory_name = str(reqObj["directory"])
  filePrefix = str(reqObj["file_prefix"])
  file_number_start = reqObj["file_number_start"]  
  dataFilePrefix = reqObj["directory"]+"/"+reqObj["file_prefix"]  
  exptimePerCell = reqObj["exposure_time"]
  img_width_per_cell = reqObj["img_width"]
  wave = reqObj["wavelength"]
  xbeam = getPvDesc("beamCenterX")
  ybeam = getPvDesc("beamCenterY")
  rasterDef = reqObj["rasterDef"]
  stepsize = float(rasterDef["stepsize"])
  omega = float(rasterDef["omega"])
  rasterStartX = float(rasterDef["x"]) #these are real sample motor positions
  rasterStartY = float(rasterDef["y"])
  rasterStartZ = float(rasterDef["z"])
  omegaRad = math.radians(omega)
  rowCount = len(rasterDef["rowDefs"])
  rasterRowResultsList = [{} for i in range(0,rowCount)]    
  processedRasterRowCount = 0
  rasterEncoderMap = {}
  totalImages = 0
  for i in range(len(rasterDef["rowDefs"])):
    numsteps = int(rasterDef["rowDefs"][i]["numsteps"])
    totalImages = totalImages+numsteps
  rasterFilePrefix = dataFilePrefix + "_Raster"
  total_exposure_time = exptimePerCell*totalImages
  procFlag = 1
  
  for i in range(len(rasterDef["rowDefs"])):
    time.sleep(0.5) 
    numsteps = int(rasterDef["rowDefs"][i]["numsteps"])
    startX = rasterDef["rowDefs"][i]["start"]["x"]
    endX = rasterDef["rowDefs"][i]["end"]["x"]
    startY = rasterDef["rowDefs"][i]["start"]["y"]
    endY = rasterDef["rowDefs"][i]["end"]["y"]
    deltaX = abs(endX-startX)
    deltaY = abs(endY-startY)
    if ((deltaX != 0) and (deltaX>deltaY or not getBlConfig("vertRasterOn"))): #horizontal raster
      startY = startY + (stepsize/2.0)
      endY = startY
    else: #vertical raster
      startX = startX + (stepsize/2.0)
      endX = startX
      
    xRelativeMove = startX

    yzRelativeMove = startY*math.sin(omegaRad)
    yyRelativeMove = startY*math.cos(omegaRad)
    xMotAbsoluteMove = rasterStartX+xRelativeMove #note we convert relative to absolute moves, using the raster center that was saved in x,y,z
    yMotAbsoluteMove = rasterStartY-yyRelativeMove
    zMotAbsoluteMove = rasterStartZ-yzRelativeMove
    xRelativeMove = endX-startX
    yRelativeMove = endY-startY
    
    yyRelativeMove = yRelativeMove*math.cos(omegaRad)
    yzRelativeMove = yRelativeMove*math.sin(omegaRad)

    xEnd = xMotAbsoluteMove + xRelativeMove
    yEnd = yMotAbsoluteMove - yyRelativeMove
    zEnd = zMotAbsoluteMove - yzRelativeMove

    if (i%2 != 0): #this is to scan opposite direction for snaking
      xEndSave = xEnd
      yEndSave = yEnd
      zEndSave = zEnd
      xEnd = xMotAbsoluteMove
      yEnd = yMotAbsoluteMove
      zEnd = zMotAbsoluteMove
      xMotAbsoluteMove = xEndSave
      yMotAbsoluteMove = yEndSave
      zMotAbsoluteMove = zEndSave
    rasterFilePrefix = dataFilePrefix + "_Raster_" + str(i)
    scanWidth = float(numsteps)*img_width_per_cell
    if (procFlag):    
      #if (daq_utils.detector_id == "EIGER-16"):
      #  seqNum = int(det_lib.detector_get_seqnum())
      #else:
      #  seqNum = -1
      _thread.start_new_thread(runDialsThread,(rasterReqID, data_directory_name,
                                               filePrefix+"_Raster",
                                               i,
                                               numsteps,
                                               int(det_lib.detector_get_seqnum()))) #note the -1 last param. That eliminates rerun of eiger2cbf.
#I guess this starts the gather loop
  if (procFlag):
    rasterTimeout = 300
    timerCount = 0
    while (1):
      timerCount +=1
      if (daq_lib.abort_flag == 1):
        logger.error("caught abort waiting for raster!")
        break
      if (timerCount>rasterTimeout):
        logger.error("Raster timeout!")
        break
      time.sleep(1)
      logger.info(str(processedRasterRowCount) + "/" + str(rowCount))      
      if (processedRasterRowCount == rowCount):
        break
    rasterResult = generateGridMap(rasterRequest)     
    rasterRequest["request_obj"]["rasterDef"]["status"] = (
        RasterStatus.READY_FOR_REPROCESS.value
    )
    protocol = reqObj["protocol"]
    logger.info("protocol = " + protocol)
    try:
      gotoMaxRaster(rasterResult)
    except ValueError:
      logger.info("reprocessRaster: no max raster found, did not move gonio")
      
  rasterRequestID = rasterRequest["uid"]
  db_lib.updateRequest(rasterRequest)
  db_lib.updatePriority(rasterRequestID,-1)

  if (procFlag):
    """sleep allows for map update after gonio move, slightly longer
    than 2 sec sleep for normal raster because no gov transition here"""
    time.sleep(2.5)    
    daq_lib.set_field("xrecRasterFlag",rasterRequest["uid"])
  return 1


def snakeStepRaster(rasterReqID,grain=""): #12/19 - only tested recently, but apparently works. I'm not going to remove any commented lines.
  gov_status = gov_lib.setGovRobot(gov_robot, 'DA')
  if not gov_status.success:
    return
  rasterRequest = db_lib.getRequestByID(rasterReqID)
  reqObj = rasterRequest["request_obj"]
  sweep_start_angle = reqObj["sweep_start"]
  sweep_end_angle = reqObj["sweep_end"]
  range_degrees = sweep_end_angle-sweep_start_angle
  imgWidth = reqObj["img_width"]
  numImagesPerStep = int((sweep_end_angle - sweep_start_angle) / imgWidth)  
  data_directory_name = str(reqObj["directory"])
  os.system("mkdir -p " + data_directory_name)
  filePrefix = str(reqObj["file_prefix"])
  file_number_start = reqObj["file_number_start"]  
  dataFilePrefix = reqObj["directory"]+"/"+reqObj["file_prefix"]  
  exptimePerCell = reqObj["exposure_time"]
  img_width_per_cell = reqObj["img_width"]
#really should read these two from hardware  
  wave = reqObj["wavelength"]
  xbeam = getPvDesc("beamCenterX")
  ybeam = getPvDesc("beamCenterY")
  rasterDef = reqObj["rasterDef"]
  stepsize = float(rasterDef["stepsize"])
  omega = float(rasterDef["omega"])
  rasterStartX = float(rasterDef["x"]) #these are real sample motor positions
  rasterStartY = float(rasterDef["y"])
  rasterStartZ = float(rasterDef["z"])
  omegaRad = math.radians(omega)
  totalImages = 0
  for i in range(len(rasterDef["rowDefs"])): #just counting images here for single detector arm
    numsteps = int(rasterDef["rowDefs"][i]["numsteps"]*numImagesPerStep)
    totalImages = totalImages+numsteps
  logger.info("total images = " + str(totalImages))
  rasterFilePrefix = dataFilePrefix
  detector_dead_time = det_lib.detector_get_deadtime()  
  total_exposure_time = exptimePerCell*totalImages
  exposureTimePerImage =  exptimePerCell - detector_dead_time
  det_lib.detector_set_num_triggers(totalImages)
  det_lib.detector_set_period(exptimePerCell)
  det_lib.detector_set_exposure_time(exposureTimePerImage)
  det_lib.detector_set_trigger_mode(3)
  det_lib.detector_setImagesPerFile(numImagesPerStep)
  daq_lib.detectorArm(sweep_start_angle,img_width_per_cell,totalImages,exptimePerCell,filePrefix,data_directory_name,file_number_start) #this waits
  
  for i in range(len(rasterDef["rowDefs"])):
    if (daq_lib.abort_flag == 1):
      return 0
    numsteps = int(rasterDef["rowDefs"][i]["numsteps"])
    startX = rasterDef["rowDefs"][i]["start"]["x"]
    endX = rasterDef["rowDefs"][i]["end"]["x"]
    startY = rasterDef["rowDefs"][i]["start"]["y"]
    endY = rasterDef["rowDefs"][i]["end"]["y"]
    deltaX = abs(endX-startX)
    deltaY = abs(endY-startY)
    if (deltaX>deltaY): #horizontal raster - I think this was decided in the rasterDefine, and we're just checking
      startY = startY + (stepsize/2.0)
      endY = startY
    else: #vertical raster
      startX = startX + (stepsize/2.0)
      endX = startX
      
    xRelativeMove = startX

    yzRelativeMove = startY*math.sin(omegaRad)
    yyRelativeMove = startY*math.cos(omegaRad)
    logger.info("x rel move = " + str(xRelativeMove))
    xMotAbsoluteMove = rasterStartX+xRelativeMove #note we convert relative to absolute moves, using the raster center that was saved in x,y,z
    yMotAbsoluteMove = rasterStartY-yyRelativeMove
    zMotAbsoluteMove = rasterStartZ-yzRelativeMove
    xRelativeMove = endX-startX
    yRelativeMove = endY-startY
    
    yyRelativeMove = yRelativeMove*math.cos(omegaRad)
    yzRelativeMove = yRelativeMove*math.sin(omegaRad)

    xEnd = xMotAbsoluteMove + xRelativeMove
    yEnd = yMotAbsoluteMove - yyRelativeMove
    zEnd = zMotAbsoluteMove - yzRelativeMove

    if (i%2 != 0): #this is to scan opposite direction for snaking
      xEndSave = xEnd
      yEndSave = yEnd
      zEndSave = zEnd
      xEnd = xMotAbsoluteMove
      yEnd = yMotAbsoluteMove
      zEnd = zMotAbsoluteMove
      xMotAbsoluteMove = xEndSave
      yMotAbsoluteMove = yEndSave
      zMotAbsoluteMove = zEndSave
    if (deltaX>deltaY): #horizontal raster - I think this was decided in the rasterDefine, and we're just checking      
      stepX = (xEnd-xMotAbsoluteMove)/numsteps
      stepY = (yEnd-yMotAbsoluteMove)/numsteps
      stepZ = (zEnd-zMotAbsoluteMove)/numsteps
    else:
      stepX = -(xEnd-xMotAbsoluteMove)/numsteps
      stepY = -(yEnd-yMotAbsoluteMove)/numsteps
      stepZ = -(zEnd-zMotAbsoluteMove)/numsteps
      
    for j in range (0,numsteps): #so maybe I have everything here and just need to bump the appropriate motors each step increment, not sure about signs
      beamline_lib.mvaDescriptor("sampleX",xMotAbsoluteMove+(j*stepX)+(stepX/2.0),"sampleY",yMotAbsoluteMove-(j*stepY)-(stepY/2.0),"sampleZ",zMotAbsoluteMove-(j*stepZ)-(stepZ/2.0))
      vectorSync()
      if (j == 0):
        zebraDaqNoDet(sweep_start_angle,range_degrees,img_width_per_cell,exptimePerCell,filePrefix,data_directory_name,file_number_start,3)
      else:
        angle_start = sweep_start_angle
        scanWidth = range_degrees
        angle_end = angle_start+scanWidth        
        setPvDesc("vectorStartOmega",angle_start)
        setPvDesc("vectorEndOmega",angle_end)
        
        setPvDesc("vectorGo",1)
        vectorActiveWait()  
        vectorWait()
        zebraWait()
        setPvDesc("vectorBufferTime",3)      

  det_lib.detector_stop_acquire()
  det_lib.detector_wait()
  if (daq_utils.beamline == "amxz"):  
    setPvDesc("zebraReset",1)      
  
  db_lib.updatePriority(rasterReqID,-1)  
  if (lastOnSample()):  
    gov_lib.setGovRobot(gov_robot, 'SA')
  return 1


def snakeStepRasterSpec(rasterReqID,grain=""): #12/19 - only tested recently, but apparently works. I'm not going to remove any commented lines.
  rasterRequest = db_lib.getRequestByID(rasterReqID)
  reqObj = rasterRequest["request_obj"]
  sweep_start_angle = reqObj["sweep_start"]
  sweep_end_angle = reqObj["sweep_end"]
  range_degrees = sweep_end_angle-sweep_start_angle
  imgWidth = reqObj["img_width"]
  numImagesPerStep = int((sweep_end_angle - sweep_start_angle) / imgWidth)  
  data_directory_name = str(reqObj["directory"])
  os.system("mkdir -p " + data_directory_name)
  filePrefix = str(reqObj["file_prefix"])
  file_number_start = reqObj["file_number_start"]  
  dataFilePrefix = reqObj["directory"]+"/"+reqObj["file_prefix"]  
  exptimePerCell = reqObj["exposure_time"]
  img_width_per_cell = reqObj["img_width"]
  rasterDef = reqObj["rasterDef"]
  stepsize = float(rasterDef["stepsize"])
  omega = float(rasterDef["omega"])
  rasterStartX = float(rasterDef["x"]) #these are real sample motor positions
  rasterStartY = float(rasterDef["y"])
  rasterStartZ = float(rasterDef["z"])
  omegaRad = math.radians(omega)
  rasterFilePrefix = dataFilePrefix
  for i in range(len(rasterDef["rowDefs"])):
    if (daq_lib.abort_flag == 1):
      return 0
    numsteps = int(rasterDef["rowDefs"][i]["numsteps"])
    startX = rasterDef["rowDefs"][i]["start"]["x"]
    endX = rasterDef["rowDefs"][i]["end"]["x"]
    startY = rasterDef["rowDefs"][i]["start"]["y"]
    endY = rasterDef["rowDefs"][i]["end"]["y"]
    deltaX = abs(endX-startX)
    deltaY = abs(endY-startY)
    if (deltaX>deltaY): #horizontal raster - I think this was decided in the rasterDefine, and we're just checking
      startY = startY + (stepsize/2.0)
      endY = startY
    else: #vertical raster
      startX = startX + (stepsize/2.0)
      endX = startX
    xRelativeMove = startX
    yzRelativeMove = startY*math.sin(omegaRad)
    yyRelativeMove = startY*math.cos(omegaRad)
    logger.info("x rel move = " + str(xRelativeMove))
    xMotAbsoluteMove = rasterStartX+xRelativeMove #note we convert relative to absolute moves, using the raster center that was saved in x,y,z
    yMotAbsoluteMove = rasterStartY-yyRelativeMove
    zMotAbsoluteMove = rasterStartZ-yzRelativeMove
    xRelativeMove = endX-startX
    yRelativeMove = endY-startY
    
    yyRelativeMove = yRelativeMove*math.cos(omegaRad)
    yzRelativeMove = yRelativeMove*math.sin(omegaRad)

    xEnd = xMotAbsoluteMove + xRelativeMove
    yEnd = yMotAbsoluteMove - yyRelativeMove
    zEnd = zMotAbsoluteMove - yzRelativeMove

    if (i%2 != 0): #this is to scan opposite direction for snaking
      xEndSave = xEnd
      yEndSave = yEnd
      zEndSave = zEnd
      xEnd = xMotAbsoluteMove
      yEnd = yMotAbsoluteMove
      zEnd = zMotAbsoluteMove
      xMotAbsoluteMove = xEndSave
      yMotAbsoluteMove = yEndSave
      zMotAbsoluteMove = zEndSave
    if (deltaX>deltaY): #horizontal raster - I think this was decided in the rasterDefine, and we're just checking      
      stepX = (xEnd-xMotAbsoluteMove)/numsteps
      stepY = (yEnd-yMotAbsoluteMove)/numsteps
      stepZ = (zEnd-zMotAbsoluteMove)/numsteps
    else:
      stepX = -(xEnd-xMotAbsoluteMove)/numsteps
      stepY = -(yEnd-yMotAbsoluteMove)/numsteps
      stepZ = -(zEnd-zMotAbsoluteMove)/numsteps
    for j in range (0,numsteps): #so maybe I have everything here and just need to bump the appropriate motors each step increment, not sure about signs
      beamline_lib.mvaDescriptor("sampleX",xMotAbsoluteMove+(j*stepX)+(stepX/2.0),"sampleY",yMotAbsoluteMove-(j*stepY)-(stepY/2.0),"sampleZ",zMotAbsoluteMove-(j*stepZ)-(stepZ/2.0))
      collectSpec(data_directory_name+"/"+filePrefix+"_"+str(file_number_start),gotoSA=False)    
  db_lib.updatePriority(rasterReqID,-1)  
  if (lastOnSample()):  
    gov_lib.setGovRobot(gov_robot, 'SA')
  return 1

def setGridRasterParams(xsep,ysep,xstep,ystep,sizex,sizey,stepsize):
  """setGridRasterParams(xsep,ysep,xstep,ystep,sizex,sizey,stepsize)"""
  db_lib.setBeamlineConfigParam("fmx","gridRasterXSep",float(xsep))
  db_lib.setBeamlineConfigParam("fmx","gridRasterYSep",float(ysep))
  db_lib.setBeamlineConfigParam("fmx","gridRasterXStep",int(xstep))
  db_lib.setBeamlineConfigParam("fmx","gridRasterYStep",int(ystep))
  db_lib.setBeamlineConfigParam("fmx","gridRasterSizeX",float(sizex))
  db_lib.setBeamlineConfigParam("fmx","gridRasterSizeY",float(sizey))
  db_lib.setBeamlineConfigParam("fmx","gridRasterStepsize",float(stepsize))

def printGridRasterParams():
  """printGridRasterParams()"""

  logger.info(db_lib.getBeamlineConfigParam("fmx","gridRasterXSep"))
  logger.info(db_lib.getBeamlineConfigParam("fmx","gridRasterYSep"))
  logger.info(db_lib.getBeamlineConfigParam("fmx","gridRasterXStep"))
  logger.info(db_lib.getBeamlineConfigParam("fmx","gridRasterYStep"))
  logger.info(db_lib.getBeamlineConfigParam("fmx","gridRasterSizeX"))
  logger.info(db_lib.getBeamlineConfigParam("fmx","gridRasterSizeY"))
  logger.info(db_lib.getBeamlineConfigParam("fmx","gridRasterStepsize"))
  

def gridRaster(currentRequest):
  gov_status = gov_lib.setGovRobot(gov_robot, 'DA')
  if not gov_status.success:
    return
  
  sampleID = currentRequest["sample"]  
  reqObj = currentRequest["request_obj"]
  omega = beamline_lib.motorPosFromDescriptor("omega")
  omegaRad = math.radians(omega)
  xwells = int(db_lib.getBeamlineConfigParam("fmx","gridRasterXStep"))
  ywells = int(db_lib.getBeamlineConfigParam("fmx","gridRasterYStep"))        
  xsep = float(db_lib.getBeamlineConfigParam("fmx","gridRasterXSep"))
  ysep = float(db_lib.getBeamlineConfigParam("fmx","gridRasterYSep"))
  sizex = float(db_lib.getBeamlineConfigParam("fmx","gridRasterSizeX"))
  sizey = float(db_lib.getBeamlineConfigParam("fmx","gridRasterSizeY"))        
  stepsize = float(db_lib.getBeamlineConfigParam("fmx","gridRasterStepsize"))
  rasterStartX = beamline_lib.motorPosFromDescriptor("sampleX") #these are real sample motor positions
  rasterStartY = beamline_lib.motorPosFromDescriptor("sampleY")
  rasterStartZ = beamline_lib.motorPosFromDescriptor("sampleZ")
  yzRelativeMove = ysep*math.sin(omegaRad)
  yyRelativeMove = ysep*math.cos(omegaRad)
  for i in range (0,ywells):
    for j in range (0,xwells):
      beamline_lib.mvaDescriptor("sampleX",rasterStartX+(j*xsep),"sampleY",rasterStartY+(i*yyRelativeMove),"sampleZ",rasterStartZ+(i*yzRelativeMove))
      beamline_lib.mvaDescriptor("omega",omega)      
      rasterReqID = defineRectRaster(currentRequest,sizex,sizey,stepsize)      
      snakeRaster(rasterReqID)


def runRasterScan(currentRequest,rasterType=""): #this actually defines and runs
  sampleID = currentRequest["sample"]
  if (rasterType=="Fine"):
    daq_lib.set_field("xrecRasterFlag","100")    
    rasterReqID = defineRectRaster(currentRequest,90,90,10)
    snakeRaster(rasterReqID)
  elif (rasterType=="Coarse"):
    daq_lib.set_field("xrecRasterFlag","100")    
    rasterReqID = defineRectRaster(currentRequest,630,390,30)     
    snakeRaster(rasterReqID)
  elif (rasterType=="autoVector"):
    daq_lib.set_field("xrecRasterFlag","100")    
    rasterReqID = defineRectRaster(currentRequest,615,375,15)     
    snakeRaster(rasterReqID)
  elif (rasterType=="Line"):  
    daq_lib.set_field("xrecRasterFlag","100")    
    beamline_lib.mvrDescriptor("omega",90)
    rasterReqID = defineRectRaster(currentRequest,10,290,10)    
    snakeRaster(rasterReqID)
    daq_lib.set_field("xrecRasterFlag","100")    
  else:
    rasterReqID = getXrecLoopShape(currentRequest)
    logger.info("snake raster " + str(rasterReqID))
    time.sleep(1) #I think I really need this, not sure why
    snakeRaster(rasterReqID)

def gotoMaxRaster(rasterResult,multiColThreshold=-1,**kwargs):
  global autoVectorCoarseCoords,autoVectorFlag
  
  requestID = rasterResult["request"]
  if (rasterResult["result_obj"]["rasterCellResults"]['resultObj'] == None):
    logger.info("no raster result!!\n")
    raise ValueError("raster result object is None")
    return
  ceiling = 0.0
  floor = 100000000.0 #for resolution where small number means high score
  hotFile = ""
  scoreOption = ""
  logger.info("in gotomax")
  cellResults = rasterResult["result_obj"]["rasterCellResults"]['resultObj']
  rasterMap = rasterResult["result_obj"]["rasterCellMap"]  
  rasterScoreFlag = int(db_lib.beamlineInfo(daq_utils.beamline,'rasterScoreFlag')["index"])
  if (rasterScoreFlag==0):
    scoreOption = "spot_count_no_ice"
  elif (rasterScoreFlag==1):
    scoreOption = "d_min"
  else:
    scoreOption = "total_intensity"
  for i in range (0,len(cellResults)):
    try:
      scoreVal = float(cellResults[i][scoreOption])
    except TypeError:
      scoreVal = 0.0
    if (multiColThreshold>-1):
      logger.info("doing multicol")
      if (scoreVal >= multiColThreshold):
        hitFile = cellResults[i]["cellMapKey"]
        hitCoords = rasterMap[hitFile]
        parentReqID = rasterResult['result_obj']["parentReqID"]
        if (parentReqID == -1):
          addMultiRequestLocation(requestID,hitCoords,i)
        else:
          addMultiRequestLocation(parentReqID,hitCoords,i)        
    if (scoreOption == "d_min"):
      if (scoreVal < floor and scoreVal != -1):
        floor = scoreVal
        hotFile = cellResults[i]["cellMapKey"]        
    else:
      if (scoreVal > ceiling):
        ceiling = scoreVal
        hotFile = cellResults[i]["cellMapKey"]        
  if (hotFile != ""):
    logger.info('raster score ceiling: %s floor: %s hotfile: %s' % (ceiling, floor, hotFile))
    hotCoords = rasterMap[hotFile]     
    x = hotCoords["x"]
    y = hotCoords["y"]
    z = hotCoords["z"]
    logger.info("goto " + str(x) + " " + str(y) + " " + str(z))

    if 'omega' in kwargs:
      beamline_lib.mvaDescriptor("sampleX",x,
                                 "sampleY",y,
                                 "sampleZ",z,
                                 "omega",kwargs['omega'])
    else: beamline_lib.mvaDescriptor("sampleX",x,"sampleY",y,"sampleZ",z)

    if (autoVectorFlag): #if we found a hotspot, then look again at cellResults for coarse vector start and end
      xminColumn = [] #these are the "line rasters" of the ends of threshold points determined by the first pass on the raster results
      xmaxColumn = []
      vectorThreshold = 0.7*ceiling
      xmax = -1000000
      xmin = 1000000
      ymin = 0
      ymax = 0
      zmin = 0
      zmax = 0
      for i in range (0,len(cellResults)): #first find the xmin and xmax of threshold (left and right ends of vector)
        try:
          scoreVal = float(cellResults[i][scoreOption])
        except TypeError:
          scoreVal = 0.0
        if (scoreVal > vectorThreshold):
          hotFile = cellResults[i]["cellMapKey"]
          hotCoords = rasterMap[hotFile]             
          x = hotCoords["x"]
          if (x<xmin):
            xmin = x
          if (x>xmax):
            xmax = x
      for i in range (0,len(cellResults)): #now grab the columns of cells on xmin and xmax, like line scan results on the ends
        fileKey = cellResults[i]["cellMapKey"]
        coords = rasterMap[fileKey]
        x = coords["x"]
        if (x == xmin): #cell is in left column
          xEdgeCellResult = {"coords":coords,"processingResults":cellResults[i]}
          xminColumn.append(xEdgeCellResult)
        if (x == xmax):
          xEdgeCellResult = {"coords":coords,"processingResults":cellResults[i]}
          xmaxColumn.append(xEdgeCellResult)
      maxIndex = -10000
      minIndex = 10000
      for i in range (0,len(xminColumn)): #find the midpoint of the left column that is in the threshold range
        try:
          scoreVal = float(xminColumn[i]["processingResults"][scoreOption])
        except TypeError:
          scoreVal = 0.0
        if (scoreVal > vectorThreshold):
          if (minIndex<0): #you only need the first one that beats the threshold
            minIndex = i
          if (i>maxIndex):
            maxIndex = i
      middleIndex = int((minIndex+maxIndex)/2)
      xmin = xminColumn[middleIndex]["coords"]["x"]
      ymin = xminColumn[middleIndex]["coords"]["y"]
      zmin = xminColumn[middleIndex]["coords"]["z"]                            
      for i in range (0,len(xmaxColumn)): #do same as above for right column
        try:
          scoreVal = float(xmaxColumn[i]["processingResults"][scoreOption])
        except TypeError:
          scoreVal = 0.0
        if (scoreVal > vectorThreshold):
          if (minIndex<0):
            minIndex = i
          if (i>maxIndex):
            maxIndex = i
      middleIndex = int((minIndex+maxIndex)/2)
      xmax = xmaxColumn[middleIndex]["coords"]["x"]
      ymax = xmaxColumn[middleIndex]["coords"]["y"]
      zmax = xmaxColumn[middleIndex]["coords"]["z"]                            
          
      autoVectorCoarseCoords = {"start":{"x":xmin,"y":ymin,"z":zmin},"end":{"x":xmax,"y":ymax,"z":zmax}}

  else:
    raise ValueError("No max position found for gonio move")
    
def addMultiRequestLocation(parentReqID,hitCoords,locIndex): #rough proto of what to pass here for details like how to organize data
  parentRequest = db_lib.getRequestByID(parentReqID)
  sampleID = parentRequest["sample"]

  logger.info(str(sampleID))
  logger.info(hitCoords)
  currentOmega = round(beamline_lib.motorPosFromDescriptor("omega"),2)
  dataDirectory = parentRequest["request_obj"]['directory']+"multi_"+str(locIndex)
  runNum = parentRequest["request_obj"]['runNum']
  tempnewStratRequest = daq_utils.createDefaultRequest(sampleID)
  ss = parentRequest["request_obj"]["sweep_start"]
  sweepStart = ss - 2.5
  sweepEnd = ss + 2.5
  imgWidth = parentRequest["request_obj"]['img_width']
  exptime = parentRequest["request_obj"]['exposure_time']
  currentDetDist = parentRequest["request_obj"]['detDist']
  
  newReqObj = tempnewStratRequest["request_obj"]
  newReqObj["sweep_start"] = sweepStart
  newReqObj["sweep_end"] = sweepEnd
  newReqObj["img_width"] = imgWidth
  newReqObj["exposure_time"] = exptime
  newReqObj["detDist"] = currentDetDist
  newReqObj["directory"] = dataDirectory  
  newReqObj["pos_x"] = hitCoords['x']
  newReqObj["pos_y"] = hitCoords['y']
  newReqObj["pos_z"] = hitCoords['z']
  newReqObj["fastDP"] = False
  newReqObj["fastEP"] = False
  newReqObj["dimple"] = False    
  newReqObj["xia2"] = False
  newReqObj["runNum"] = runNum
  newRequestUID = db_lib.addRequesttoSample(sampleID,newReqObj["protocol"],daq_utils.owner,newReqObj,priority=6000,proposalID=daq_utils.getProposalID()) # a higher priority
  
    
#these next three differ a little from the gui. the gui uses isChecked, b/c it was too intense to keep hitting the pv, also screen pix vs image pix
#careful here, I'm hardcoding the view I think we'll use for definePolyRaster, which is only routine that uses this. 
def getCurrentFOV(): #used only by 4 routines below - BUT THIS IS A GUESS! 
  fov = {"x":0.0,"y":0.0}
  fov["x"] = daq_utils.lowMagFOVx/2.0 #low mag zoom for xrecloopfind
  fov["y"] = daq_utils.lowMagFOVy/2.0
  
  return fov


def screenXmicrons2pixels(microns):
  fov = getCurrentFOV()
  fovX = fov["x"]
  return int(round(microns*(daq_utils.lowMagPixX/fovX)))

def screenYmicrons2pixels(microns):
  fov = getCurrentFOV()
  fovY = fov["y"]
  return int(round(microns*(daq_utils.lowMagPixY/fovY)))  


def screenXPixels2microns(pixels):
  fov = getCurrentFOV()
  fovX = fov["x"]
  return float(pixels)*(fovX/daq_utils.lowMagPixX)

def screenYPixels2microns(pixels):
  fov = getCurrentFOV()
  fovY = fov["y"]
  return float(pixels)*(fovY/daq_utils.lowMagPixY)

def defineTiledRaster(rasterDef,numsteps_h,numsteps_v,origRasterCenterScreenX,origRasterCenterScreenY): #I need this to redefine composite for tiling. Much of the reqObf can stay same.
  
  rasterDef["rowDefs"] = []
  stepsize = rasterDef["stepsize"]
  point_offset_x = origRasterCenterScreenX-(numsteps_h*stepsize)/2.0
  point_offset_y = origRasterCenterScreenY-(numsteps_v*stepsize)/2.0
  if (numsteps_v > numsteps_h): #vertical raster
    for i in range(numsteps_h):
      vectorStartX = point_offset_x+(i*stepsize)
      vectorEndX = vectorStartX
      vectorStartY = point_offset_y
      vectorEndY = vectorStartY + (numsteps_v*stepsize)
      newRowDef = {"start":{"x": vectorStartX,"y":vectorStartY},"end":{"x":vectorEndX,"y":vectorEndY},"numsteps":numsteps_v}
      rasterDef["rowDefs"].append(newRowDef)
  else: #horizontal raster
    for i in range(numsteps_v):
      vectorStartX = point_offset_x
      vectorEndX = vectorStartX + (numsteps_h*stepsize)
      vectorStartY = point_offset_y+(i*stepsize)
      vectorEndY = vectorStartY
      newRowDef = {"start":{"x": vectorStartX,"y":vectorStartY},"end":{"x":vectorEndX,"y":vectorEndY},"numsteps":numsteps_h}
      rasterDef["rowDefs"].append(newRowDef)
  rasterDef["status"] = RasterStatus.DRAWN.value # this will tell clients that the raster should be displayed.      
  return rasterDef

def defineRectRaster(currentRequest,raster_w_s,raster_h_s,stepsizeMicrons_s,xoff=0.0,yoff=0.0,zoff=0.0): #maybe point_x and point_y are image center? #everything can come as microns, make this a horz vector scan, note this never deals with pixels.
  
  sampleID = currentRequest["sample"]
  sample = db_lib.getSampleByID(sampleID)
  try:
    propNum = sample["proposalID"]
  except KeyError:
    propNum = 999999
  raster_h = float(raster_h_s)
  raster_w = float(raster_w_s)
  stepsize = float(stepsizeMicrons_s)
  beamWidth = stepsize
  beamHeight = stepsize
  rasterDef = {"beamWidth":beamWidth,"beamHeight":beamHeight,"status":RasterStatus.NEW.value,"x":beamline_lib.motorPosFromDescriptor("sampleX")+xoff,"y":beamline_lib.motorPosFromDescriptor("sampleY")+yoff,"z":beamline_lib.motorPosFromDescriptor("sampleZ")+zoff,"omega":beamline_lib.motorPosFromDescriptor("omega"),"stepsize":stepsize,"rowDefs":[]} 
  numsteps_h = int(raster_w/stepsize)
  numsteps_v = int(raster_h/stepsize) #the numsteps is decided in code, so is already odd
  rasterDef["numCells"] = numsteps_h * numsteps_v
  point_offset_x = -(numsteps_h*stepsize)/2.0
  point_offset_y = -(numsteps_v*stepsize)/2.0
  if (numsteps_v > numsteps_h): #vertical raster
    for i in range(numsteps_h):
      vectorStartX = point_offset_x+(i*stepsize)
      vectorEndX = vectorStartX
      vectorStartY = point_offset_y
      vectorEndY = vectorStartY + (numsteps_v*stepsize)
      newRowDef = {"start":{"x": vectorStartX,"y":vectorStartY},"end":{"x":vectorEndX,"y":vectorEndY},"numsteps":numsteps_v}
      rasterDef["rowDefs"].append(newRowDef)
  else: #horizontal raster
    for i in range(numsteps_v):
      vectorStartX = point_offset_x
      vectorEndX = vectorStartX + (numsteps_h*stepsize)
      vectorStartY = point_offset_y+(i*stepsize)
      vectorEndY = vectorStartY
      newRowDef = {"start":{"x": vectorStartX,"y":vectorStartY},"end":{"x":vectorEndX,"y":vectorEndY},"numsteps":numsteps_h}
      rasterDef["rowDefs"].append(newRowDef)

  tempnewRasterRequest = daq_utils.createDefaultRequest(sampleID)
  reqObj = tempnewRasterRequest["request_obj"]
  reqObj["protocol"] = "raster"
  reqObj["exposure_time"] = getBlConfig("rasterDefaultTime")
  reqObj["img_width"] = getBlConfig("rasterDefaultWidth")
  reqObj["attenuation"] = getBlConfig("rasterDefaultTrans")
  reqObj["directory"] = reqObj["directory"]+"/rasterImages/"
  if (numsteps_h == 1): #column raster
    reqObj["file_prefix"] = reqObj["file_prefix"]+"_l"
    rasterDef["rasterType"] = "column"
  else:
    reqObj["file_prefix"] = reqObj["file_prefix"]+"_r"
    rasterDef["rasterType"] = "normal"
  reqObj["rasterDef"] = rasterDef #should this be something like self.currentRasterDef?
  reqObj["rasterDef"]["status"] = RasterStatus.DRAWN.value # this will tell clients that the raster should be displayed.
  runNum = db_lib.incrementSampleRequestCount(sampleID)
  reqObj["runNum"] = runNum
  reqObj["parentReqID"] = currentRequest["uid"]
  reqObj["xbeam"] = currentRequest['request_obj']["xbeam"]
  reqObj["ybeam"] = currentRequest['request_obj']["ybeam"]
  reqObj["wavelength"] = currentRequest['request_obj']["wavelength"]
  newRasterRequestUID = db_lib.addRequesttoSample(sampleID,reqObj["protocol"],daq_utils.owner,reqObj,priority=5000,proposalID=propNum)
  daq_lib.set_field("xrecRasterFlag",newRasterRequestUID)
  time.sleep(1)
  return newRasterRequestUID



def collectSpec(filename,gotoSA=True):
  """collectSpec(filenamePrefix) : collect a spectrum, save to file"""  
  gov_lib.setGovRobot(gov_robot, 'XF')
  daq_lib.open_shutter()
  setPvDesc("mercuryEraseStart",1)
  while (1):
    if (getPvDesc("mercuryReadStat") == 0):
      break
    time.sleep(0.05)
  specArray = getPvDesc("mercurySpectrum")
  plt.plot(specArray)
  plt.show(block=False)
  nowtime_s = str(int(time.time()))
  specFileName = filename + "_" + nowtime_s + ".txt"
  specFile = open(specFileName,"w+")
  channelCount = len(specArray)
  for i in range (0,channelCount):
    if (i == 0):
      specFile.write(str(specArray[i]))
    else:
      specFile.write("," + str(specArray[i]))
  specFile.close()
  daq_lib.close_shutter()
  if (gotoSA):
    gov_lib.setGovRobot(gov_robot, 'SA')

    
def eScan(energyScanRequest):
  plt.clf()
  sampleID = energyScanRequest["sample"]
  reqObj = energyScanRequest["request_obj"]
  exptime = reqObj['exposure_time']
  targetEnergy = reqObj['scanEnergy'] *1000.0
  stepsize = reqObj['stepsize']
  steps = reqObj['steps']
  left = -((steps-1)*stepsize)/2  # there are actually (steps-1) intervals
  right = ((steps-1)*stepsize)/2
  mcaRoiLo = reqObj['mcaRoiLo']
  mcaRoiHi = reqObj['mcaRoiHi']
  setPvDesc("mcaRoiLo",mcaRoiLo)
  setPvDesc("mcaRoiHi",mcaRoiHi)      
  
  logger.info("energy scan for " + str(targetEnergy))
  scan_element = reqObj['element']
  beamline_lib.mvaDescriptor("energy",targetEnergy)
  gov_status = gov_lib.setGovRobot(gov_robot, 'XF')
  if not gov_status.success:
    daq_lib.gui_message('Governor did not reach XF state')
    return
  daq_lib.open_shutter()
  scanID = RE(bp.rel_scan([mercury],vdcm.e,left,right,steps),[LivePlot("mercury_mca_rois_roi0_count")])
  daq_lib.close_shutter()
  if (lastOnSample()):  
    gov_lib.setGovRobot(gov_robot, 'SA')
  scanData = db[scanID[0]]
  for ev in scanData.events():
    if ('mercury_mca_spectrum' in ev['data']):
      logger.info('%s %s' % (ev['seq_num'], sum(ev['data']['mercury_mca_spectrum'])))
      
  scanDataTable = scanData.table()
#these next lines only make sense for the mca
  nowtime_s = str(int(time.time()))
  specFileName = "spectrumData_" + nowtime_s + ".txt"
  specFile = open(specFileName,"w+")
  specFile.write(str(len(scanDataTable.mercury_mca_rois_roi0_count)) + "\n")
  for i in range (0,len(scanDataTable.mercury_mca_rois_roi0_count)):
    specFile.write(str(scanDataTable.vdcm_e[i+1]) + " " + str(scanDataTable.mercury_mca_rois_roi0_count[i+1]))
    specFile.write("\n")
  specFile.close()
  eScanResultObj = {}
  eScanResultObj["databrokerID"] = scanID
  eScanResultObj["sample_id"] = sampleID  
  eScanResultID = db_lib.addResultforRequest("eScanResult",energyScanRequest["uid"], daq_utils.owner,result_obj=eScanResultObj,proposalID=daq_utils.getProposalID(),beamline=daq_utils.beamline)
  eScanResult = db_lib.getResult(eScanResultID)
  logger.info(scanDataTable)
  if (reqObj["runChooch"]):
    chooch_prefix = "choochData1_" + nowtime_s
    choochOutfileName = chooch_prefix+".efs"
    choochInputFileName = specFileName    
    comm_s = "chooch -e %s -o %s %s" % (scan_element, choochOutfileName,choochInputFileName)
    logger.info(comm_s)
    choochInputData_x = []
    choochInputData_y = []
    infl = 0
    peak = 0
    f2prime_infl = 0
    fprime_infl = 0
    f2prime_peak = 0
    fprime_peak = 0
    choochInputFile = open(choochInputFileName,"r")
    for outputLine in choochInputFile.readlines():
      tokens = outputLine.split()
      if (len(tokens) == 2): #not a very elegant way to get past the first two lines that I don't need.    
        choochInputData_x.append(float(tokens[0]))
        choochInputData_y.append(float(tokens[1]))
    choochInputFile.close()
    for outputline in os.popen(comm_s).readlines():
      logger.info(outputline)
      tokens = outputline.split()    
      if (len(tokens)>4):
        if (tokens[1] == "peak"):
          peak = float(tokens[3])
          fprime_peak = float(tokens[7])
          f2prime_peak = float(tokens[5])        
        elif (tokens[1] == "infl"):
          infl = float(tokens[3])
          fprime_infl = float(tokens[7])
          f2prime_infl = float(tokens[5])        
        else:
          pass
    choochResultObj = {}
    choochResultObj["infl"] = infl
    choochResultObj["peak"] = peak
    choochResultObj["f2prime_infl"] = f2prime_infl
    choochResultObj["fprime_infl"] = fprime_infl
    choochResultObj["f2prime_peak"] = f2prime_peak
    choochResultObj["fprime_peak"] = fprime_peak
    choochResultObj["sample_id"] = sampleID
    if (not os.path.exists(choochOutfileName)):
      logger.error(f'chooch could not successfully produce a file called {choochOutfileName}. not drawing a plot.')
      return
    else:
      choochOutFile = open(choochOutfileName,"r")    
    chooch_graph_x = []
    chooch_graph_y1 = []
    chooch_graph_y2 = []
    for outLine in choochOutFile.readlines():
      tokens = outLine.split()
      chooch_graph_x.append(float(tokens[0]))
      chooch_graph_y1.append(float(tokens[1]))
      chooch_graph_y2.append(float(tokens[2]))
    choochOutFile.close()
    choochResultObj["choochOutXAxis"] = chooch_graph_x
    choochResultObj["choochOutY1Axis"] = chooch_graph_y1
    choochResultObj["choochOutY2Axis"] = chooch_graph_y2
    choochResultObj["choochInXAxis"] = choochInputData_x
    choochResultObj["choochInYAxis"] = choochInputData_y  
    choochResultID = db_lib.addResultforRequest("choochResult",energyScanRequest["uid"], daq_utils.owner,result_obj=choochResultObj,proposalID=daq_utils.getProposalID(),beamline=daq_utils.beamline)
    choochResult = db_lib.getResult(choochResultID)
    daq_lib.set_field("choochResultFlag",choochResultID)

def vectorZebraScan(vecRequest):
  scannerType = getBlConfig("scannerType")
  if (scannerType == "PI"):
    vectorZebraScanFine(vecRequest)
  else:
    vectorZebraScanNormal(vecRequest)

    
def vectorZebraScanFine(vecRequest):
  gov_status = gov_lib.setGovRobot(gov_robot, 'DA')
  if not gov_status.success:
    return
  
  reqObj = vecRequest["request_obj"]
  file_prefix = str(reqObj["file_prefix"])
  data_directory_name = str(reqObj["directory"])
  file_number_start = reqObj["file_number_start"]
  
  sweep_start_angle = reqObj["sweep_start"]
  sweep_end_angle = reqObj["sweep_end"]
  imgWidth = reqObj["img_width"]
  expTime = reqObj["exposure_time"]
  numImages = int((sweep_end_angle - sweep_start_angle) / imgWidth)
  x_vec_start=reqObj["vectorParams"]["vecStart"]["x"]
  y_vec_start=reqObj["vectorParams"]["vecStart"]["y"]
  z_vec_start=reqObj["vectorParams"]["vecStart"]["z"]
  x_vec_end=reqObj["vectorParams"]["vecEnd"]["x"]
  y_vec_end=reqObj["vectorParams"]["vecEnd"]["y"]
  z_vec_end=reqObj["vectorParams"]["vecEnd"]["z"]

  xCenterCoarse = (x_vec_end+x_vec_start)/2.0
  yCenterCoarse = (y_vec_end+y_vec_start)/2.0
  zCenterCoarse = (z_vec_end+z_vec_start)/2.0
  beamline_lib.mvaDescriptor("sampleX",xCenterCoarse,"sampleY",yCenterCoarse,"sampleZ",zCenterCoarse)
  xRelLen = x_vec_end-x_vec_start
  xRelStart = -xRelLen/2.0
  xRelEnd = -xRelStart
  yRelLen = y_vec_end-y_vec_start
  yRelStart = -yRelLen/2.0
  yRelEnd = -yRelStart
  zRelLen = z_vec_end-z_vec_start
  zRelStart = -zRelLen/2.0
  zRelEnd = -zRelStart

  det_lib.detector_set_num_triggers(numImages)
  det_lib.detector_set_trigger_mode(3)
  det_lib.detector_setImagesPerFile(1000)  
  daq_lib.detectorArm(sweep_start_angle,imgWidth,numImages,expTime,file_prefix,data_directory_name,file_number_start) #this waits

  zebraVecDaqSetup(sweep_start_angle,imgWidth,expTime,numImages,file_prefix,data_directory_name,file_number_start)  
  

  total_exposure_time=expTime*numImages
  trajPoints = int(total_exposure_time/.005)
  totalScanWidthX = xRelLen
  totalScanWidthY = yRelLen
  totalScanWidthZ = zRelLen
  xRelativeMoveFine = xRelStart
  yRelativeMoveFine = yRelStart
  zRelativeMoveFine = zRelStart
  beamline_lib.mvaDescriptor("fineX",xRelativeMoveFine,"fineY",yRelativeMoveFine,"fineZ",zRelativeMoveFine)      
  setPvDesc("fineXPoints",trajPoints)
  setPvDesc("fineYPoints",trajPoints)
  setPvDesc("fineZPoints",trajPoints)
  setPvDesc("fineXAmp",totalScanWidthX)
  setPvDesc("fineYAmp",totalScanWidthY)
  setPvDesc("fineZAmp",totalScanWidthZ)
  setPvDesc("fineXOffset",xRelativeMoveFine)
  setPvDesc("fineYOffset",yRelativeMoveFine)
  setPvDesc("fineZOffset",zRelativeMoveFine)
  setPvDesc("fineXSendWave",1)
  time.sleep(0.1)    
  setPvDesc("fineYSendWave",1)
  time.sleep(0.1)    
  setPvDesc("fineZSendWave",1)
  time.sleep(0.1)    
  #move xyz fine mots to relative from centered raster
  setPvDesc("fineXVecGo",1)
  time.sleep(0.1)            
  setPvDesc("fineYVecGo",1)
  time.sleep(0.1)            
  setPvDesc("fineZVecGo",1)    
  time.sleep(0.1)        
  setPvDesc("zebraPulseMax",numImages) #moved this
  vectorSync()
  setPvDesc("vectorStartOmega",sweep_start_angle)
  setPvDesc("vectorEndOmega",sweep_end_angle)
  setPvDesc("vectorframeExptime",expTime*1000.0)
  setPvDesc("vectorNumFrames",numImages)
  setPvDesc("vectorGo",1)
  vectorActiveWait()    
  vectorWait()
  zebraWait()
  zebraWaitDownload(numImages)
  time.sleep(2.0)
  det_lib.detector_stop_acquire()
  det_lib.detector_wait()
  if (daq_utils.beamline == "amxz"):  
    setPvDesc("zebraReset",1)      
  
  #raster centered, now zero motors
  beamline_lib.mvaDescriptor("fineX",0,"fineY",0,"fineZ",0)  
  
  if (lastOnSample()):  
    gov_lib.setGovRobot(gov_robot, 'SA')
    

def vectorZebraScanNormal(vecRequest): 
  reqObj = vecRequest["request_obj"]
  file_prefix = str(reqObj["file_prefix"])
  data_directory_name = str(reqObj["directory"])
  file_number_start = reqObj["file_number_start"]
  
  sweep_start_angle = reqObj["sweep_start"]
  sweep_end_angle = reqObj["sweep_end"]
  imgWidth = reqObj["img_width"]
  expTime = reqObj["exposure_time"]
  numImages = int((sweep_end_angle - sweep_start_angle) / imgWidth)
  scanWidth = float(numImages)*imgWidth

  x_beam = getPvDesc("beamCenterX")
  y_beam = getPvDesc("beamCenterY")
  wavelength = daq_utils.energy2wave(beamline_lib.motorPosFromDescriptor("energy"), digits=6)
  det_distance_m = beamline_lib.motorPosFromDescriptor("detectorDist")
  if daq_utils.beamline == "nyx":
    det_distance_m /= 1000  # convert distance from mm to m on NYX
  if daq_utils.beamline in ("nyx", "fmx"):
      transmission = getPvDesc("RI_Atten_SP")
  else:
      transmission = getPvDesc("transmissionRBV")

  reqObj["vectorParams"]["x_beam"]=x_beam
  reqObj["vectorParams"]["y_beam"]=y_beam
  reqObj["vectorParams"]["wavelength"]=wavelength
  reqObj["vectorParams"]["det_distance_m"]=det_distance_m
  reqObj["vectorParams"]["transmission"]=transmission

  zebraDaqBluesky(flyer,sweep_start_angle,numImages,scanWidth,imgWidth,expTime,file_prefix,data_directory_name,file_number_start, reqObj["vectorParams"])
  if (lastOnSample()):  
    gov_lib.setGovRobot(gov_robot, 'SA')

def vectorZebraStepScan(vecRequest):
  gov_status = gov_lib.setGovRobot(gov_robot, 'DA')
  if not gov_status.success:
    return
  
  reqObj = vecRequest["request_obj"]
  file_prefix = str(reqObj["file_prefix"])
  data_directory_name = str(reqObj["directory"])
  file_number_start = reqObj["file_number_start"]  
  sweep_start_angle = reqObj["sweep_start"]
  sweep_end_angle = reqObj["sweep_end"]
  imgWidth = reqObj["img_width"]
  expTime = reqObj["exposure_time"]
  numImages = int((sweep_end_angle - sweep_start_angle) / imgWidth)
  x_vec_start=reqObj["vectorParams"]["vecStart"]["x"]
  y_vec_start=reqObj["vectorParams"]["vecStart"]["y"]
  z_vec_start=reqObj["vectorParams"]["vecStart"]["z"]
  x_vec_end=reqObj["vectorParams"]["vecEnd"]["x"]
  y_vec_end=reqObj["vectorParams"]["vecEnd"]["y"]
  z_vec_end=reqObj["vectorParams"]["vecEnd"]["z"]
  x_vec = reqObj["vectorParams"]["x_vec"]
  y_vec = reqObj["vectorParams"]["y_vec"]
  z_vec = reqObj["vectorParams"]["z_vec"]  
  numVecSteps = reqObj["vectorParams"]["fpp"]
  scanWidthPerStep = (sweep_end_angle-sweep_start_angle)/float(numVecSteps)
  xvecStep = x_vec/float(numVecSteps)
  yvecStep = y_vec/float(numVecSteps)
  zvecStep = z_vec/float(numVecSteps)
  numImagesPerStep = numImages/float(numVecSteps)
  detector_dead_time = det_lib.detector_get_deadtime()
  exposureTimePerImage =  expTime - detector_dead_time  
  det_lib.detector_set_num_triggers(numImages)
  det_lib.detector_set_period(expTime)
  det_lib.detector_set_exposure_time(exposureTimePerImage)
  det_lib.detector_set_trigger_mode(3)
  det_lib.detector_setImagesPerFile(500)
  daq_lib.detectorArm(sweep_start_angle,imgWidth,numImages,expTime,file_prefix,data_directory_name,file_number_start) #this waits  
  for i in range (0,numVecSteps):
    setPvDesc("vectorStartOmega",sweep_start_angle+(i*scanWidthPerStep))
    setPvDesc("vectorEndOmega",sweep_end_angle+(i*scanWidthPerStep)+scanWidthPerStep)  
    setPvDesc("vectorStartX",x_vec_start+(i*xvecStep)+(xvecStep/2.0))
    setPvDesc("vectorStartY",y_vec_start+(i*yvecStep)+(yvecStep/2.0))  
    setPvDesc("vectorStartZ",z_vec_start+(i*zvecStep)+(zvecStep/2.0))  
    setPvDesc("vectorEndX",x_vec_start+(i*xvecStep)+(xvecStep/2.0))
    setPvDesc("vectorEndY",y_vec_start+(i*yvecStep)+(yvecStep/2.0))  
    setPvDesc("vectorEndZ",z_vec_start+(i*zvecStep)+(zvecStep/2.0))  
    setPvDesc("vectorframeExptime",expTime*1000.0)
    setPvDesc("vectorNumFrames",numImagesPerStep)
    zebraDaqNoDet(sweep_start_angle+(i*scanWidthPerStep),scanWidthPerStep,imgWidth,expTime,file_prefix,data_directory_name,file_number_start)
  if (lastOnSample()):  
    gov_lib.setGovRobot(gov_robot, 'SA')
  det_lib.detector_stop_acquire()
  det_lib.detector_wait()
  if (daq_utils.beamline == "amxz"):  
    setPvDesc("zebraReset",1)      
  
  setPvDesc("vectorBufferTime",3)      



def dna_execute_collection3(dna_startIgnore,dna_range,dna_number_of_images,dna_exptime,dna_directory,prefix,start_image_number,overlap,dna_run_num,charRequest):
  global collect_and_characterize_success,dna_have_strategy_results,dna_have_index_results,picture_taken
  global dna_strategy_exptime,dna_strategy_start,dna_strategy_range,dna_strategy_end,dna_strat_dist
  global screeningoutputid
  global ednaActiveFlag

  ednaActiveFlag = 1
  dna_start = charRequest["request_obj"]["sweep_start"]
  characterizationParams = charRequest["request_obj"]["characterizationParams"]
  dna_res = float(characterizationParams["aimed_resolution"])
  logger.info("dna_res = " + str(dna_res))
  dna_filename_list = []
  logger.info("number of images " + str(dna_number_of_images) + " overlap = " + str(overlap) + " dna_start " + str(dna_start) + " dna_range " + str(dna_range) + " prefix " + prefix + " start number " + str(start_image_number) + "\n")
  collect_and_characterize_success = 0
  dna_have_strategy_results = 0
  dna_have_index_results = 0  
  dg2rd = 3.14159265 / 180.0  
  if (daq_utils.detector_id == "ADSC-Q315"):
    det_radius = 157.5
  elif (daq_utils.detector_id == "ADSC-Q210"):
    det_radius = 105.0
  elif (daq_utils.detector_id == "PILATUS-6"):
    det_radius = 212.0
  else: #default Pilatus
    det_radius = 212.0
  theta_radians = 0.0
  wave = 12398.5/beamline_lib.get_mono_energy() #for now
  dx = det_radius/(math.tan(2.0*(math.asin(wave/(2.0*dna_res)))-theta_radians))
  logger.info("distance = %s" % dx)
#skinner - could move distance and wave and scan axis here, leave wave alone for now
  logger.info("skinner about to take reference images.")
  dna_image_info = {}
  for i in range(0,int(dna_number_of_images)): # 7/17 no idea what this is
    logger.info("skinner prefix7 = " + prefix[0:7] +  " " + str(start_image_number) + "\n")
    if (len(prefix)> 8):
      if ((prefix[0:7] == "postref") and (start_image_number == 1)):
        logger.info("skinner postref bail\n")
        time.sleep(float(dna_number_of_images*float(dna_exptime)))        
        break
  #skinner roi - maybe I can measure and use that for dna_start so that first image is face on.
    colstart = float(dna_start) + (i*(abs(overlap)+float(dna_range)))
    dna_prefix = "ref-"+prefix
    image_number = start_image_number+i
    dna_prefix_long = os.path.join(dna_directory, 'cbf', dna_prefix)
    beamline_lib.mvaDescriptor("omega",float(colstart))
    charRequest["request_obj"]["sweep_start"] = colstart
    if (i == int(dna_number_of_images)-1): # a temporary crap kludge to keep the governor from SA when more images are needed.
      ednaActiveFlag = 0
    imagesAttempted = daq_lib.collect_detector_seq_hw(colstart,dna_range,dna_range,dna_exptime,dna_prefix,dna_directory,image_number,charRequest)
    seqNum = int(det_lib.detector_get_seqnum())
    hdfSampleDataPattern = dna_prefix_long
    filename = hdfSampleDataPattern + "_master.h5"
    dna_image_info[seqNum] = {'uuid': charRequest["uid"], 'seq_num': seqNum}
    
    dna_filename_list.append(filename) #TODO actually contains directory structure for cbf, but filename of h5
    picture_taken = 1
  edna_energy_ev = (12.3985/wave) * 1000.0
  if (daq_utils.beamline == "fmx"):   # a kludge b/c edna wants a square beam, so where making a 4x4 micron beam be the sqrt(1*1.5) for x and y on fmx
    xbeam_size = .004
    ybeam_size = .004
  else:
    xbeam_size = .0089
    ybeam_size = .0089
  aimed_completeness = characterizationParams['aimed_completeness']
  aimed_multiplicity = characterizationParams['aimed_multiplicity']
  aimed_resolution = characterizationParams['aimed_resolution']
  aimed_ISig = characterizationParams['aimed_ISig']
  timeout_check = 0;
  while(not os.path.exists(dna_filename_list[len(dna_filename_list)-1])): #this waits for edna images
    timeout_check = timeout_check + 1
    time.sleep(1.0)
    if (timeout_check > 10):
      break
  flux = getPvDesc("sampleFlux")    


  node = getBlConfig("spotNode1")          
  cbfList = []
  logger.info(f'filenames for edna: {dna_filename_list}')
  for key, info in dna_image_info.items():
    seq_num = info['seq_num']
    uuid = info['uuid']
    comm_s = f"ssh -q {node} \"{os.environ['MXPROCESSINGSCRIPTSDIR']}eiger2cbf.sh {uuid} 1 1 0 {seq_num}\""
    CBF_conversion_pattern = dna_filename_list[i][0:len(dna_filename_list[i])-10]+"_"
    cbfList.append(f'{CBF_conversion_pattern}{seq_num}_000001.cbf')
    logger.info(comm_s)
    os.system(comm_s)
  time.sleep(2.0)
  ednaHost = f'{getBlConfig("hostnameBase")}-fastproc'
  comm_s = f"ssh -q {ednaHost} \"{os.environ['MXPROCESSINGSCRIPTSDIR']}edna.sh {dna_directory} {charRequest['uid']} {cbfList[0]} {cbfList[1]} {getPvDesc('transmissionRBV')*100.0} {flux} {xbeam_size} {ybeam_size}\""
  logger.info(comm_s)
  os.system(comm_s)
  logger.info("EDNA DONE\n")
  try:
    fEdnaLogFile = open(dna_directory+"/edna.log", "r" )
  except FileNotFoundError:
    logger.error(f"File {dna_directory}/edna.log not found")
    return 0
  ednaLogLines = fEdnaLogFile.readlines()
  fEdnaLogFile.close()
  collect_and_characterize_success = 0
  for outline in ednaLogLines:
    logger.info(outline)
    if (outline.find("EdnaDir")!= -1):
      (param,dirname) = outline.split('=')
      strXMLFileName = dirname[0:len(dirname)-1]+"/ControlInterfacev1_2/Characterisation/ControlCharacterisationv1_3_dataOutput.xml"
    if (outline.find("characterisation successful!")!= -1):
      collect_and_characterize_success = 1
  if (not collect_and_characterize_success):
    dna_comment =  "Characterize Failure"
    logger.error(dna_comment)
    return 0
  else:
    xsDataCharacterisation = XSDataResultCharacterisation.parseFile( strXMLFileName )
    xsDataIndexingResult = xsDataCharacterisation.getIndexingResult()
    xsDataIndexingSolutionSelected = xsDataIndexingResult.getSelectedSolution()
    xsDataStatisticsIndexing = xsDataIndexingSolutionSelected.getStatistics()
    numSpotsFound  = xsDataStatisticsIndexing.getSpotsTotal().getValue()
    numSpotsUsed  = xsDataStatisticsIndexing.getSpotsUsed().getValue()
    numSpotsRejected = numSpotsFound-numSpotsUsed
    beamShiftX = xsDataStatisticsIndexing.getBeamPositionShiftX().getValue()
    beamShiftY = xsDataStatisticsIndexing.getBeamPositionShiftY().getValue()
    spotDeviationR = xsDataStatisticsIndexing.getSpotDeviationPositional().getValue()
    try:
      spotDeviationTheta = xsDataStatisticsIndexing.getSpotDeviationAngular().getValue()
    except AttributeError:
      spotDeviationTheta = 0.0
    diffractionRings = 0 #for now, don't see this in xml except message string        
    reflections_used = 0 #for now
    reflections_used_in_indexing = 0 #for now
    rejectedReflections = 0 #for now
    xsDataOrientation = xsDataIndexingSolutionSelected.getOrientation()
    xsDataMatrixA = xsDataOrientation.getMatrixA()
    rawOrientationMatrix_a_x = xsDataMatrixA.getM11()
    rawOrientationMatrix_a_y = xsDataMatrixA.getM12()
    rawOrientationMatrix_a_z = xsDataMatrixA.getM13()
    rawOrientationMatrix_b_x = xsDataMatrixA.getM21()
    rawOrientationMatrix_b_y = xsDataMatrixA.getM22()
    rawOrientationMatrix_b_z = xsDataMatrixA.getM23()
    rawOrientationMatrix_c_x = xsDataMatrixA.getM31()
    rawOrientationMatrix_c_y = xsDataMatrixA.getM32()
    rawOrientationMatrix_c_z = xsDataMatrixA.getM33()
    xsDataCrystal = xsDataIndexingSolutionSelected.getCrystal()
    xsDataCell = xsDataCrystal.getCell()
    unitCell_alpha = xsDataCell.getAngle_alpha().getValue()
    unitCell_beta = xsDataCell.getAngle_beta().getValue()
    unitCell_gamma = xsDataCell.getAngle_gamma().getValue()
    unitCell_a = xsDataCell.getLength_a().getValue()
    unitCell_b = xsDataCell.getLength_b().getValue()
    unitCell_c = xsDataCell.getLength_c().getValue()
    mosaicity = xsDataCrystal.getMosaicity().getValue()
    xsSpaceGroup = xsDataCrystal.getSpaceGroup()
    spacegroup_name = xsSpaceGroup.getName().getValue()
    pointGroup = spacegroup_name #for now
    bravaisLattice = pointGroup #for now
    statusDescription = "ok" #for now
    try:
      spacegroup_number = xsSpaceGroup.getITNumber().getValue()
    except AttributeError:
      spacegroup_number = 0
    dna_comment =  "spacegroup = " + str(spacegroup_name) + " mosaicity = " + str(mosaicity) + " cell_a = " + str(unitCell_a) + " cell_b = " + str(unitCell_b) + " cell_c = " + str(unitCell_c) + " cell_alpha = " + str(unitCell_alpha) + " cell_beta = " + str(unitCell_beta) + " cell_gamma = " + str(unitCell_gamma) + " status = " + str(statusDescription)
    logger.info("\n\n skinner " + dna_comment + "\n") 
    xsStrategyResult = xsDataCharacterisation.getStrategyResult()
    resolutionObtained = -999
    if (xsStrategyResult != None):
      dna_have_strategy_results = 1
      xsCollectionPlan = xsStrategyResult.getCollectionPlan()
      xsStrategySummary = xsCollectionPlan[0].getStrategySummary()
      resolutionObtained = xsStrategySummary.getRankingResolution().getValue()
      xsCollectionStrategy = xsCollectionPlan[0].getCollectionStrategy()
      xsSubWedge = xsCollectionStrategy.getSubWedge()
      for i in range (0,len(xsSubWedge)):
        xsExperimentalCondition = xsSubWedge[i].getExperimentalCondition()
        xsGoniostat = xsExperimentalCondition.getGoniostat()
        xsDetector = xsExperimentalCondition.getDetector()
        xsBeam = xsExperimentalCondition.getBeam()
        newTrans_s = "%.2f" % (xsBeam.getTransmission().getValue()/100.0)
        newTrans = float(newTrans_s)
        logger.info("\n new trans = " + str(newTrans) + "\n")
        dna_strategy_start = xsGoniostat.getRotationAxisStart().getValue()
        dna_strategy_start = dna_strategy_start-(dna_strategy_start%.1)
        dna_strategy_range = xsGoniostat.getOscillationWidth().getValue()
        dna_strategy_range = dna_strategy_range-(dna_strategy_range%.1)
        dna_strategy_end = xsGoniostat.getRotationAxisEnd().getValue()
        dna_strategy_end = (dna_strategy_end-(dna_strategy_end%.1)) + dna_strategy_range
        dna_strat_dist = xsDetector.getDistance().getValue()
        dna_strat_dist = dna_strat_dist-(dna_strat_dist%1)
        dna_strategy_exptime = xsBeam.getExposureTime().getValue()
    program = "edna-1.0" # for now
    dna_comment =  "spacegroup = " + str(spacegroup_name) + " mosaicity = " + str(mosaicity) + " resolutionHigh = " + str(resolutionObtained) + " cell_a = " + str(unitCell_a) + " cell_b = " + str(unitCell_b) + " cell_c = " + str(unitCell_c) + " cell_alpha = " + str(unitCell_alpha) + " cell_beta = " + str(unitCell_beta) + " cell_gamma = " + str(unitCell_gamma) + " status = " + str(statusDescription)
    logger.info("\n\n skinner " + dna_comment + "\n") 
    if (dna_have_strategy_results):
      dna_strat_comment = "\ndna Strategy results: Start=" + str(dna_strategy_start) + " End=" + str(dna_strategy_end) + " Width=" + str(dna_strategy_range) + " Time=" + str(dna_strategy_exptime) + " Dist=" + str(dna_strat_dist) + " Transmission= " + str(newTrans)
      characterizationResultObj = {}
      characterizationResultObj = {"strategy":{"start":dna_strategy_start,"end":dna_strategy_end,"width":dna_strategy_range,"exptime":dna_strategy_exptime,"detDist":dna_strat_dist,"transmission":newTrans}}
      db_lib.addResultforRequest("characterizationStrategy",charRequest["uid"], daq_utils.owner,result_obj=characterizationResultObj,proposalID=daq_utils.getProposalID(),beamline=daq_utils.beamline)
      xsStrategyStatistics = xsCollectionPlan[0].getStatistics()
      xsStrategyResolutionBins = xsStrategyStatistics.getResolutionBin()
      now = time.time()
      edna_isig_plot_filename = dirname[0:len(dirname)-1] + "/edna_isig_res.txt"
      isig_plot_file = open(edna_isig_plot_filename,"w")
      for i in range (0,len(xsStrategyResolutionBins)-1):
        i_over_sigma_bin = xsStrategyResolutionBins[i].getIOverSigma().getValue()
        maxResolution_bin = xsStrategyResolutionBins[i].getMaxResolution().getValue()
        logger.info(str(maxResolution_bin) + " " + str(i_over_sigma_bin))
        isig_plot_file.write(str(maxResolution_bin) + " " + str(i_over_sigma_bin)+"\n")
      isig_plot_file.close()
    if (dna_have_strategy_results):
      logger.info(dna_strat_comment)      
  

  return 1

def setTrans(transmission): #where transmission = 0.0-1.0
  if (daq_utils.beamline in ["fmx", "nyx"]):  
    if (getBlConfig("attenType") == "RI"):
      setPvDesc("RIattenEnergySP",beamline_lib.motorPosFromDescriptor("energy"))
      setPvDesc("RI_Atten_SP",transmission)      
      setPvDesc("RI_Atten_SET",1)
      
    else:
      setPvDesc("transmissionSet",transmission)
      setPvDesc("transmissionGo",1)
      
  else:
    setPvDesc("transmissionSet",transmission)
    setPvDesc("transmissionGo",1)
  time.sleep(0.5)
  if daq_utils.beamline != "nyx":  # transmissionDone not available on NYX
    while (not getPvDesc("transmissionDone")):
      time.sleep(0.1)
  
  
  

def setAttens(transmission): #where transmission = 0.0-1.0
  attenValList = []
  attenValList = attenCalc.RIfoils(beamline_lib.get_mono_energy(),transmission)
  for i in range (0,len(attenValList)):
    pvVal = attenValList[i]
    pvKeyName = "Atten%02d-%d" % (i+1,pvVal)    
    setPvDesc(pvKeyName,1)
    logger.info(pvKeyName)

def importSpreadsheet(fname):
  parseSheet.importSpreadsheet(fname,daq_utils.owner)

def zebraArm():
  setPvDesc("zebraArm",1)
  while(1):
    time.sleep(.1)
    if (getPvDesc("zebraArmOut") == 1):
      break

def zebraWaitOld():
  while(1):
    time.sleep(.1)
    if (getPvDesc("zebraDownloading") == 0):
      break

def zebraWait(timeoutCheck=True):
  timeoutLimit = 20.0
  downloadStart = time.time()  
  while(1):
    now = time.time()
    if (now > (downloadStart+timeoutLimit) and timeoutCheck):
      setPvDesc("zebraReset",1)
      logger.error("timeout in zebra wait!")
      daq_lib.gui_message("Timeout in Trigger Wait! Call Staff!!")
      break
    time.sleep(.1)
    if (getPvDesc("zebraDownloading") == 0):
      break

def zebraWaitDownload(numsteps):

  timeoutLimit = 5.0  
  downloadStart = time.time()  
  while(1):
    now = time.time()
    if (now > (downloadStart+timeoutLimit)):
      setPvDesc("zebraReset",1)
      logger.error("timeout in zebra wait download!")
      break
    time.sleep(.1)
    if (getPvDesc("zebraDownloadCount") == numsteps):
      break
    
def loop_center_mask():
  os.system("cp $CONFIGDIR/bkgrnd.jpg .")
  beamline_lib.mvrDescriptor("omega",90.0)
  daq_utils.take_crystal_picture(filename="findslice_0")
  comm_s = os.environ["PROJDIR"] + "/software/bin/c3d_search -p=$CONFIGDIR/find_loopslice.txt"
  os.system(comm_s)
  os.system("dos2unix res0.txt")
  os.system("echo \"\n\">>res0.txt")    
  c3d_out_file = open("res0.txt","r")
  line = c3d_out_file.readline()
  loop_line = c3d_out_file.readline()
  c3d_out_file.close()    
  loop_tokens = loop_line.split()
  logger.info(loop_tokens)
  loop_found = int(loop_tokens[2])
#crash here if loop not found
  if (loop_found > 0):
    x = float(loop_tokens[9])
    y = float(loop_tokens[10])
    logger.info("x = " + str(x) + " y = " + str(y))
    fovx = daq_utils.lowMagFOVx
    fovy = daq_utils.lowMagFOVy
    daq_lib.center_on_click(320.0,y,fovx,fovy,source="macro")
  beamline_lib.mvrDescriptor("omega",-90.0)    

def getLoopSize():
  os.system("cp $CONFIGDIR/bkgrnd.jpg .")
  daq_utils.take_crystal_picture(filename="findsize_0")
  comm_s = os.environ["PROJDIR"] + "/software/bin/c3d_search -p=$CONFIGDIR/find_loopSize.txt"
  os.system(comm_s)
  os.system("dos2unix loopSizeOut0.txt")
  os.system("echo \"\n\">>loopSizeOut0.txt")    
  c3d_out_file = open("loopSizeOut0.txt","r")
  line = c3d_out_file.readline()
  loop_line = c3d_out_file.readline()
  c3d_out_file.close()    
  loop_tokens = loop_line.split()
  logger.info(loop_tokens)
  loop_found = int(loop_tokens[2])
#crash here if loop not found
  if (loop_found > 0):
    v = float(loop_tokens[7])
    h = float(loop_tokens[8])
    logger.info("v = " + str(v) + " h = " + str(h))
    return [v,h]
  return []

  
def clean_up_files(pic_prefix, output_file):
  try:
    os.remove(output_file) 
  except FileNotFoundError:
    pass #if erased or not present, not a problem
  images = glob.glob(f'{pic_prefix}*.jpg')
  for filename in images:
    try:
      os.remove(filename)
    except FileNotFoundError:
      pass #if erased or not present, not a problem
    except Exception as e:
      logger.error(f'Exception while removing file {filename}: {e}')

def loop_center_xrec():
  global face_on

  daq_lib.abort_flag = 0    
  pic_prefix = "findloop"
  output_file = 'xrec_result.txt'
  clean_up_files(pic_prefix, output_file)
  zebraCamDaq(0,360,40,.4,pic_prefix,os.getcwd(),0)    
  comm_s = f'xrec {os.environ["CONFIGDIR"]}/xrec_360_40Fast.txt {output_file}'
  logger.info(comm_s)
  try:
    os.system(comm_s)
    xrec_out_file = open(output_file,"r")
  except FileNotFoundError:
    logger.error(f'{output_file} not found, halting loop_center_xrec()')
    return 0
  target_angle = 0.0
  radius = 0
  x_centre = 0
  y_centre = 0
  reliability = 0
  for result_line in xrec_out_file.readlines():
    logger.info(result_line)
    tokens = result_line.split()
    tag = tokens[0]
    val = tokens[1]
    if (tag == "TARGET_ANGLE"):
      target_angle = float(val )
    elif (tag == "RADIUS"):
      radius = float(val )
    elif (tag == "Y_CENTRE"):
      y_centre_xrec = float(val )
    elif (tag == "X_CENTRE"):
      x_centre_xrec = float(val )
    elif (tag == "RELIABILITY"):
      reliability = int(val )
    elif (tag == "FACE"):
      face_on = float(tokens[3])
  xrec_out_file.close()
  xrec_check_file = open("Xrec_check.txt","r")  
  check_result =  int(xrec_check_file.read(1))
  logger.info("result = " + str(check_result))
  xrec_check_file.close()
  if (reliability < 70 or check_result == 0): #bail if xrec couldn't align loop
    return 0
  beamline_lib.mvaDescriptor("omega",target_angle)
  x_center = getPvDesc("lowMagCursorX")
  y_center = getPvDesc("lowMagCursorY")
  
  logger.info("center on click " + str(x_center) + " " + str(y_center-radius))
  logger.info("center on click " + str((x_center*2) - y_centre_xrec) + " " + str(x_centre_xrec))
  fovx = daq_utils.lowMagFOVx
  fovy = daq_utils.lowMagFOVy
  
  daq_lib.center_on_click(x_center,y_center-radius,fovx,fovy,source="macro")
  daq_lib.center_on_click((x_center*2) - y_centre_xrec,x_centre_xrec,fovx,fovy,source="macro")
  beamline_lib.mvaDescriptor("omega",face_on)
  #now try to get the loopshape starting from here
  return 1

  

def zebraCamDaq(zebra,angle_start,scanWidth,imgWidth,exposurePeriodPerImage,filePrefix,data_directory_name,file_number_start,scanEncoder=3): #scan encoder 0=x, 1=y,2=z,3=omega
#careful - there's total exposure time, exposure period, exposure time

#imgWidth will be something like 40 for xtalCenter
  vectorSync()
  setPvDesc("vectorExpose",0)  
  angle_end = angle_start+scanWidth
  numImages = int(round(scanWidth/imgWidth))
  setPvDesc("vectorStartOmega",angle_start)
  setPvDesc("vectorEndOmega",angle_end)
  setPvDesc("vectorNumFrames",numImages)    
  setPvDesc("vectorframeExptime",exposurePeriodPerImage*1000.0)
  setPvDesc("vectorHold",0)
  yield from zebra_daq_prep(zebra)
  setPvDesc("zebraEncoder",scanEncoder)
  setPvDesc("zebraDirection",0)  #direction 0 = positive
  setPvDesc("zebraGateSelect",0)
  setPvDesc("zebraGateStart",angle_start) #this will change for motors other than omega
  setPvDesc("zebraGateWidth",imgWidth/2) #why divide by 2 here and not elsewhere?
  setPvDesc("zebraGateStep",imgWidth)
  setPvDesc("zebraGateNumGates",numImages)  

  setPvDesc("lowMagAcquire",0,wait=False)
  time.sleep(1.0) #this sleep definitely needed
  setPvDesc("lowMagTrigMode",1)
  setPvDesc("lowMagJpegNumImages",numImages)
  setPvDesc("lowMagJpegFilePath",data_directory_name)
  setPvDesc("lowMagJpegFileName",filePrefix)
  setPvDesc("lowMagJpegFileNumber",1)
  setPvDesc("lowMagJpegCapture",1,wait=False)
  setPvDesc("lowMagAcquire",1,wait=False)
  vectorWaitForGo(source="zebraCamDaq")
  vectorWait()
  if (daq_utils.beamline == "amxz"):  
    setPvDesc("zebraReset",1)      
  
  setPvDesc("lowMagTrigMode",0)

<<<<<<< HEAD


def gatherStandardVectorParams():
    logger.info("gathering vector parameters")
    current_x = beamline_lib.motorPosFromDescriptor("sampleX")
    current_y = beamline_lib.motorPosFromDescriptor("sampleY")
    current_z = beamline_lib.motorPosFromDescriptor("sampleZ")
    vectorParams={}
    vectorParams["vecStart"]={}
    vectorParams["vecEnd"]={}
    vectorParams["vecStart"]["x"]=current_x
    vectorParams["vecStart"]["y"]=current_y
    vectorParams["vecStart"]["z"]=current_z
    vectorParams["vecEnd"]["x"]=current_x
    vectorParams["vecEnd"]["y"]=current_y
    vectorParams["vecEnd"]["z"]=current_z
 
    x_beam = getPvDesc("beamCenterX")
    y_beam = getPvDesc("beamCenterY")
    wavelength = daq_utils.energy2wave(beamline_lib.motorPosFromDescriptor("energy"), digits=6)
    det_distance_m = beamline_lib.motorPosFromDescriptor("detectorDist") / 1000
    if daq_utils.beamline in ("nyx", "fmx"):
        transmission = getPvDesc("RI_Atten_SP")
    else:
        transmission = getPvDesc("transmissionRBV")
    vectorParams["x_beam"]=x_beam
    vectorParams["y_beam"]=y_beam
    vectorParams["wavelength"]=wavelength
    vectorParams["det_distance_m"]=det_distance_m
    vectorParams["transmission"]=transmission
    return vectorParams


def zebraDaqBluesky(flyer, angle_start, num_images, scanWidth, imgWidth, exposurePeriodPerImage, filePrefix, data_directory_name, file_number_start, vector_params, scanEncoder=3, changeState=True):

    logger.info("in Zebra Daq Bluesky #1")
    logger.info(f" with vector: {vector_params}")
    gov_lib.setGovRobot(gov_robot, "DA")

    x_vec_start=vector_params["vecStart"]["x"]
    y_vec_start=vector_params["vecStart"]["y"]
    z_vec_start=vector_params["vecStart"]["z"]
    x_vec_end=vector_params["vecEnd"]["x"]
    y_vec_end=vector_params["vecEnd"]["y"]
    z_vec_end=vector_params["vecEnd"]["z"]
    if beamline == "nyx":
      x_vec_start *= 1000
      y_vec_start *= 1000
      z_vec_start *= 1000
      x_vec_end *= 1000
      y_vec_end *= 1000
      z_vec_end *= 1000

    try: 
      detectorDeadTime=flyer.detector.cam.dead_time.get()
    except AttributeError as e:
      logger.error("Vector Aborted: failed to get dead_time from detector.cam object")
      return 

    flyer.update_parameters(angle_start=angle_start, scan_width=scanWidth, img_width=imgWidth, num_images=num_images, exposure_period_per_image=exposurePeriodPerImage, \
                   x_start_um=x_vec_start, y_start_um=y_vec_start, z_start_um=z_vec_start, \
                   x_end_um=x_vec_end, y_end_um=y_vec_end, z_end_um=z_vec_end, \
                   file_prefix=filePrefix, data_directory_name=data_directory_name, file_number_start=file_number_start,\
                   x_beam=vector_params["x_beam"], y_beam=vector_params["y_beam"], wavelength=vector_params["wavelength"], det_distance_m=vector_params["det_distance_m"],\
                   detector_dead_time=detectorDeadTime, scan_encoder=scanEncoder, change_state=changeState, transmission=vector_params["transmission"])

    RE(bp.fly([flyer]))

    logger.info("vector Done")
    if lastOnSample() and changeState:
        gov_lib.setGovRobot(gov_robot, 'SA', wait=False)
    logger.info("stop det acquire")
    flyer.detector.cam.acquire.put(0, wait=True)
    logger.info("zebraDaq Done")

def zebraDaq(vector_program,angle_start,scanWidth,imgWidth,exposurePeriodPerImage,filePrefix,data_directory_name,file_number_start,scanEncoder=3,changeState=True): #scan encoder 0=x, 1=y,2=z,3=omega
=======
def topViewSnap(filePrefix,data_directory_name,file_number_start,acquire=1): #if we don't need to stream, then this requires few steps
  os.system("mkdir -p " + data_directory_name)  
  setPvDesc("topViewAcquire",0,wait=False)
  time.sleep(1.0) #this sleep definitely needed
  setPvDesc("topViewTrigMode",5)
  setPvDesc("topViewImMode",0)
  setPvDesc("topViewDataType",0)    
  setPvDesc("topViewJpegFilePath",data_directory_name)
  setPvDesc("topViewJpegFileName",filePrefix)
  setPvDesc("topViewJpegFileNumber",file_number_start)
  if (acquire):
    setPvDesc("topViewAcquire",1)
    setPvDesc("topViewWriteFile",1)
    setPvDesc("topViewTrigMode",0)    
    setPvDesc("topViewImMode",2)
    setPvDesc("topViewDataType",1)
    setPvDesc("topViewAcquire",1,wait=False)    

def topViewWrite():  
  setPvDesc("topViewWriteFile",1)
  setPvDesc("topViewTrigMode",0)    
  setPvDesc("topViewImMode",2)
  setPvDesc("topViewDataType",1)
  
  
  

def zebraDaq(angle_start,scanWidth,imgWidth,exposurePeriodPerImage,filePrefix,data_directory_name,file_number_start,scanEncoder=3,changeState=True): #scan encoder 0=x, 1=y,2=z,3=omega
>>>>>>> 6c28c764
#careful - there's total exposure time, exposure period, exposure time

  logger.info("in Zebra Daq #1 " + str(time.time()))      
  yield from bps.mv(eiger.fw_num_images_per_file, IMAGES_PER_FILE)
  daq_lib.setRobotGovState("DA")  
  yield from bps.mv(vector_program.expose, 1)

  if (imgWidth == 0):
    angle_end = angle_start
    numImages = scanWidth
  else:
    angle_end = angle_start+scanWidth    
    numImages = int(round(scanWidth/imgWidth))
  total_exposure_time = exposurePeriodPerImage*numImages
  if (total_exposure_time < 1.0):
    yield from bps.mv(vector_program.buffer_time, 1000)
  else:
    yield from bps.mv(vector_program.buffer_time, 3)
    pass
  logger.info("in Zebra Daq #2 " + str(time.time()))        
  yield from setup_eiger_exposure(eiger, exposurePeriodPerImage, exposurePeriodPerImage)
  detector_dead_time = eiger.dead_time.get()
  exposureTimePerImage =  exposurePeriodPerImage - detector_dead_time  
  yield from setup_vector_program(vector_program=vector_program, num_images=numImages,
                                  angle_start=angle_start,
                                  angle_end=angle_end,
                                  exposure_period_per_image=exposurePeriodPerImage)
  logger.info("zebra_daq_prep " + str(time.time()))        
  yield from zebra_daq_prep(zebra)
  logger.info("done zebra_daq_prep " + str(time.time()))        
  time.sleep(1.0)


  PW=(exposurePeriodPerImage-detector_dead_time)*1000.0
  PS=(exposurePeriodPerImage)*1000.0
  GW=scanWidth-(1.0-(PW/PS))*(imgWidth/2.0)
  yield from setup_zebra_vector_scan(zebra=zebra, angle_start=angle_start, gate_width=GW, scan_width=scanWidth, pulse_width=PW, pulse_step=PS,
                       exposure_period_per_image=exposurePeriodPerImage, num_images=numImages, is_still=imgWidth==0)
  logger.info("zebraDaq - setting and arming detector " + str(time.time()))      

  yield from setup_eiger_triggers(eiger, EXTERNAL_TRIGGER, 1, exposureTimePerImage)
  logger.info("detector arm " + str(time.time()))        
  yield from setup_eiger_arming(eiger, angle_start,imgWidth,numImages,exposurePeriodPerImage,filePrefix,data_directory_name,file_number_start) #this waits
  try:
    logger.info("detector done arm, timed in zebraDaq " + str(time.time()))          

    startArm = time.time()
    gov_status = gov_lib.setGovRobot(gov_robot, 'DA')
    if not gov_status.success:
      return
    endArm = time.time()
    armTime = endArm-startArm
    logger.info("gov wait time = " + str(armTime) +"\n")
  
    logger.info("vector Go " + str(time.time()))        
    yield from bps.mv(vector_program.go, 1)
    try:
      vectorActiveWait()  
    except TimeoutError:
      logger.info("caught TimeoutError in zebraDaq, proceeded with collection")
    vectorWait()
    zebraWait()
    logger.info("vector Done " + str(time.time()))          
    if (daq_utils.beamline == "amxz"):  
      setPvDesc("zebraReset",1)      
  
    if (lastOnSample() and changeState):
      gov_lib.setGovRobot(gov_robot, 'SA', wait=False)
  except Exception as e:
    logger.error(f'Exception while collecting data: {e}')
    return
  finally:
    logger.info("stop det acquire")
    yield from setup_eiger_stop_acquire_and_wait(eiger)
  
  yield from bps.mv(vector_program.buffer_time, 3)
  try:
    logger.info("detector done arm, timed in zebraDaq " + str(time.time()))          
    startArm = time.time()
    if not (daq_lib.setGovRobot('DA')):
      raise Exception('not in DA state, stopping collection')
    endArm = time.time()
    armTime = endArm-startArm
    logger.info("gov wait time = " + str(armTime) +"\n")
  
    logger.info("vector Go " + str(time.time()))        
    try:
      vectorWaitForGo(source="zebraDaq",timeout_trials=1)
    except TimeoutError:
       logger.info("caught TimeoutError in zebraDaq, proceeded with collection")
    vectorWait()
    zebraWait()
    logger.info("vector Done " + str(time.time()))          
    if (daq_utils.beamline == "amxz"):  
      setPvDesc("zebraReset",1)      
  
    if (lastOnSample() and changeState):
      daq_lib.setGovRobotSA_nowait()    
    logger.info("stop det acquire")
  except Exception as e:
    logger.error(f'Exception while collecting data: {e}')
    return
  finally:
    det_lib.detector_stop_acquire()
  det_lib.detector_wait()
  setPvDesc("vectorBufferTime",3)
  logger.info("zebraDaq Done " + str(time.time()))            


def zebraDaqNoDet(angle_start,scanWidth,imgWidth,exposurePeriodPerImage,filePrefix,data_directory_name,file_number_start,scanEncoder=3): #scan encoder 0=x, 1=y,2=z,3=omega
#careful - there's total exposure time, exposure period, exposure time


  setPvDesc("vectorExpose",1)
  if (imgWidth == 0):
    angle_end = angle_start
    numImages = scanWidth
  else:
    angle_end = angle_start+scanWidth    
    numImages = int(round(scanWidth/imgWidth))
  total_exposure_time = exposurePeriodPerImage*numImages
  if (total_exposure_time < 1.0):
    setPvDesc("vectorBufferTime",1000)
  else:
    setPvDesc("vectorBufferTime",3)    
  detector_dead_time = det_lib.detector_get_deadtime()
  exposureTimePerImage =  exposurePeriodPerImage - detector_dead_time  
  setPvDesc("vectorNumFrames",numImages)  
  setPvDesc("vectorStartOmega",angle_start)
  setPvDesc("vectorEndOmega",angle_end)
  setPvDesc("vectorframeExptime",exposurePeriodPerImage*1000.0)
  setPvDesc("vectorHold",0)
  yield from zebra_daq_prep(zebra)
  setPvDesc("zebraEncoder",scanEncoder)
  time.sleep(1.0)
  setPvDesc("zebraDirection",0)  #direction 0 = positive
  setPvDesc("zebraGateSelect",0)
  setPvDesc("zebraGateStart",angle_start) #this will change for motors other than omega
  if (imgWidth != 0):    
    setPvDesc("zebraGateWidth",scanWidth)
    setPvDesc("zebraGateStep",scanWidth+.01)
  setPvDesc("zebraGateNumGates",1)
  setPvDesc("zebraPulseTriggerSource",1)
  setPvDesc("zebraPulseStart",0)
  setPvDesc("zebraPulseWidth",(exposurePeriodPerImage-detector_dead_time)*1000.0)      
  setPvDesc("zebraPulseStep",(exposurePeriodPerImage)*1000.0)
  setPvDesc("zebraPulseDelay",((exposurePeriodPerImage)/2.0)*1000.0)
  setPvDesc("zebraPulseMax",numImages)
  setPvDesc("vectorGo",1)
  vectorActiveWait()  
  vectorWait()
  zebraWait()
  if (daq_utils.beamline == "amxz"):  
    setPvDesc("zebraReset",1)      
  
  setPvDesc("vectorBufferTime",3)      
  

def setAttenBCU():
  """setAttenBCU() : set attenuators to BCU (fmx only)"""
  setBlConfig("attenType","BCU")
  setPvDesc("RI_Atten_SP",1.0)      
  setPvDesc("RI_Atten_SET",1)
  daq_lib.gui_message("Attenuators set to BCU. Restart LSDC GUI!")  
  

def setAttenRI():
  """setAttenRI() : set attenuators to RI (fmx only)"""
  setBlConfig("attenType","RI")
  setPvDesc("transmissionSet",1.0)
  setPvDesc("transmissionGo",1)
  daq_lib.gui_message("Attenuators set to RI. Restart LSDC GUI!")    
  

  
def robotOn():
  """robotOn() : use the robot to mount samples"""
  setBlConfig("robot_online",1)


def robotOff():
  """robotOff() : fake mounting samples"""  
  setBlConfig("robot_online",0)


def zebraVecDaqSetup(angle_start,imgWidth,exposurePeriodPerImage,numImages,filePrefix,data_directory_name,file_number_start,scanEncoder=3): #scan encoder 0=x, 1=y,2=z,3=omega
#careful - there's total exposure time, exposure period, exposure time
#this is called in raster before the row processing loop

  setPvDesc("vectorExpose",1)
  detector_dead_time = det_lib.detector_get_deadtime()
  total_exposure_time = exposurePeriodPerImage*numImages
  exposureTimePerImage =  exposurePeriodPerImage - detector_dead_time
  yield from zebra_daq_prep(zebra)

  yield from setup_zebra_vector_scan_for_raster(zebra=zebra, angle_start=angle_start, image_width=imgWidth, exposure_time_per_image=exposureTimePerImage,
                                exposure_period_per_image=exposurePeriodPerImage, detector_dead_time=detector_dead_time,
                                num_images=numImages, scan_encoder=scan_encoder)
  logger.info("exp tim = " + str(exposureTimePerImage))  

  setPvDesc("vectorHold",0)  

  
def setProcRam():
  if (daq_utils.beamline == "amx"):
    db_lib.setBeamlineConfigParam("amx","spotNode1","xf17id1-srv1")
    db_lib.setBeamlineConfigParam("amx","spotNode2","xf17id1-srv1")
    db_lib.setBeamlineConfigParam("amx","cbfComm","eiger2cbf")
    db_lib.setBeamlineConfigParam("amx","dialsComm","dials.find_spots_client")        
  else:
    db_lib.setBeamlineConfigParam("fmx","spotNode1","xf17id2-ws6")
    db_lib.setBeamlineConfigParam("fmx","spotNode2","xf17id2-ws6")
    db_lib.setBeamlineConfigParam("fmx","cbfComm","eiger2cbf")
    db_lib.setBeamlineConfigParam("fmx","dialsComm","dials.find_spots_client")        
    

def setProcGPFS():
  if (daq_utils.beamline == "amx"):
    db_lib.setBeamlineConfigParam("amx","spotNode1","uranus-cpu002")
    db_lib.setBeamlineConfigParam("amx","spotNode2","uranus-cpu003")
    db_lib.setBeamlineConfigParam("amx","spotNode3","uranus-cpu002")
    db_lib.setBeamlineConfigParam("amx","spotNode4","uranus-cpu003")
    db_lib.setBeamlineConfigParam("amx","spotNode5","uranus-cpu002")
    db_lib.setBeamlineConfigParam("amx","spotNode6","uranus-cpu003")    
    db_lib.setBeamlineConfigParam("amx","cbfComm","eiger2cbf")
    db_lib.setBeamlineConfigParam("amx","dialsComm","dials.find_spots_client")
    
  else:
    db_lib.setBeamlineConfigParam("fmx","spotNode1","uranus-cpu007")
    db_lib.setBeamlineConfigParam("fmx","spotNode2","uranus-cpu008")
    db_lib.setBeamlineConfigParam("fmx","spotNode3","uranus-cpu009")
    db_lib.setBeamlineConfigParam("fmx","spotNode4","uranus-cpu010")
    db_lib.setBeamlineConfigParam("fmx","spotNode5","uranus-cpu008")
    db_lib.setBeamlineConfigParam("fmx","spotNode6","uranus-cpu004")        
    db_lib.setBeamlineConfigParam("amx","cbfComm","eiger2cbf")
    db_lib.setBeamlineConfigParam("amx","dialsComm","dials.find_spots_client")
    


def setFastDPNode(nodeName):
  setBlConfig("fastDPNode",nodeName)

def setDimpleNode(nodeName):
  setBlConfig("dimpleNode",nodeName)

def setDimpleCommand(commName):
  setBlConfig("dimpleComm",commName)
  

    
def lastOnSample():
  if (ednaActiveFlag == 1):
    return False
  current_sample = db_lib.beamlineInfo(daq_utils.beamline, 'mountedSample')['sampleID']
  logger.debug(f'number of requests for current sample: {len(db_lib.getRequestsBySampleID(current_sample))}')
  if len(db_lib.getRequestsBySampleID(current_sample)) > 1:  # quickly check if there are other requests for this sample
    r = db_lib.popNextRequest(daq_utils.beamline)  # do comparison above to avoid this time-expensive call
    if (r != {}):
      logger.debug(f'next sample: {r["sample"]} current_sample:{current_sample}')
      if (r["sample"] == db_lib.beamlineInfo(daq_utils.beamline, 'mountedSample')['sampleID']):
        return False
  return True

def homePins():
  setPvDesc("homePinY",1)
  setPvDesc("homePinZ",1)
  time.sleep(2)  
  setPvDesc("syncPinY",1)
  setPvDesc("syncPinZ",1)    
  
def restartEMBL():
    emblserverName = f'{getBlConfig("hostnameBase")}-emblserver'
    os.system(f"ssh -q -X {emblserverName} \"runEMBL\"&")


def queueCollectOn():
  """queueCollectOn() : allow for creating requests for samples that are not mounted"""
  setBlConfig("queueCollect",1)

def queueCollectOff():
  """queueCollectOff() : do not allow creating requests for samples that are not mounted"""  
  setBlConfig("queueCollect",0)

def guiLocal(): #monitor omega RBV
  """guiLocal() : show the readback of the Omega motor as it's moving. Can lead to lags when operating remotely with reduced bandwidth."""
  setBlConfig("omegaMonitorPV","RBV")

def guiRemote(): #monitor omega VAL
  """guiRemote() : show the setpoint of the Omega motor, instead of the constant readback. This can be used to reduce video lags when operating remotely with reduced bandwidth"""
  setBlConfig("omegaMonitorPV","VAL")

def spotNodes(*args):
  """spotNodes(*args) : Set the dials spotfinding nodes. You must give 8 nodes. Example: spotNodes(4,5,7,8,12,13,14,15)"""
  if (len(args) != SPOT_MIN_NODES):
    logger.error(f"C'mon, I need {SPOT_MIN_NODES} nodes. No change. Try again.")
  else:
    for i in range (0,len(args)):
      setBlConfig("spotNode"+str(i+1),"uranus-cpu%03d" % args[i])

def fastDPNodes(*args):
  """fastDPNodes(*args) : Set the fastDP nodes. You must give 4 nodes. Example: fastDPNodes(4,5,7,8)"""  
  if (len(args) != FAST_DP_MIN_NODES):
    logger.error(f"C'mon, I need {FAST_DP_MIN_NODES} nodes. No change. Try again.")
  else:
    for i in range (0,len(args)):
      setBlConfig("fastDPNode"+str(i+1),"uranus-cpu%03d" % args[i])

def setVisitName(vname):
  setBlConfig("visitName",str(vname))

def setScannerType(s_type): #either "PI" or "Normal"
  """setScannerType(s_type): #either PI or Normal"""
  setBlConfig("scannerType",str(s_type))

def getVisitName(beamline):
  return db_lib.getBeamlineConfigParam(beamline,"visitName")


def setWarmupInterval(interval):
  """setWarmupInterval(interval) : set the number of mounts between automatic robot warmups"""
  setBlConfig("robotWarmupInterval",int(interval))

def setAutoRasterDelay(interval):
  """setAutoRasterDelay(delayTime) : set delay time before autoRaster in Q-collect"""
  setBlConfig("autoRasterDelay",float(interval))
  
def procOn():
  """procOn() : Turns on raster heatmap generation"""  
  setBlConfig("rasterProcessFlag",1)

def procOff():
  """procOff() : Turns off raster heatmap generation"""
  setBlConfig("rasterProcessFlag",0)

def backoffDetector():
  if (daq_utils.beamline == "amx"):
    beamline_lib.mvaDescriptor("detectorDist",700.0)
  else:
    beamline_lib.mvaDescriptor("detectorDist",1000.0)

def disableMount():
  """disableMount() : turn off robot mounting. Usually done in an error situation where we want staff intervention before resuming."""
  setBlConfig("mountEnabled",0)

def enableMount():
  """enableMount() : allow robot mounting"""
  setBlConfig("mountEnabled",1)

def set_beamsize(sizeV, sizeH):
  if (sizeV == 'V0'):
    setPvDesc("CRL_V2A_OUT",1)
    setPvDesc("CRL_V1A_OUT",1)
    setPvDesc("CRL_V1B_OUT",1)
    setPvDesc("CRL_VS_OUT",1)        
  elif (sizeV == 'V1'):
    setPvDesc("CRL_VS_IN",1)    
    setPvDesc("CRL_V2A_OUT",1)
    setPvDesc("CRL_V1A_IN",1)
    setPvDesc("CRL_V1B_OUT",1)
  else:
    logger.error("Error: Vertical size argument has to be \'V0\' or  \'V1\'")
  if (sizeH == 'H0'):  
    setPvDesc("CRL_H4A_OUT",1)
    setPvDesc("CRL_H2A_OUT",1)
    setPvDesc("CRL_H1A_OUT",1)
    setPvDesc("CRL_H1B_OUT",1)
  elif (sizeH == 'H1'):  
    setPvDesc("CRL_H4A_OUT",1)
    setPvDesc("CRL_H2A_IN",1)
    setPvDesc("CRL_H1A_IN",1)
    setPvDesc("CRL_H1B_IN",1)
  else:
    logger.error("Error: Horizontal size argument has to be \'H0\' or  \'H1\'")
  if (sizeV == 'V0' and sizeH == 'H0'):
    daq_lib.set_field("size_mode",0)
  elif (sizeV == 'V0' and sizeH == 'H1'):
    daq_lib.set_field("size_mode",1)
  elif (sizeV == 'V1' and sizeH == 'H0'):
    daq_lib.set_field("size_mode",2)
  elif (sizeV == 'V1' and sizeH == 'H1'):
    daq_lib.set_field("size_mode",3)
  else:
    pass
  

  
def vertRasterOn():
  """vertRasterOn() : raster vertically when rasters are taller than they are wide"""
  setBlConfig("vertRasterOn",1)

def vertRasterOff():
  """vertRasterOff() : only raster vertically for single-column (line) rasters"""
  setBlConfig("vertRasterOn",0)

def newVisit():
  """newVisit() : Trick LSDC into creating a new visit on the next request creation"""
  setBlConfig("proposal",987654) #a kludge to cause the next collection to generate a new visit


def logMe():
  """logMe() : Edwin asked for this"""
  print(time.ctime())
  print("governor: " + str(getPvDesc("governorMessage")))
  print("SampleX: " + str(beamline_lib.motorPosFromDescriptor("sampleX")) + " SampleY: " + str(beamline_lib.motorPosFromDescriptor("sampleY")) + "SampleZ: " + str(beamline_lib.motorPosFromDescriptor("sampleZ")))
  print("CryoXY: " + str(beamline_lib.motorPosFromDescriptor("cryoXY")))
  print("Gripper Temp: " + str(getPvDesc("gripTemp")))
  print("Dewar Position: " + str(beamline_lib.motorPosFromDescriptor("dewarRot")))
  print("Force Torque Sensor Status: " + str(getPvDesc("robotFTSensorStat")))
  print("Force Torque X " + str(getPvDesc("robotForceX")) + " Y: " + str(getPvDesc("robotForceY")) + " Z: " + str(getPvDesc("robotForceZ")))
  

def setSlit1X(mval):
  beamline_lib.mvaDescriptor("slit1XGap",float(mval))

def setSlit1Y(mval):
  beamline_lib.mvaDescriptor("slit1YGap",float(mval))
  
def emptyQueue():
  """emptyQueue() : Intended to recover from corrupted requests when GUI won't start"""
  reqList = list(db_lib.getQueue(daq_utils.beamline))
  for i in range (0,len(reqList)):
    db_lib.deleteRequest(reqList[i]["uid"])

def addPersonToProposal(personLogin,propNum):
  """addPersonToProposal(personLogin,propNum) : add person to ISPyB proposal - personLogin must be quoted, proposal number is a number (not quoted)"""    
  ispybLib.addPersonToProposal(personLogin,propNum)

def createPerson(firstName,lastName,loginName):
  """createPerson(firstName,lastName,loginName) : create person for ISPyB - be sure to quote all arguments"""  
  ispybLib.createPerson(firstName,lastName,loginName)

def createProposal(propNum,PI_login="boaty"):
  """createProposal(propNum,PI_login) : create proposal for ISPyB - be sure to quote the login name, Proposal number is a number (not quoted)"""    
  ispybLib.createProposal(propNum,PI_login)
  

def topViewCheckOn():
  setBlConfig(TOP_VIEW_CHECK,1)

def anneal(annealTime=1.0):
  if daq_utils.beamline == 'fmx':
    if not govStatusGet('SA'):
      daq_lib.gui_message('Not in Governor state SA, exiting')
      return -1

    if govStateSet('CB') == -1:
      logger.error("not able to get to CB governor state")
      return -1

    annealer.air.put(1)

    while not annealer.inStatus.get():
      logger.info(f'anneal state before annealing: {annealer.inStatus.get()}')
      time.sleep(0.1)

    time.sleep(annealTime)
    annealer.air.put(0)

    while not annealer.outStatus.get():
      logger.info(f'anneal state after annealing: {annealer.outStatus.get()}')
      time.sleep(0.1)

    if govStateSet('SA') == -1:
      logger.error("not able to return to SA governor state")
      return -1

  elif daq_utils.beamline == 'amx':
    robotGovState = (getPvDesc("robotSaActive") or getPvDesc("humanSaActive"))
    if (robotGovState):
      setPvDesc("annealIn",1)
      while (getPvDesc("annealStatus") != 1):
        time.sleep(0.01)
      time.sleep(float(annealTime))
      setPvDesc("annealIn",0)
    else:
      daq_lib.gui_message("Anneal only in SA state!!")
  else:
    daq_lib.gui_message(f'Anneal not implemented for beamline {daq_utils.beamline}! Doing nothing')
  
def fmx_expTime_to_10MGy(beamsizeV = 3.0, beamsizeH = 5.0, vectorL = 100, energy = 12.7, wedge = 180, flux = 1e12, verbose = True):
  if (not os.path.exists("2vb1.pdb")):
    os.system("ln -s $CONFIGDIR/2vb1.pdb .")
    os.system("mkdir rd3d")
  raddoseLib.fmx_expTime_to_10MGy(beamsizeV = beamsizeV, beamsizeH = beamsizeH, vectorL = vectorL, energy = energy, wedge = wedge, flux = flux, verbose = verbose)
#  why doesn't this work? raddoseLib.fmx_expTime_to_10MGy(beamsizeV, beamsizeH, vectorL, energy, wedge, flux, verbose)

def unlockGUI():
  """unlockGUI() : unlock lsdcGui"""
  
  daq_lib.unlockGUI()

def lockGUI():
  """lockGUI() : lock lsdcGui"""
  
  daq_lib.lockGUI()
  
def beamCheckOn():
  setBlConfig(BEAM_CHECK,1)

def beamCheckOff():
  setBlConfig(BEAM_CHECK,0)

def HePathOff():
  setBlConfig("HePath",0)

def HePathOn():
  setBlConfig("HePath",1)
  

def lsdcHelp():
  print(setGridRasterParams.__doc__)
  print(printGridRasterParams.__doc__)                   
  print(robotOn.__doc__)
  print(robotOff.__doc__)
  print(procOn.__doc__)
  print(procOff.__doc__)
  print(queueCollectOn.__doc__)
  print(queueCollectOff.__doc__)
  print(spotNodes.__doc__)
  print(fastDPNodes.__doc__)
  print(setWarmupInterval.__doc__)
  print(setAutoRasterDelay.__doc__)  
  print(disableMount.__doc__)
  print(enableMount.__doc__)
  print(vertRasterOn.__doc__)
  print(vertRasterOff.__doc__)
  print(newVisit.__doc__)
  print(emptyQueue.__doc__)
  print(logMe.__doc__)
  print(addPersonToProposal.__doc__)
  print(createPerson.__doc__)
  print(createProposal.__doc__)
  print(setAttenBCU.__doc__)
  print(setAttenRI.__doc__)
  print(unlockGUI.__doc__)
  print(collectSpec.__doc__)
  print(setScannerType.__doc__)            
  print("recoverRobot()")
  print("setFastDPNode(nodeName)")
  print("setDimpleNode(nodeName)")
  print("setDimpleCommand(commandString)")
  print("beamCheckOn()")
  print("beamCheckOff()")
  print("HePathOn()")
  print("HePathOff()")  
  print("homePins()")
  
  



  
  <|MERGE_RESOLUTION|>--- conflicted
+++ resolved
@@ -3108,9 +3108,6 @@
   
   setPvDesc("lowMagTrigMode",0)
 
-<<<<<<< HEAD
-
-
 def gatherStandardVectorParams():
     logger.info("gathering vector parameters")
     current_x = beamline_lib.motorPosFromDescriptor("sampleX")
@@ -3185,36 +3182,6 @@
     logger.info("zebraDaq Done")
 
 def zebraDaq(vector_program,angle_start,scanWidth,imgWidth,exposurePeriodPerImage,filePrefix,data_directory_name,file_number_start,scanEncoder=3,changeState=True): #scan encoder 0=x, 1=y,2=z,3=omega
-=======
-def topViewSnap(filePrefix,data_directory_name,file_number_start,acquire=1): #if we don't need to stream, then this requires few steps
-  os.system("mkdir -p " + data_directory_name)  
-  setPvDesc("topViewAcquire",0,wait=False)
-  time.sleep(1.0) #this sleep definitely needed
-  setPvDesc("topViewTrigMode",5)
-  setPvDesc("topViewImMode",0)
-  setPvDesc("topViewDataType",0)    
-  setPvDesc("topViewJpegFilePath",data_directory_name)
-  setPvDesc("topViewJpegFileName",filePrefix)
-  setPvDesc("topViewJpegFileNumber",file_number_start)
-  if (acquire):
-    setPvDesc("topViewAcquire",1)
-    setPvDesc("topViewWriteFile",1)
-    setPvDesc("topViewTrigMode",0)    
-    setPvDesc("topViewImMode",2)
-    setPvDesc("topViewDataType",1)
-    setPvDesc("topViewAcquire",1,wait=False)    
-
-def topViewWrite():  
-  setPvDesc("topViewWriteFile",1)
-  setPvDesc("topViewTrigMode",0)    
-  setPvDesc("topViewImMode",2)
-  setPvDesc("topViewDataType",1)
-  
-  
-  
-
-def zebraDaq(angle_start,scanWidth,imgWidth,exposurePeriodPerImage,filePrefix,data_directory_name,file_number_start,scanEncoder=3,changeState=True): #scan encoder 0=x, 1=y,2=z,3=omega
->>>>>>> 6c28c764
 #careful - there's total exposure time, exposure period, exposure time
 
   logger.info("in Zebra Daq #1 " + str(time.time()))      
