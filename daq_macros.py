--- conflicted
+++ resolved
@@ -39,12 +39,11 @@
 import bluesky.plans as bp
 from bluesky.preprocessors import finalize_wrapper, finalize_decorator
 from fmx_annealer import govStatusGet, govStateSet, fmxAnnealer, amxAnnealer # for using annealer specific to FMX and AMX
-<<<<<<< HEAD
 from config_params import ON_MOUNT_OPTION, OnMountAvailOptions
 from mxbluesky.plans import detect_loop, topview_optimized
-=======
+
 from setenergy_lsdc import setELsdc
->>>>>>> eaaa2f37
+
 
 try:
   import ispybLib
