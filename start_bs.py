--- conflicted
+++ resolved
@@ -109,19 +109,17 @@
     vdcm = VerticalDCM('XF:17IDA-OP:AMX{Mono:DCM', name='vdcm')
     zebra = Zebra('XF:17IDB-ES:AMX{Zeb:2}:', name='zebra')
     vector_program = VectorProgram('XF:17IDB-ES:AMX{Gon:1-Vec}', name='vector_program')
-<<<<<<< HEAD
-elif beamline=="fmx":
-=======
     robot = EMBLRobot()
+
 elif beamline == "fmx":  
->>>>>>> de770dc6
     mercury = ABBIXMercury('XF:17IDC-ES:FMX{Det:Mer}', name='mercury')
     mercury.read_attrs = ['mca.spectrum', 'mca.preset_live_time', 'mca.rois.roi0.count',
                                             'mca.rois.roi1.count', 'mca.rois.roi2.count', 'mca.rois.roi3.count']
     vdcm = VerticalDCM('XF:17IDA-OP:FMX{Mono:DCM', name='vdcm')
     zebra = Zebra('XF:17IDC-ES:FMX{Zeb:3}:', name='zebra')
     vector_program = VectorProgram('XF:17IDC-ES:FMX{Gon:1-Vec}', name='vector_program')
-<<<<<<< HEAD
+    robot = EMBLRobot()
+
 elif beamline=="nyx":
     mercury = ABBIXMercury('XF:17IDC-ES:FMX{Det:Mer}', name='mercury')
     mercury.read_attrs = ['mca.spectrum', 'mca.preset_live_time', 'mca.rois.roi0.count',
@@ -130,14 +128,7 @@
     zebra = Zebra('XF:17IDC-ES:FMX{Zeb:3}:', name='zebra')
     # We plan to provide a proper definition later
     #vector_program = VectorProgram('XF:17IDC-ES:FMX{Gon:1-Vec}', name='vector_program')
-else:
-    raise Exception(f"Invalid beamline name provided: {beamline}")
-=======
-
-    robot = EMBLRobot()
-elif beamline == "nyx":
     denso_ophyd_robot = DensoOphydRobot("XF:19IDC-ES{Rbt:1}", name="robot")
     robot = DensoRobot(denso_ophyd_robot) # DensoRobot is the robot_lib API-compatible object
 else:
-    raise Exception(f"Unknown beamline: {beamline}")
->>>>>>> de770dc6
+    raise Exception(f"Invalid beamline name provided: {beamline}")