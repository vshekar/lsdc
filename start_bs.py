#!/opt/conda_envs/lsdc_dev3/bin/ipython -i
# import asyncio
from ophyd import *
from ophyd.mca import (Mercury1, SoftDXPTrigger)
from ophyd import Device, EpicsMotor, EpicsSignal, EpicsSignalRO
from mxtools.zebra import Zebra
from mxtools.eiger import EigerSingleTriggerV26, set_eiger_defaults
import os
from mxtools.governor import _make_governors

#12/19 - author unknown. DAMA can help
"""
# Subscribe metadatastore to documents.
# If this is removed, data is not saved to metadatastore.
import metadatastore.commands
from bluesky.global_state import gs
gs.RE.subscribe_lossless('all', metadatastore.commands.insert)
from bluesky.callbacks.broker import post_run
# At the end of every run, verify that files were saved and
# print a confirmation message.
from bluesky.callbacks.broker import verify_files_saved
gs.RE.subscribe('stop', post_run(verify_files_saved))
"""
# Import matplotlib and put it in interactive mode.
import matplotlib.pyplot as plt
plt.ion()

# Register bluesky IPython magics.
#from bluesky.magics import BlueskyMagics
#get_ipython().register_magics(BlueskyMagics)

import bluesky.plans as bp

from bluesky.run_engine import RunEngine
from bluesky.utils import get_history, PersistentDict
RE = RunEngine()
beamline = os.environ["BEAMLINE_ID"]
from nslsii import configure_kafka_publisher
configure_kafka_publisher(RE, beamline)
configdir = os.environ['CONFIGDIR']
RE.md = PersistentDict('%s%s_bluesky_config' % (configdir, beamline))
from databroker import Broker
db = Broker.named(beamline)

RE.subscribe(db.insert)

<<<<<<< HEAD
=======
from bluesky.log import config_bluesky_logging
config_bluesky_logging()
#from bluesky.utils import ts_msg_hook
#RE.msg_hook = ts_msg_hook
# from bluesky.callbacks.best_effort import BestEffortCallback
# bec = BestEffortCallback()
# RE.subscribe(bec)


>>>>>>> 95afbd29
# convenience imports
# from ophyd.commands import *
from bluesky.callbacks import *
# from bluesky.spec_api import *
# from bluesky.global_state import gs, abort, stop, resume
# from databroker import (DataBroker as db, get_events, get_images,
#                                                 get_table, get_fields, restream, process)

# RE = gs.RE  # convenience alias
#rest is hugo
abort = RE.abort
resume = RE.resume
stop = RE.stop

# the following lines should not be needed as these should be persisted
#RE.md['group'] = beamline
#RE.md['beamline_id'] = beamline.upper()

# loop = asyncio.get_event_loop()
# loop.set_debug(False)



from ophyd import (SingleTrigger, ProsilicaDetector,
                   ImagePlugin, StatsPlugin, ROIPlugin)

from ophyd import Component as Cpt

class ABBIXMercury(Mercury1, SoftDXPTrigger):
    pass

class VerticalDCM(Device):
    b = Cpt(EpicsMotor, '-Ax:B}Mtr')
    g = Cpt(EpicsMotor, '-Ax:G}Mtr')
    p = Cpt(EpicsMotor, '-Ax:P}Mtr')
    r = Cpt(EpicsMotor, '-Ax:R}Mtr')
    e = Cpt(EpicsMotor, '-Ax:E}Mtr')
    w = Cpt(EpicsMotor, '-Ax:W}Mtr')

class StandardProsilica(SingleTrigger, ProsilicaDetector):
    image = Cpt(ImagePlugin, 'image1:')
    roi1 = Cpt(ROIPlugin, 'ROI1:')
    stats1 = Cpt(StatsPlugin, 'Stats1:')
    stats5 = Cpt(StatsPlugin, 'Stats5:')

def filter_camera_data(camera):
    camera.read_attrs = ['stats1', 'stats5']
    camera.stats1.read_attrs = ['total', 'centroid']
    camera.stats5.read_attrs = ['total', 'centroid']

if (beamline=="amx"):
    mercury = ABBIXMercury('XF:17IDB-ES:AMX{Det:Mer}', name='mercury')
    mercury.read_attrs = ['mca.spectrum', 'mca.preset_live_time', 'mca.rois.roi0.count',
                                            'mca.rois.roi1.count', 'mca.rois.roi2.count', 'mca.rois.roi3.count']
    vdcm = VerticalDCM('XF:17IDA-OP:AMX{Mono:DCM', name='vdcm')
    zebra = Zebra('XF:17IDB-ES:AMX{Zeb:2}:', name='zebra')
    eiger = EigerSingleTriggerV26('XF:17IDB-ES:AMX{Det:Eig9M}', name='eiger')
    from mxtools.vector_program import VectorProgram
    vector_program = VectorProgram('XF:17IDB-ES:AMX{Gon:1-Vec}', name='vector_program')
    from mxtools.flyer import MXFlyer
    flyer = MXFlyer(vector_program, zebra, eiger)

    from embl_robot import EMBLRobot
    robot = EMBLRobot()
    govs = _make_governors("XF:17IDB-ES:AMX", name="govs")
    gov_robot = govs.gov.Robot

    back_light = EpicsSignal(read_pv="XF:17DB-ES:AMX{BL:1}Ch1Value",name="back_light")
    back_light_range = (0, 100)

elif beamline == "fmx":  
    mercury = ABBIXMercury('XF:17IDC-ES:FMX{Det:Mer}', name='mercury')
    mercury.read_attrs = ['mca.spectrum', 'mca.preset_live_time', 'mca.rois.roi0.count',
                                            'mca.rois.roi1.count', 'mca.rois.roi2.count', 'mca.rois.roi3.count']
    vdcm = VerticalDCM('XF:17IDA-OP:FMX{Mono:DCM', name='vdcm')
    zebra = Zebra('XF:17IDC-ES:FMX{Zeb:3}:', name='zebra')
    eiger = EigerSingleTriggerV26('XF:17IDC-ES:FMX{Det:Eig16M}', name='eiger')
    from mxtools.vector_program import VectorProgram
    vector_program = VectorProgram('XF:17IDC-ES:FMX{Gon:1-Vec}', name='vector_program')
    from mxtools.flyer import MXFlyer
    flyer = MXFlyer(vector_program, zebra, eiger)

    from embl_robot import EMBLRobot
    robot = EMBLRobot()
    govs = _make_governors("XF:17IDC-ES:FMX", name="govs")
    gov_robot = govs.gov.Robot

    back_light = EpicsSignal(read_pv="XF:17DC-ES:FMX{BL:1}Ch1Value",name="back_light")
    back_light_range = (0, 100)

elif beamline=="nyx":
    mercury = ABBIXMercury('XF:17IDC-ES:FMX{Det:Mer}', name='mercury')
    mercury.read_attrs = ['mca.spectrum', 'mca.preset_live_time', 'mca.rois.roi0.count',
                                            'mca.rois.roi1.count', 'mca.rois.roi2.count', 'mca.rois.roi3.count']
    vdcm = VerticalDCM('XF:17IDA-OP:FMX{Mono:DCM', name='vdcm')
    zebra = Zebra('XF:19IDC-ES{Zeb:1}:', name='zebra')
    from nyxtools.vector import VectorProgram
    vector = VectorProgram("XF:19IDC-ES{Gon:1-Vec}", name="vector")
    from mxtools.eiger import EigerSingleTriggerV26
    detector = EigerSingleTriggerV26("XF:19ID-ES:NYX{Det:Eig9M}", name="detector")
    from nyxtools.flyer_eiger2 import NYXEiger2Flyer
    flyer = NYXEiger2Flyer(vector, zebra, detector)

    from nyxtools.robot import DensoOphydRobot
    from denso_robot import DensoRobot
    denso_ophyd_robot = DensoOphydRobot("XF:19IDC-ES{Rbt:1}", name="robot")
    robot = DensoRobot(denso_ophyd_robot) # DensoRobot is the robot_lib API-compatible object
    govs = _make_governors("XF:19IDC-ES", name="govs")
    gov_robot = govs.gov.Robot

    back_light = EpicsSignal(read_pv="XF:19IDD-CT{DIODE-Box_D1:4}InCh00:Data-RB",write_pv="XF:19IDD-CT{DIODE-Box_D1:4}OutCh00:Data-SP",name="back_light")
    back_light_low_limit = EpicsSignalRO("XF:19IDD-CT{DIODE-Box_D1:4}CfgCh00:LowLimit-RB",name="back_light_low_limit") 
    back_light_high_limit = EpicsSignalRO("XF:19IDD-CT{DIODE-Box_D1:4}CfgCh00:HighLimit-RB",name="back_light_high_limit")
    back_light_range = (back_light_low_limit.get(), back_light_high_limit.get())
else:
    raise Exception(f"Invalid beamline name provided: {beamline}")

if beamline in ("amx", "fmx"):
    set_eiger_defaults(eiger)<|MERGE_RESOLUTION|>--- conflicted
+++ resolved
@@ -44,8 +44,6 @@
 
 RE.subscribe(db.insert)
 
-<<<<<<< HEAD
-=======
 from bluesky.log import config_bluesky_logging
 config_bluesky_logging()
 #from bluesky.utils import ts_msg_hook
@@ -54,8 +52,6 @@
 # bec = BestEffortCallback()
 # RE.subscribe(bec)
 
-
->>>>>>> 95afbd29
 # convenience imports
 # from ophyd.commands import *
 from bluesky.callbacks import *
