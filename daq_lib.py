import os
import grp
import getpass
import time
import subprocess
import daq_macros
from math import *
from gon_lib import *
from det_lib import *
import robot_lib
import daq_utils
import beamline_lib
import beamline_support
from beamline_support import getPvValFromDescriptor as getPvDesc, setPvValFromDescriptor as setPvDesc
import db_lib
from daq_utils import getBlConfig
from config_params import *
<<<<<<< HEAD
from kafka_producer import send_kafka_message
=======
from start_bs import govs, gov_robot, flyer
import gov_lib
>>>>>>> 29f10ea1
import logging
logger = logging.getLogger(__name__)

try:
  import ispybLib
except Exception as e:
  logger.error("daq_lib: ISPYB import error, %s" % e)
  
#all keys below are created as beamlineComm PVs. if adding items here, be sure to add them to the simulator
var_list = {'beam_check_flag':0,'overwrite_check_flag':1,'omega':0.00,'kappa':0.00,'phi':0.00,'theta':0.00,'distance':10.00,'rot_dist0':300.0,'inc0':1.00,'exptime0':5.00,'file_prefix0':'lowercase','numstart0':0,'col_start0':0.00,'col_end0':1.00,'scan_axis':'omega','wavelength0':1.1,'datum_omega':0.00,'datum_kappa':0.00,'datum_phi':0.00,'size_mode':0,'spcgrp':1,'state':"Idle",'state_percent':0,'datafilename':'none','active_sweep':-1,'html_logging':1,'take_xtal_pics':0,'px_id':'none','xtal_id':'none','current_pinpos':0,'sweep_count':0,'group_name':'none','mono_energy_target':1.1,'mono_wave_target':1.1,'energy_inflection':12398.5,'energy_peak':12398.5,'wave_inflection':1.0,'wave_peak':1.0,'energy_fall':12398.5,'wave_fall':1.0,'beamline_merit':0,'fprime_peak':0.0,'f2prime_peak':0.0,'fprime_infl':0.0,'f2prime_infl':0.0,'program_state':"Program Ready",'filter':0,'edna_aimed_completeness':0.99,'edna_aimed_ISig':2.0,'edna_aimed_multiplicity':'auto','edna_aimed_resolution':'auto','mono_energy_current':1.1,'mono_energy_scan_step':1,'mono_wave_current':1.1,'mono_scan_points':21,'mounted_pin':(db_lib.beamlineInfo(daq_utils.beamline, 'mountedSample')["sampleID"]),'pause_button_state':'Pause','vector_on':0,'vector_fpp':1,'vector_step':0.0,'vector_translation':0.0,'xia2_on':0,'grid_exptime':0.2,'grid_imwidth':0.2,'choochResultFlag':"0",'xrecRasterFlag':"0"}


global x_vec_start, y_vec_start, z_vec_start, x_vec_end, y_vec_end, z_vec_end, x_vec, y_vec, z_vec
global var_channel_list
global message_string_pv
global gui_popup_message_string_pv
global data_directory_name
global currentIspybDCID

global fastDPNodeCount
fastDPNodeCount = 4
global fastDPNodeCounter
fastDPNodeCounter = 0



global mountCounter
mountCounter = 0

var_channel_list = {}


global abort_flag
abort_flag = 0

def init_var_channels():
  global var_channel_list

  for varname in list(var_list.keys()):
    logger.debug('initing %s' % varname)
    var_channel_list[varname] = beamline_support.pvCreate(daq_utils.beamlineComm + varname)
    if (varname != 'size_mode'):
      beamline_support.pvPut(var_channel_list[varname],var_list[varname])


def gui_message(message_string): 
  beamline_support.pvPut(gui_popup_message_string_pv,message_string)

def destroy_gui_message():
  beamline_support.pvPut(gui_popup_message_string_pv,"killMessage")


def unlatchGov(): # Command needed for FloCos to recover robot
<<<<<<< HEAD
  print(f"OLD: unlatchGov called, gov active state = {getPvDesc('robotGovActive')}")
  logger.info(f"OLD: unlatchGov called, gov active state = {getPvDesc('robotGovActive')}")
  setPvDesc("robotGovActive",1)
  time.sleep(0.2)
  print(f"NEW: unlatchGov called, gov active state = {getPvDesc('robotGovActive')}")
  logger.info(f"NEW: unlatchGov called, gov active state = {getPvDesc('robotGovActive')}")
=======
  message1 = f"OLD: unlatchGov called, gov active state = {govs.sel.active.get()}"
  print(message1)
  logger.info(message1)
  govs.sel.active.set(1)
  message2 = f"NEW: unlatchGov called, gov active state = {govs.sel.active.get()}"
  print(message2)
  logger.info(message2)
>>>>>>> 29f10ea1


def set_field(param,val):
  var_list[param] = val
  beamline_support.pvPut(var_channel_list[param],val)


def get_field(param):
  return var_list[param]
    

def set_group_name(group_name):
  set_field("group_name",group_name)

def set_distance_value(distance):
  set_field("distance",atof(distance))
  
def set_xbeam(xbeam): #detector center for image header, in pixels
  setPvDesc("beamCenterX",float(xbeam))

def set_ybeam(ybeam):
  setPvDesc("beamCenterY",float(ybeam))  


def set_beamcenter(xbeam,ybeam): #detector center for image header, in pixels
  set_xbeam(xbeam)
  set_ybeam(ybeam)

def set_space_group(spcgrp):
  set_field("spcgrp",spcgrp)


def beam_monitor_on():
  set_field("beam_check_flag",1)

def beam_monitor_off():
  set_field("beam_check_flag",0)

def overwrite_check_on():
  global allow_overwrite
  
  set_field("overwrite_check_flag",1)
  allow_overwrite = 0

def overwrite_check_off():
  global allow_overwrite  

  set_field("overwrite_check_flag",0)
  allow_overwrite = 1
  
def beam_check_on():
  return get_field("beam_check_flag")


def check_beam():
  return 1

def check_pause():
  global pause_flag

  while (pause_flag==1):
    time.sleep(1.0)

def pause_data_collection():
  global pause_flag

  pause_flag = 1
  set_field("pause_button_state","Continue")
  
def continue_data_collection():
  global pause_flag

  pause_flag = 0
  set_field("pause_button_state","Pause")  


def abort_data_collection(flag):
  global datafile_name,abort_flag,image_started

  if (flag==2): #stop queue after current collection
    abort_flag = 2
    return
  gui_message("Aborting. This may take a minute or more.")  
  while not (getPvDesc("VectorActive")): #only stop if actually collecting
    time.sleep(0.1)
  destroy_gui_message()    
  abort_flag = 1
  time.sleep(1.0)
  gon_stop() #this calls osc abort
  setPvDesc("zebraDisarm",1)
  time.sleep(2)
  detector_stop()


def open_shutter():
  lib_open_shutter()
  set_field("state","Expose")

def close_shutter():
  lib_close_shutter()
  set_field("state","Idle")
  
def init_diffractometer():
  lib_init_diffractometer()

def close_diffractometer():
  lib_close_diffractometer()

def home():
  lib_home()

def home_omega():
  lib_home_omega()


def xtal_id(id):
  set_field("xtal_id",id)


def set_relative_zero(omega,kappa,phi):
  set_field("datum_omega",omega)
  set_field("datum_kappa",kappa)
  set_field("datum_phi",phi)

def relative_zero_to_cp():
  set_field("datum_omega",get_field("omega"))
  set_field("datum_kappa",get_field("kappa"))
  set_field("datum_phi",get_field("phi"))


def unlockGUI():
  logger.info('unlocking GUI')
  beamline_support.set_any_epics_pv(daq_utils.beamlineComm+"zinger_flag","VAL",1)  

def lockGUI():
  logger.info('locking GUI')
  beamline_support.set_any_epics_pv(daq_utils.beamlineComm+"zinger_flag","VAL",-1)  
  
def refreshGuiTree():
  beamline_support.set_any_epics_pv(daq_utils.beamlineComm+"live_q_change_flag","VAL",1)

def broadcast_output(s):
  time.sleep(0.01)
  if (s.find('|') == -1):
    logger.info(s)
  beamline_support.pvPut(message_string_pv,s)


def getRobotConfig():
  return getPvDesc("robotGovConfig",as_string=True)


def setRobotGovState(stateString):
  if (getRobotConfig() == "Robot"):
    setPvDesc("robotGovGo",stateString)
  else:
    setPvDesc("humanGovGo",stateString)

def toggleLowMagCameraSettings(stateCode):

  if (stateCode == "DA"):
    setPvDesc("lowMagGain", getBlConfig(LOW_MAG_GAIN_DA))
    setPvDesc("lowMagAcquireTime",getBlConfig(LOW_MAG_EXP_TIME_DA))
<<<<<<< HEAD
  else:
    setPvDesc("lowMagGain", getBlConfig(LOW_MAG_GAIN))
    setPvDesc("lowMagAcquireTime",getBlConfig(LOW_MAG_EXP_TIME))

def waitGovRobotSE():
  waitGovNoSleep()    
  robotGovState = (getPvDesc("robotSeActive") or getPvDesc("humanSeActive"))
  logger.info("robot gov state = " + str(robotGovState))
  if (robotGovState != 0):
    toggleLowMagCameraSettings("SE")
    return 1
  else:
    logger.info("Governor did not reach SE")
    gui_message("Governor did not reach SE.")    
    return 0

def setGovRobot(state):
  if state == "DI":
    return setGovRobotDI()
  else:
    logger.info('setGovRob%s' % state)
    setRobotGovState(state)
    altName = state.lower().capitalize()
    waitGov()
    robotGovState = (getPvDesc("robot%sActive" % altName) or getPvDesc("human%sActive" % altName))
    logger.info("robot gov state = " + str(robotGovState))
    if (robotGovState != 0):
      if state in ["SA", "DA"]:
        toggleLowMagCameraSettings(state)
      return 1
    else:
      logger.info("Governor did not reach %s" % state)
      gui_message("Governor did not reach %s." % state)
      return 0

def setGovRobotDI(): # keep this because it is different from the others
  setRobotGovState("DI")
  waitGov()    
  robotGovState = getPvDesc("robotDiActive")
  logger.info("robot gov state = " + str(robotGovState))
  if (robotGovState != 0):
    toggleLowMagCameraSettings("DI")        
    return 1
=======
>>>>>>> 29f10ea1
  else:
    setPvDesc("lowMagGain", getBlConfig(LOW_MAG_GAIN))
    setPvDesc("lowMagAcquireTime",getBlConfig(LOW_MAG_EXP_TIME))

<<<<<<< HEAD
def govBusy():
  return (getPvDesc("robotGovStatus") == 1 or getPvDesc("humanGovStatus") == 1)

def setGovRobotSA_nowait(): #called at end of a data collection. The idea is this will have time to complete w/o waiting. 
  logger.info("setGovRobotSA")
  toggleLowMagCameraSettings("SA")  
  setRobotGovState("SA")
  return 1

def setGovRobotDI_nowait():
  logger.info("setGovRobotDI")
  toggleLowMagCameraSettings("DI")
  setRobotGovState("DI")
  


def waitGov():
  govTimeout = 120  
  startTime = time.time()
  time.sleep(1.5)  
  while (1):
    robotGovStatus = govBusy()
    logger.info("robot gov status = " + str(robotGovStatus))    
    if (robotGovStatus != 1): #enum 1 = busy
      break
    if (time.time()-startTime > govTimeout):
      logger.info("Governor Timeout!")
      gui_message("Governor Timeout!")          
      return 0
    time.sleep(0.1)        
  time.sleep(1.0)    

def waitGovNoSleep():
  govTimeout = 120  
  startTime = time.time()
  while (1):
    time.sleep(.05)
    robotGovStatus = govBusy()
    logger.info("robot gov status = " + str(robotGovStatus))    
    if (robotGovStatus != 1): #enum 1 = busy
      break
    if (time.time()-startTime > govTimeout):
      logger.info("Governor Timeout!")
      gui_message("Governor Timeout!")                
      return 0
  
  
=======
>>>>>>> 29f10ea1
def mountSample(sampID):
  global mountCounter

  saveDetDist = beamline_lib.motorPosFromDescriptor("detectorDist")  
  warmUpNeeded = 0
  if (getBlConfig("queueCollect") == 1):
    mountCounter+=1
    if (mountCounter > getBlConfig("robotWarmupInterval")):
      warmUpNeeded = 1
  mountedSampleDict = db_lib.beamlineInfo(daq_utils.beamline, 'mountedSample')
  currentMountedSampleID = mountedSampleDict["sampleID"]
  if (getBlConfig(TOP_VIEW_CHECK) == 1):
    logger.info("setting work pos")
    if daq_utils.beamline == "fmx":
      beamline_lib.mvaDescriptor("sampleX", getPvDesc("robotXMountPos"))
      beamline_lib.mvaDescriptor("sampleY", getPvDesc("robotYMountPos"))
      beamline_lib.mvaDescriptor("sampleZ", getPvDesc("robotZMountPos"))
      beamline_lib.mvaDescriptor("omega", 90.0)
      logger.info(f'Done moving motors for{daq_utils.beamline}')
    setPvDesc("robotXWorkPos",getPvDesc("robotXMountPos"))
    setPvDesc("robotYWorkPos",getPvDesc("robotYMountPos"))
    setPvDesc("robotZWorkPos",getPvDesc("robotZMountPos"))
    setPvDesc("robotOmegaWorkPos",90.0)    
    logger.info("done setting work pos")  
  if (currentMountedSampleID != ""): #then unmount what's there
    if (sampID!=currentMountedSampleID):
      puckPos = mountedSampleDict["puckPos"]
      pinPos = mountedSampleDict["pinPos"]
      if robot_lib.unmountRobotSample(gov_robot, puckPos,pinPos,currentMountedSampleID):
        db_lib.deleteCompletedRequestsforSample(currentMountedSampleID)
        set_field("mounted_pin","")        
        db_lib.beamlineInfo(daq_utils.beamline, 'mountedSample', info_dict={'puckPos':0,'pinPos':0,'sampleID':""})        
        (puckPos,pinPos,puckID) = db_lib.getCoordsfromSampleID(daq_utils.beamline,sampID)
        if (warmUpNeeded):
          gui_message("Warming gripper. Please stand by.")
          mountCounter = 0
        mountStat = robot_lib.mountRobotSample(gov_robot, puckPos,pinPos,sampID,init=0,warmup=warmUpNeeded)
        if (warmUpNeeded):
          destroy_gui_message()
        if (mountStat == 1):
          set_field("mounted_pin",sampID)
          detDist = beamline_lib.motorPosFromDescriptor("detectorDist")
          if (detDist != saveDetDist):
            if (getBlConfig("HePath") == 0):
              beamline_lib.mvaDescriptor("detectorDist",saveDetDist)
        elif(mountStat == 2):
          return 2
        else:
          return 0
      else:
        return 0
    else: #desired sample is mounted, nothing to do
      return 1
  else: #nothing mounted
    (puckPos,pinPos,puckID) = db_lib.getCoordsfromSampleID(daq_utils.beamline,sampID)
    mountStat = robot_lib.mountRobotSample(gov_robot, puckPos,pinPos,sampID,init=1)
    if (mountStat == 1):
      set_field("mounted_pin",sampID)
    elif(mountStat == 2):
      return 2
    else:
      return 0
  db_lib.beamlineInfo(daq_utils.beamline, 'mountedSample', info_dict={'puckPos':puckPos,'pinPos':pinPos,'sampleID':sampID})
  return 1


def clearMountedSample():
  set_field("mounted_pin","")
  db_lib.beamlineInfo(daq_utils.beamline, 'mountedSample', info_dict={'puckPos':0,'pinPos':0,'sampleID':""})
  

def unmountSample():
  global mountCounter

  logger.info("unmountSample")
  mountCounter = 0
  mountedSampleDict = db_lib.beamlineInfo(daq_utils.beamline, 'mountedSample')
  currentMountedSampleID = mountedSampleDict["sampleID"]
  if (currentMountedSampleID != ""):
    puckPos = mountedSampleDict["puckPos"]
    pinPos = mountedSampleDict["pinPos"]
    if robot_lib.unmountRobotSample(gov_robot, puckPos,pinPos,currentMountedSampleID):
      db_lib.deleteCompletedRequestsforSample(currentMountedSampleID)      
      robot_lib.finish()
      set_field("mounted_pin","")
      db_lib.beamlineInfo(daq_utils.beamline, 'mountedSample', info_dict={'puckPos':0,'pinPos':0,'sampleID':""})
      return 1
    else:
      return 0

def unmountCold():
  mountedSampleDict = db_lib.beamlineInfo(daq_utils.beamline, 'mountedSample')
  currentMountedSampleID = mountedSampleDict["sampleID"]
  if (currentMountedSampleID != ""):
    puckPos = mountedSampleDict["puckPos"]
    pinPos = mountedSampleDict["pinPos"]
    if robot_lib.unmountRobotSample(gov_robot, puckPos,pinPos,currentMountedSampleID):
      db_lib.deleteCompletedRequestsforSample(currentMountedSampleID)      
      robot_lib.parkGripper()
      set_field("mounted_pin","")
      db_lib.beamlineInfo(daq_utils.beamline, 'mountedSample', info_dict={'puckPos':0,'pinPos':0,'sampleID':""})
      setPvDesc("robotGovActive",1)
      return 1
    else:
      return 0

def waitBeam():
  waiting = 0
  while (1):
    if (getPvDesc("beamAvailable") or getBlConfig("beamCheck") == 0):
      if (waiting):
        waiting = 0
        destroy_gui_message()          
      break
    else:
      if not (waiting):      
        waiting = 1
        gui_message("Waiting for beam. Type beamCheckOff() in lsdcServer window to continue.")
      time.sleep(1.0)

def runDCQueue(): #maybe don't run rasters from here???
  global abort_flag

  autoMounted = 0 #this means the mount was performed from a runQueue, as opposed to a manual mount button push
  logger.info("running queue in daq server")
  while (1):
    if (getBlConfig("queueCollect") == 1 and getBlConfig("beamCheck") == 1):
      waitBeam()
    if (abort_flag):
      abort_flag =  0 #careful about when to reset this
      return
    currentRequest = db_lib.popNextRequest(daq_utils.beamline)
    if (currentRequest == {}):
      break
    logger.info("processing request " + str(time.time()))
    reqObj = currentRequest["request_obj"]
<<<<<<< HEAD
    setPvDesc("govRobotDetDist",reqObj["detDist"])
    setPvDesc("govHumanDetDist",reqObj["detDist"])
    if (reqObj["detDist"] >= ROBOT_MIN_DISTANCE and getBlConfig("HePath") == 0):
      setPvDesc("govRobotDetDistOut",reqObj["detDist"])
      setPvDesc("govHumanDetDistOut",reqObj["detDist"])          
=======
    gov_lib.set_detz_in(gov_robot, reqObj["detDist"])
    if (reqObj["detDist"] >= 200.0 and getBlConfig("HePath") == 0):
      gov_lib.set_detz_out(gov_robot, reqObj["detDist"])
>>>>>>> 29f10ea1
    sampleID = currentRequest["sample"]
    mountedSampleDict = db_lib.beamlineInfo(daq_utils.beamline, 'mountedSample')
    currentMountedSampleID = mountedSampleDict["sampleID"]
    if (currentMountedSampleID != sampleID):
      if (getBlConfig("queueCollect") == 0):
        gui_message("You can only run requests on the currently mounted sample. Remove offending request and continue.")
        return
      mountStat = mountSample(sampleID)
      logger.info("automounting mp= " + currentMountedSampleID + " samp= " + str(sampleID))
      if (mountStat == 1):
        autoMounted = 1
      elif(mountStat == 2):
        db_lib.updatePriority(currentRequest["uid"],-1)
        refreshGuiTree()        
        continue
      else:
        return 0
    db_lib.updatePriority(currentRequest["uid"],99999)
    currentRequest['priority'] = 99999 #TODO have updatePriority return an updated request?
    refreshGuiTree() #just tells the GUI to repopulate the tree from the DB
    logger.info("calling collect data " + str(time.time()))    
    colStatus = collectData(currentRequest)
    logger.info("done collecting data")
    if (autoMounted and db_lib.queueDone(daq_utils.beamline)):
      unmountSample()

    

def stopDCQueue(flag):
  logger.info("stopping queue in daq server " + str(flag))
  abort_data_collection(int(flag))



def logMxRequestParams(currentRequest,wait=True):
  global currentIspybDCID
  reqObj = currentRequest["request_obj"]
  transmissionReadback = getPvDesc("transmissionRBV")
  flux = getPvDesc("flux")
  resultObj = {"requestObj":reqObj,"transmissionReadback":transmissionReadback,"flux":flux}  
  resultID = db_lib.addResultforRequest("mxExpParams",currentRequest["uid"],owner=daq_utils.owner,result_obj=resultObj,proposalID=daq_utils.getProposalID(),beamline=daq_utils.beamline)
  newResult = db_lib.getResult(resultID)
  newResult['result_obj']['requestObj']['xbeam'] = reqObj['xbeam']
  newResult['result_obj']['requestObj']['ybeam'] = reqObj['ybeam']
  db_lib.beamlineInfo(daq_utils.beamline, 'currentSampleID', info_dict={'sampleID':currentRequest["sample"]})
  db_lib.beamlineInfo(daq_utils.beamline, 'currentRequestID', info_dict={'requestID':currentRequest["uid"]})
  logfile = open("dataColLog.txt","a+")
  try:
    logfile.write("\n\ntimestamp: " + time.ctime(currentRequest["time"])+"\n")
  except KeyError:    
    logger.error("caught key error in logging")
    logger.error(currentRequest)
  logfile.write("protocol: " + reqObj["protocol"] +"\n")  
  logfile.write("data prefix: " + reqObj["file_prefix"] +"\n")
  logfile.write("flux: " + str(flux) +"\n")
  logfile.write("transimission percent: " + str(transmissionReadback) +"\n")
  logfile.write("total current (BCU): " + str(getPvDesc("totalCurrentBCU")) +"\n")    
  logfile.write("omega start: " + str(reqObj["sweep_start"]) +"\n")
  logfile.write("omega end: " + str(reqObj["sweep_end"]) +"\n")
  logfile.write("image width: " + str(reqObj["img_width"]) +"\n")
  logfile.write("exposure time per image (s): " + str(reqObj["exposure_time"]) +"\n")
  logfile.write("detector distance: " + str(reqObj["detDist"]) +"\n")
  logfile.write("wavelength: " + str(reqObj["wavelength"]) +"\n")
  logfile.close()
  visitName = daq_utils.getVisitName()
  try: #I'm worried about unforseen ispyb db errors
    #rasters results are entered in ispyb by the GUI, no need to wait
    if wait:
      time.sleep(getBlConfig(ISPYB_RESULT_ENTRY_DELAY))
    currentIspybDCID = ispybLib.insertResult(newResult,"mxExpParams",currentRequest,visitName)
  except Exception as e:
    currentIspybDCID = 999999
    logger.error("logMxRequestParams - ispyb error: %s" % e)



def collectData(currentRequest):
  global data_directory_name,currentIspybDCID,fastDPNodeCount,fastDPNodeCounter

  if (daq_utils.beamline == "fmx"):
    if (getPvDesc("detCoverRBV") == 0):
      logger.info("opening det cover")
      setPvDesc("detCoverOpen",1)
  logMe = 1
  reqObj = currentRequest["request_obj"]
  data_directory_name = str(reqObj["directory"])
  exposure_period = reqObj["exposure_time"]
  wavelength = reqObj["wavelength"]
  resolution = reqObj["resolution"]
  slit_height = reqObj["slit_height"]
  slit_width = reqObj["slit_width"]
  attenuation = reqObj["attenuation"]
  img_width = reqObj["img_width"]
  file_prefix = str(reqObj["file_prefix"])
  logger.info(reqObj["protocol"])
  prot = str(reqObj["protocol"])
  sweep_start = reqObj["sweep_start"]
  sweep_end = reqObj["sweep_end"]
  range_degrees = abs(sweep_end-sweep_start)  
  sweep_start = reqObj["sweep_start"]%360.0
  file_number_start = reqObj["file_number_start"]
  basePath = reqObj["basePath"]
  visitName = daq_utils.getVisitName()
  jpegDirectory = visitName + "/jpegs/" + data_directory_name[data_directory_name.find(visitName)+len(visitName):len(data_directory_name)]  
  colDist = reqObj["detDist"]
    
  status = 1
  if not (os.path.isdir(data_directory_name)):
    logger.debug(f'creating {data_directory_name}')
    comm_s = "mkdir -p " + data_directory_name
    os.system(comm_s)
    comm_s = "chmod 777 " + data_directory_name
    os.system(comm_s)
    comm_s = "mkdir -p " + jpegDirectory
    os.system(comm_s)
    comm_s = "chmod 777 " + jpegDirectory
    os.system(comm_s)
  logger.debug('starting initial motions - transmission and detector distance')
  daq_macros.setTrans(attenuation)
<<<<<<< HEAD
  if prot not in ["rasterScreen", "eScan"]:
    beamline_lib.mvaDescriptor("detectorDist",colDist)  
  logger.debug('transmission and detector distance (if not fluorescence-related) done')
=======
  beamline_lib.mvaDescriptor("detectorDist",colDist)  
  logger.debug('transmission and detector distance done')
>>>>>>> 29f10ea1
  # now that the detector is in the correct position, get the beam center
  currentRequest['request_obj']['xbeam'] = getPvDesc('beamCenterX')
  currentRequest['request_obj']['ybeam'] = getPvDesc('beamCenterY')
  db_lib.updateRequest(currentRequest)
  if (prot == "raster"):
    logger.info('entering raster')
    status = daq_macros.snakeRaster(currentRequest["uid"])
    logger.info('exiting raster')
  elif (prot == "stepRaster"):
    status = daq_macros.snakeStepRaster(currentRequest["uid"])    
  elif (prot == "specRaster"):
    status = daq_macros.snakeStepRasterSpec(currentRequest["uid"])    
  elif (prot == "vector" or prot == "stepVector"):
    imagesAttempted = collect_detector_seq_hw(sweep_start,range_degrees,img_width,exposure_period,file_prefix,data_directory_name,file_number_start,currentRequest)
  elif (prot == "multiCol"):
    daq_macros.snakeRaster(currentRequest["uid"])    
  elif (prot == "rasterScreen"):
    daq_macros.rasterScreen(currentRequest)    
  elif (prot == "multiColQ"):
    daq_macros.multiCol(currentRequest)
  elif (prot == "eScan"):
    daq_macros.eScan(currentRequest)
  else: #standard, screening, or edna - these may require autoalign, checking first
    if (reqObj["pos_x"] != -999):
      beamline_lib.mvaDescriptor("sampleX",reqObj["pos_x"])
      beamline_lib.mvaDescriptor("sampleY",reqObj["pos_y"])
      beamline_lib.mvaDescriptor("sampleZ",reqObj["pos_z"])
    elif (reqObj["centeringOption"] == "Interactive"): #robotic, pause and let user center
      pause_data_collection()
      check_pause()
    else:
      logger.info("autoRaster")
      if not (daq_macros.autoRasterLoop(currentRequest)):
        logger.info("could not center sample")
        db_lib.updatePriority(currentRequest["uid"],-1)
        refreshGuiTree()
        return 0
      else:
        if (reqObj["centeringOption"] == "AutoLoop"):
          reqObj["sweep_start"] = beamline_lib.motorPosFromDescriptor("omega") #%360.0?
          sweep_start = reqObj["sweep_start"]
        if (reqObj["centeringOption"] == "AutoRaster"):
          reqObj["sweep_start"] = beamline_lib.motorPosFromDescriptor("omega") - 90.0 #%360.0?
          sweep_start = reqObj["sweep_start"]
      daq_macros.setTrans(attenuation)      
    if (reqObj["protocol"] == "screen"):
      screenImages = 2
      screenRange = 90
      range_degrees = img_width
      for i in range (0,screenImages):
        sweep_start = reqObj["sweep_start"]+(i*screenRange)
        sweep_end = sweep_start+screenRange
        file_prefix = str(reqObj["file_prefix"]+"_"+str(i*screenRange))
        data_directory_name = str(reqObj["directory"]) # for now
        file_number_start = reqObj["file_number_start"]
        beamline_lib.mvaDescriptor("omega",sweep_start)
        if (i==0):
          imagesAttempted = collect_detector_seq_hw(sweep_start,range_degrees,img_width,exposure_period,file_prefix,data_directory_name,file_number_start,currentRequest,changeState=False)
        else:
          imagesAttempted = collect_detector_seq_hw(sweep_start,range_degrees,img_width,exposure_period,file_prefix,data_directory_name,file_number_start,currentRequest)            
        seqNum = int(detector_get_seqnum())         
        node = getBlConfig("spotNode1")
        comm_s = f'ssh -q {node} \"{os.environ["MXPROCESSINGSCRIPTSDIR"]}eiger2cbf.sh {currentRequest["uid"]} 1 1 sweep_start {seqNum}\"'
        logger.info(comm_s)
        os.system(comm_s)
          
    elif (reqObj["protocol"] == "characterize" or reqObj["protocol"] == "ednaCol"):
      characterizationParams = reqObj["characterizationParams"]
      index_success = daq_macros.dna_execute_collection3(0.0,img_width,2,exposure_period,data_directory_name+"/",file_prefix,1,-89.0,1,currentRequest)
      if (index_success):        
        resultsList = db_lib.getResultsforRequest(currentRequest["uid"]) # because for testing I keep running the same request. Probably not in usual use.
        results = None
        for i in range(0,len(resultsList)):
          if (resultsList[i]['result_type'] == 'characterizationStrategy'):
            results = resultsList[i]
            break
        if (results != None):
          
          strategyResults = results["result_obj"]["strategy"]
          stratStart = strategyResults["start"]
          stratEnd = strategyResults["end"]
          stratWidth = strategyResults["width"]
          stratExptime = strategyResults["exptime"]
          stratTrans = strategyResults["transmission"]          
          stratDetDist = strategyResults["detDist"]
          sampleID = currentRequest["sample"]
          tempnewStratRequest = daq_utils.createDefaultRequest(sampleID)
          newReqObj = tempnewStratRequest["request_obj"]
          newReqObj["sweep_start"] = stratStart
          newReqObj["sweep_end"] = stratEnd
          newReqObj["img_width"] = stratWidth
          newReqObj["exposure_time"] = stratExptime
          newReqObj["attenuation"] = stratTrans
          newReqObj["detDist"] = stratDetDist
          newReqObj["directory"] = data_directory_name
          newReqObj["pos_x"] = beamline_lib.motorPosFromDescriptor("sampleX")
          newReqObj["pos_y"] = beamline_lib.motorPosFromDescriptor("sampleY")
          newReqObj["pos_z"] = beamline_lib.motorPosFromDescriptor("sampleZ")
          newReqObj["fastDP"] = True # this is where you might want a "new from old" request to carry over stuff like this.
          newReqObj["fastEP"] = reqObj["fastEP"]
          newReqObj["dimple"] = reqObj["dimple"]                
          newReqObj["xia2"] = reqObj["xia2"]
          runNum = db_lib.incrementSampleRequestCount(sampleID)
          newReqObj["runNum"] = runNum
          newStratRequest = db_lib.addRequesttoSample(sampleID,newReqObj["protocol"],daq_utils.owner,newReqObj,priority=0,proposalID=daq_utils.getProposalID())
          if (reqObj["protocol"] == "ednaCol"):
            logger.info("new strat req = ")
            logger.info(newStratRequest)
            db_lib.updatePriority(currentRequest["uid"],-1)
            refreshGuiTree()
            collectData(db_lib.getRequestByID(newStratRequest))
            return 1
    else: #standard
      logger.info("moving omega to start " + str(time.time()))      
      beamline_lib.mvaDescriptor("omega",sweep_start)
      imagesAttempted = collect_detector_seq_hw(sweep_start,range_degrees,img_width,exposure_period,file_prefix,data_directory_name,file_number_start,currentRequest)
  try:
    if (logMe) and prot == 'raster':
      logMxRequestParams(currentRequest,wait=False)
    elif (logMe):
      logMxRequestParams(currentRequest)
  except TypeError:
    logger.error("caught type error in logging")
  except IndexError:
    logger.error("caught index error in logging")
  except KeyError as e:
    logger.error('caught key error in logging: %s' % e)

  # collection finished, start processing
  if reqObj["protocol"] in ("standard", "vector", "raster"):
    send_kafka_message(topic=f'{daq_utils.beamline}.lsdc.documents', event='stop', uuid=currentRequest['uid'], protocol=reqObj["protocol"])
  if (prot == "vector" or prot == "standard" or prot == "stepVector"):
<<<<<<< HEAD
    seqNum = int(detector_get_seqnum())
    comm_s = os.environ["LSDCHOME"] + "/runSpotFinder4syncW.py " + data_directory_name + " " + file_prefix + " " + str(currentRequest["uid"]) + " " + str(seqNum) + " " + str(currentIspybDCID)+ "&"
    logger.info(comm_s)
    os.system(comm_s)    
    if img_width > 0: #no dataset processing in stills mode
      if (reqObj["fastDP"]):
        if (reqObj["fastEP"]):
          fastEPFlag = 1
        else:
          fastEPFlag = 0
        if (reqObj["dimple"]):
          dimpleFlag = 1
        else:
          dimpleFlag = 0        
        nodeName = "fastDPNode" + str((fastDPNodeCounter%fastDPNodeCount)+1)
        fastDPNodeCounter+=1
        node = getBlConfig(nodeName)      
        dimpleNode = getBlConfig("dimpleNode")      
        if (daq_utils.detector_id == "EIGER-16"):
          seqNum = int(detector_get_seqnum())
          comm_s = os.environ["LSDCHOME"] + "/runFastDPH5.py " + data_directory_name + " " + str(seqNum) + " " + str(currentRequest["uid"]) + " " + str(fastEPFlag) + " " + node + " " + str(dimpleFlag) + " " + dimpleNode + " " + str(currentIspybDCID)+ "&"
        else:
          comm_s = os.environ["LSDCHOME"] + "/runFastDP.py " + data_directory_name + " " + file_prefix + " " + str(file_number_start) + " " + str(int(round(range_degrees/img_width))) + " " + str(currentRequest["uid"]) + " " + str(fastEPFlag) + " " + node + " " + str(dimpleFlag) + " " + dimpleNode + "&"
        logger.info(f'Running fastdp command: {comm_s}')
        visitName = daq_utils.getVisitName()
        if (not os.path.exists(visitName + "/fast_dp_dir")) or subprocess.run(['pgrep', '-f', 'loop-fdp-dple-populate'], stdout=subprocess.PIPE).returncode == 1:  # for pgrep, return of 1 means string not found
          os.system("killall -KILL loop-fdp-dple-populate.sh")
          logger.info('starting fast dp result gathering script')
          os.system("cd " + visitName + ";${LSDCHOME}/bin/loop-fdp-dple-populate.sh&")
        os.system(comm_s)
      if (reqObj["xia2"]):
        comm_s = f"ssh -q xf17id2-srv1 \"{os.environ['MXPROCESSINGSCRIPTSDIR']}xia2.sh {currentRequest['uid']} \"&"
        os.system(comm_s)
=======
    if daq_utils.beamline != "nyx":
      seqNum = int(detector_get_seqnum())
      comm_s = os.environ["LSDCHOME"] + "/runSpotFinder4syncW.py " + data_directory_name + " " + file_prefix + " " + str(currentRequest["uid"]) + " " + str(seqNum) + " " + str(currentIspybDCID)+ "&"
      logger.info(comm_s)
      os.system(comm_s)    
      if img_width > 0: #no dataset processing in stills mode
        if (reqObj["fastDP"]):
          if (reqObj["fastEP"]):
            fastEPFlag = 1
          else:
            fastEPFlag = 0
          if (reqObj["dimple"]):
            dimpleFlag = 1
          else:
            dimpleFlag = 0        
          nodeName = "fastDPNode" + str((fastDPNodeCounter%fastDPNodeCount)+1)
          fastDPNodeCounter+=1
          node = getBlConfig(nodeName)      
          dimpleNode = getBlConfig("dimpleNode")      
          if (daq_utils.detector_id == "EIGER-16"):
            seqNum = int(detector_get_seqnum())
            comm_s = os.environ["LSDCHOME"] + "/runFastDPH5.py " + data_directory_name + " " + str(seqNum) + " " + str(currentRequest["uid"]) + " " + str(fastEPFlag) + " " + node + " " + str(dimpleFlag) + " " + dimpleNode + " " + str(currentIspybDCID)+ "&"
          else:
            comm_s = os.environ["LSDCHOME"] + "/runFastDP.py " + data_directory_name + " " + file_prefix + " " + str(file_number_start) + " " + str(int(round(range_degrees/img_width))) + " " + str(currentRequest["uid"]) + " " + str(fastEPFlag) + " " + node + " " + str(dimpleFlag) + " " + dimpleNode + "&"
          logger.info(f'Running fastdp command: {comm_s}')
          if (daq_utils.beamline == "amx"):                                            
            visitName = daq_utils.getVisitName()
            if (not os.path.exists(visitName + "/fast_dp_dir")):
              os.system("killall -KILL loop-fdp-dple-populate")
              os.system("cd " + visitName + ";${LSDCHOME}/bin/loop-fdp-dple-populate.sh&")
          os.system(comm_s)
        if (reqObj["xia2"]):
          comm_s = f"ssh -q xf17id2-srv1 \"{os.environ['MXPROCESSINGSCRIPTSDIR']}xia2.sh {currentRequest['uid']} \"&"
          os.system(comm_s)
>>>>>>> 29f10ea1
  
  logger.info('processing should be triggered')
  db_lib.updatePriority(currentRequest["uid"],-1)
  refreshGuiTree()
  logger.info('after refresh GUI tree')
  
  return status

    

def collect_detector_seq_hw(sweep_start,range_degrees,image_width,exposure_period,fileprefix,data_directory_name,file_number,currentRequest,z_target=0,changeState=True): #works for pilatus
  global image_started,allow_overwrite,abort_flag

  logger.info("data directory = " + data_directory_name)
  reqObj = currentRequest["request_obj"]
  protocol = str(reqObj["protocol"])
  sweep_start = sweep_start%360.0
  if (protocol == "vector" or protocol == "stepVector"):
    beamline_lib.mvaDescriptor("omega",sweep_start)
  if (image_width == 0):
    number_of_images = range_degrees
  else:
    number_of_images = round(range_degrees/image_width)
  range_seconds = number_of_images*exposure_period
  if (daq_utils.detector_id == "EIGER-16"):  
    exposure_time = exposure_period - .00001
  else:
    exposure_time = exposure_period - .0024  
  angleStart = sweep_start
  file_prefix_minus_directory = str(fileprefix)
  try:
    file_prefix_minus_directory = file_prefix_minus_directory[file_prefix_minus_directory.rindex("/")+1:len(file_prefix_minus_directory)]
  except ValueError: 
    pass
  logger.info("collect %f degrees for %f seconds %d images exposure_period = %f exposure_time = %f" % (range_degrees,range_seconds,number_of_images,exposure_period,exposure_time))
  if (protocol == "standard" or protocol == "characterize" or protocol == "ednaCol" or protocol == "screen" or protocol == "burn"):
    logger.info("vectorSync " + str(time.time()))    
    daq_macros.vectorSync()
    logger.info("zebraDaq " + str(time.time()))        
    daq_macros.zebraDaqBluesky(flyer,angleStart,range_degrees,image_width,exposure_period,file_prefix_minus_directory,data_directory_name,file_number,3,changeState)
#    daq_macros.zebraDaq(angleStart,range_degrees,image_width,exposure_period,file_prefix_minus_directory,data_directory_name,file_number,3,protocol=protocol)  #?protocol?
  elif (protocol == "vector"):
    daq_macros.vectorZebraScan(currentRequest)  
  elif (protocol == "stepVector"):
    daq_macros.vectorZebraStepScan(currentRequest)
  else:
    pass
  return 


def detectorArm(angle_start,image_width,number_of_images,exposure_period,fileprefix,data_directory_name,file_number): #will need some environ info to diff eiger/pilatus
  global image_started,allow_overwrite,abort_flag

  detector_save_files()
  detector_set_username(getpass.getuser())
  detector_set_groupname(grp.getgrgid(os.getgid())[0])
  detector_set_fileperms(420)
  logger.info("data directory = " + data_directory_name)

  file_prefix_minus_directory = str(fileprefix)
  try:
    file_prefix_minus_directory = file_prefix_minus_directory[file_prefix_minus_directory.rindex("/")+1:len(file_prefix_minus_directory)]
  except ValueError: 
    pass
  detector_set_exposure_time(exposure_period)  
  detector_set_period(exposure_period) #apparently this takes care of itself for deadtime
  detector_set_numimages(number_of_images)
  detector_set_filepath(data_directory_name)
  detector_set_fileprefix(file_prefix_minus_directory)
  detector_set_filenumber(file_number)
  detector_set_fileheader(angle_start,image_width,beamline_lib.motorPosFromDescriptor("detectorDist"),daq_utils.energy2wave(beamline_lib.motorPosFromDescriptor("energy"), 6),0.0,exposure_period,getPvDesc("beamCenterX"),getPvDesc("beamCenterY"),"omega",angle_start,0.0,0.0) #only a few for eiger
  
  detector_start() #but you need wired or manual trigger
  startArm = time.time()
  detector_waitArmed() #don't worry about this while we're not doing hardware triggers., not quite sure what it means
  endArm = time.time()
  armTime = endArm-startArm
  logger.info("\narm time = " + str(armTime) +"\n")
  return

def checkC2C_X(x,fovx): # this is to make sure the user doesn't make too much of an x-move in C2C
  scalePixX = getPvDesc("image_X_scalePix")
  centerPixX = getPvDesc("image_Y_centerPix")
  xpos = beamline_lib.motorPosFromDescriptor("sampleX")
  target = xpos + ((x-centerPixX) * (fovx/scalePixX))
  target = target * daq_utils.unitScaling  # unitScaling multiplier used to adjust units between microns and mm
  logger.info('checkC2C_X target: %s' % target)
  xlimLow = getPvDesc("robotXMountPos") + getPvDesc("robotXMountLowLim")
  xlimHi = getPvDesc("robotXMountPos") + getPvDesc("robotXMountHiLim")
  if (target<xlimLow or target>xlimHi):
    gui_message("Click to Center out of bounds on X move. Please mount next sample.")
    return 0
  return 1
  

def center_on_click(x,y,fovx,fovy,source="screen",maglevel=0,jog=0,viewangle=daq_utils.CAMERA_ANGLE_BEAM): #maglevel=0 means lowmag, high fov, #1 = himag with digizoom option, 
  #source=screen = from screen click, otherwise from macro with full pixel dimensions
  #viewangle=daq_utils.CAMERA_ANGLE_BEAM, default camera angle is in-line with the beam
  if (getBlConfig('robot_online')): #so that we don't move things when robot moving?
    robotGovState = (getPvDesc("robotSaActive") or getPvDesc("humanSaActive"))
    if (not robotGovState):
      logger.error("Bad governor state, must be in SA to use C2C, aborting C2C movement")
      return
    if not (checkC2C_X(x,fovx)):
      return
  if (source == "screen"):
    gov_lib.waitGovNoSleep()
    setPvDesc("image_X_scalePix",daq_utils.screenPixX) #these are video dimensions in the gui
    setPvDesc("image_Y_scalePix",daq_utils.screenPixY)
    setPvDesc("image_X_centerPix",daq_utils.screenPixX/2)
    setPvDesc("image_Y_centerPix",daq_utils.screenPixY/2)
    setPvDesc("image_X_scaleMM",float(fovx))
    setPvDesc("image_Y_scaleMM",float(fovy))
    
  else:
    if (int(maglevel)==0): #I think hardcoded to not use maglevel anymore, replaced with more flexible fov
      setPvDesc("image_X_scalePix",daq_utils.lowMagPixX)
      setPvDesc("image_Y_scalePix",daq_utils.lowMagPixY)
      setPvDesc("image_X_centerPix",daq_utils.lowMagPixX/2)
      setPvDesc("image_Y_centerPix",daq_utils.lowMagPixY/2)
      setPvDesc("image_X_scaleMM",float(fovx))
      setPvDesc("image_Y_scaleMM",float(fovy))
      
    else:
      setPvDesc("image_X_scalePix",daq_utils.lowMagPixX)
      setPvDesc("image_Y_scalePix",daq_utils.lowMagPixY)
      setPvDesc("image_X_centerPix",daq_utils.highMagPixX/2)
      setPvDesc("image_Y_centerPix",daq_utils.highMagPixY/2)
      setPvDesc("image_X_scaleMM",float(fovx))
      setPvDesc("image_Y_scaleMM",float(fovy))

  # The following is intended to allow basic axis changes for standard off-axis camera views
  # CAMERA_ANGLE_BEAM - camera view is directly in line with beam
  # CAMERA_ANGLE_ABOVE - camera is looking down from directly above
  # CAMERA_ANGLE_BELOW - camera is looking up from directly below
  if (viewangle==daq_utils.CAMERA_ANGLE_BEAM):
    camera_view_omega_offset = 0
  elif (viewangle==daq_utils.CAMERA_ANGLE_ABOVE):
    camera_view_omega_offset = -90
  elif (viewangle==daq_utils.CAMERA_ANGLE_BELOW):
    camera_view_omega_offset = 90
  else:
    logger.error(f"blconfig 'viewangle' set to invalid value:  {viewangle}") 
  
  omega_mod = (camera_view_omega_offset + beamline_lib.motorPosFromDescriptor("omega"))%360.0
  lib_gon_center_xtal(x,y,omega_mod,0)
  if (jog):
    beamline_lib.mvrDescriptor("omega",float(jog))

def setProposalID(proposalID):
  daq_utils.setProposalID(proposalID)

def getProposalID():
  return daq_utils.getProposalID()
<|MERGE_RESOLUTION|>--- conflicted
+++ resolved
@@ -15,12 +15,9 @@
 import db_lib
 from daq_utils import getBlConfig
 from config_params import *
-<<<<<<< HEAD
 from kafka_producer import send_kafka_message
-=======
 from start_bs import govs, gov_robot, flyer
 import gov_lib
->>>>>>> 29f10ea1
 import logging
 logger = logging.getLogger(__name__)
 
@@ -74,14 +71,6 @@
 
 
 def unlatchGov(): # Command needed for FloCos to recover robot
-<<<<<<< HEAD
-  print(f"OLD: unlatchGov called, gov active state = {getPvDesc('robotGovActive')}")
-  logger.info(f"OLD: unlatchGov called, gov active state = {getPvDesc('robotGovActive')}")
-  setPvDesc("robotGovActive",1)
-  time.sleep(0.2)
-  print(f"NEW: unlatchGov called, gov active state = {getPvDesc('robotGovActive')}")
-  logger.info(f"NEW: unlatchGov called, gov active state = {getPvDesc('robotGovActive')}")
-=======
   message1 = f"OLD: unlatchGov called, gov active state = {govs.sel.active.get()}"
   print(message1)
   logger.info(message1)
@@ -89,7 +78,6 @@
   message2 = f"NEW: unlatchGov called, gov active state = {govs.sel.active.get()}"
   print(message2)
   logger.info(message2)
->>>>>>> 29f10ea1
 
 
 def set_field(param,val):
@@ -253,106 +241,10 @@
   if (stateCode == "DA"):
     setPvDesc("lowMagGain", getBlConfig(LOW_MAG_GAIN_DA))
     setPvDesc("lowMagAcquireTime",getBlConfig(LOW_MAG_EXP_TIME_DA))
-<<<<<<< HEAD
   else:
     setPvDesc("lowMagGain", getBlConfig(LOW_MAG_GAIN))
     setPvDesc("lowMagAcquireTime",getBlConfig(LOW_MAG_EXP_TIME))
 
-def waitGovRobotSE():
-  waitGovNoSleep()    
-  robotGovState = (getPvDesc("robotSeActive") or getPvDesc("humanSeActive"))
-  logger.info("robot gov state = " + str(robotGovState))
-  if (robotGovState != 0):
-    toggleLowMagCameraSettings("SE")
-    return 1
-  else:
-    logger.info("Governor did not reach SE")
-    gui_message("Governor did not reach SE.")    
-    return 0
-
-def setGovRobot(state):
-  if state == "DI":
-    return setGovRobotDI()
-  else:
-    logger.info('setGovRob%s' % state)
-    setRobotGovState(state)
-    altName = state.lower().capitalize()
-    waitGov()
-    robotGovState = (getPvDesc("robot%sActive" % altName) or getPvDesc("human%sActive" % altName))
-    logger.info("robot gov state = " + str(robotGovState))
-    if (robotGovState != 0):
-      if state in ["SA", "DA"]:
-        toggleLowMagCameraSettings(state)
-      return 1
-    else:
-      logger.info("Governor did not reach %s" % state)
-      gui_message("Governor did not reach %s." % state)
-      return 0
-
-def setGovRobotDI(): # keep this because it is different from the others
-  setRobotGovState("DI")
-  waitGov()    
-  robotGovState = getPvDesc("robotDiActive")
-  logger.info("robot gov state = " + str(robotGovState))
-  if (robotGovState != 0):
-    toggleLowMagCameraSettings("DI")        
-    return 1
-=======
->>>>>>> 29f10ea1
-  else:
-    setPvDesc("lowMagGain", getBlConfig(LOW_MAG_GAIN))
-    setPvDesc("lowMagAcquireTime",getBlConfig(LOW_MAG_EXP_TIME))
-
-<<<<<<< HEAD
-def govBusy():
-  return (getPvDesc("robotGovStatus") == 1 or getPvDesc("humanGovStatus") == 1)
-
-def setGovRobotSA_nowait(): #called at end of a data collection. The idea is this will have time to complete w/o waiting. 
-  logger.info("setGovRobotSA")
-  toggleLowMagCameraSettings("SA")  
-  setRobotGovState("SA")
-  return 1
-
-def setGovRobotDI_nowait():
-  logger.info("setGovRobotDI")
-  toggleLowMagCameraSettings("DI")
-  setRobotGovState("DI")
-  
-
-
-def waitGov():
-  govTimeout = 120  
-  startTime = time.time()
-  time.sleep(1.5)  
-  while (1):
-    robotGovStatus = govBusy()
-    logger.info("robot gov status = " + str(robotGovStatus))    
-    if (robotGovStatus != 1): #enum 1 = busy
-      break
-    if (time.time()-startTime > govTimeout):
-      logger.info("Governor Timeout!")
-      gui_message("Governor Timeout!")          
-      return 0
-    time.sleep(0.1)        
-  time.sleep(1.0)    
-
-def waitGovNoSleep():
-  govTimeout = 120  
-  startTime = time.time()
-  while (1):
-    time.sleep(.05)
-    robotGovStatus = govBusy()
-    logger.info("robot gov status = " + str(robotGovStatus))    
-    if (robotGovStatus != 1): #enum 1 = busy
-      break
-    if (time.time()-startTime > govTimeout):
-      logger.info("Governor Timeout!")
-      gui_message("Governor Timeout!")                
-      return 0
-  
-  
-=======
->>>>>>> 29f10ea1
 def mountSample(sampID):
   global mountCounter
 
@@ -489,17 +381,9 @@
       break
     logger.info("processing request " + str(time.time()))
     reqObj = currentRequest["request_obj"]
-<<<<<<< HEAD
-    setPvDesc("govRobotDetDist",reqObj["detDist"])
-    setPvDesc("govHumanDetDist",reqObj["detDist"])
+    gov_lib.set_detz_in(gov_robot, reqObj["detDist"])
     if (reqObj["detDist"] >= ROBOT_MIN_DISTANCE and getBlConfig("HePath") == 0):
-      setPvDesc("govRobotDetDistOut",reqObj["detDist"])
-      setPvDesc("govHumanDetDistOut",reqObj["detDist"])          
-=======
-    gov_lib.set_detz_in(gov_robot, reqObj["detDist"])
-    if (reqObj["detDist"] >= 200.0 and getBlConfig("HePath") == 0):
       gov_lib.set_detz_out(gov_robot, reqObj["detDist"])
->>>>>>> 29f10ea1
     sampleID = currentRequest["sample"]
     mountedSampleDict = db_lib.beamlineInfo(daq_utils.beamline, 'mountedSample')
     currentMountedSampleID = mountedSampleDict["sampleID"]
@@ -619,14 +503,9 @@
     os.system(comm_s)
   logger.debug('starting initial motions - transmission and detector distance')
   daq_macros.setTrans(attenuation)
-<<<<<<< HEAD
   if prot not in ["rasterScreen", "eScan"]:
     beamline_lib.mvaDescriptor("detectorDist",colDist)  
   logger.debug('transmission and detector distance (if not fluorescence-related) done')
-=======
-  beamline_lib.mvaDescriptor("detectorDist",colDist)  
-  logger.debug('transmission and detector distance done')
->>>>>>> 29f10ea1
   # now that the detector is in the correct position, get the beam center
   currentRequest['request_obj']['xbeam'] = getPvDesc('beamCenterX')
   currentRequest['request_obj']['ybeam'] = getPvDesc('beamCenterY')
@@ -759,41 +638,6 @@
   if reqObj["protocol"] in ("standard", "vector", "raster"):
     send_kafka_message(topic=f'{daq_utils.beamline}.lsdc.documents', event='stop', uuid=currentRequest['uid'], protocol=reqObj["protocol"])
   if (prot == "vector" or prot == "standard" or prot == "stepVector"):
-<<<<<<< HEAD
-    seqNum = int(detector_get_seqnum())
-    comm_s = os.environ["LSDCHOME"] + "/runSpotFinder4syncW.py " + data_directory_name + " " + file_prefix + " " + str(currentRequest["uid"]) + " " + str(seqNum) + " " + str(currentIspybDCID)+ "&"
-    logger.info(comm_s)
-    os.system(comm_s)    
-    if img_width > 0: #no dataset processing in stills mode
-      if (reqObj["fastDP"]):
-        if (reqObj["fastEP"]):
-          fastEPFlag = 1
-        else:
-          fastEPFlag = 0
-        if (reqObj["dimple"]):
-          dimpleFlag = 1
-        else:
-          dimpleFlag = 0        
-        nodeName = "fastDPNode" + str((fastDPNodeCounter%fastDPNodeCount)+1)
-        fastDPNodeCounter+=1
-        node = getBlConfig(nodeName)      
-        dimpleNode = getBlConfig("dimpleNode")      
-        if (daq_utils.detector_id == "EIGER-16"):
-          seqNum = int(detector_get_seqnum())
-          comm_s = os.environ["LSDCHOME"] + "/runFastDPH5.py " + data_directory_name + " " + str(seqNum) + " " + str(currentRequest["uid"]) + " " + str(fastEPFlag) + " " + node + " " + str(dimpleFlag) + " " + dimpleNode + " " + str(currentIspybDCID)+ "&"
-        else:
-          comm_s = os.environ["LSDCHOME"] + "/runFastDP.py " + data_directory_name + " " + file_prefix + " " + str(file_number_start) + " " + str(int(round(range_degrees/img_width))) + " " + str(currentRequest["uid"]) + " " + str(fastEPFlag) + " " + node + " " + str(dimpleFlag) + " " + dimpleNode + "&"
-        logger.info(f'Running fastdp command: {comm_s}')
-        visitName = daq_utils.getVisitName()
-        if (not os.path.exists(visitName + "/fast_dp_dir")) or subprocess.run(['pgrep', '-f', 'loop-fdp-dple-populate'], stdout=subprocess.PIPE).returncode == 1:  # for pgrep, return of 1 means string not found
-          os.system("killall -KILL loop-fdp-dple-populate.sh")
-          logger.info('starting fast dp result gathering script')
-          os.system("cd " + visitName + ";${LSDCHOME}/bin/loop-fdp-dple-populate.sh&")
-        os.system(comm_s)
-      if (reqObj["xia2"]):
-        comm_s = f"ssh -q xf17id2-srv1 \"{os.environ['MXPROCESSINGSCRIPTSDIR']}xia2.sh {currentRequest['uid']} \"&"
-        os.system(comm_s)
-=======
     if daq_utils.beamline != "nyx":
       seqNum = int(detector_get_seqnum())
       comm_s = os.environ["LSDCHOME"] + "/runSpotFinder4syncW.py " + data_directory_name + " " + file_prefix + " " + str(currentRequest["uid"]) + " " + str(seqNum) + " " + str(currentIspybDCID)+ "&"
@@ -821,14 +665,14 @@
           logger.info(f'Running fastdp command: {comm_s}')
           if (daq_utils.beamline == "amx"):                                            
             visitName = daq_utils.getVisitName()
-            if (not os.path.exists(visitName + "/fast_dp_dir")):
+            if (not os.path.exists(visitName + "/fast_dp_dir")) or subprocess.run(['pgrep', '-f', 'loop-fdp-dple-populate'], stdout=subprocess.PIPE).returncode == 1:  # for pgrep, return of 1 means string not found
               os.system("killall -KILL loop-fdp-dple-populate")
+              logger.info('starting fast dp result gathering script')
               os.system("cd " + visitName + ";${LSDCHOME}/bin/loop-fdp-dple-populate.sh&")
           os.system(comm_s)
         if (reqObj["xia2"]):
           comm_s = f"ssh -q xf17id2-srv1 \"{os.environ['MXPROCESSINGSCRIPTSDIR']}xia2.sh {currentRequest['uid']} \"&"
           os.system(comm_s)
->>>>>>> 29f10ea1
   
   logger.info('processing should be triggered')
   db_lib.updatePriority(currentRequest["uid"],-1)
