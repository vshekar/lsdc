from qtpy.QtCore import QThread, QTimer, QEventLoop, Signal, QPoint, Qt, QObject
from qtpy import QtGui
from PIL import Image, ImageQt
import cv2
import os
import sys
import urllib
from io import BytesIO
import logging
from config_params import SERVER_CHECK_DELAY
import raddoseLib
import cv2
import time
import numpy as np
import requests

logger = logging.getLogger()


class VideoThread(QThread):
    frame_ready = Signal(object)
    def camera_refresh(self):
        pixmap_orig = QtGui.QPixmap(320, 180)
        if self.url:
            try:
                file = BytesIO(urllib.request.urlopen(self.url, timeout=self.delay/1000).read())
                img = Image.open(file)
                qimage = ImageQt.ImageQt(img)
                pixmap_orig = QtGui.QPixmap.fromImage(qimage)
                self.showing_error = False
            except Exception as e:
                if not self.showing_error:
                    painter = QtGui.QPainter(pixmap_orig)
                    painter.setPen(QtGui.QPen(Qt.white))
                    painter.drawText( QPoint(10, 10), "No image obtained from: " )
                    painter.drawText( QPoint(10, 30), f"{self.url}")
                    painter.end()
                    self.frame_ready.emit(pixmap_orig)
                    self.showing_error = True

        if self.camera_object:
<<<<<<< HEAD
            # https://stackoverflow.com/questions/30032063/opencv-videocapture-lag-due-to-the-capture-buffer
            self.camera_object.set(cv2.CAP_PROP_POS_FRAMES, 0)
            retval,self.currentFrame = self.camera_object.read()
=======
            
            # Initialize a variable to store the most recent frame
            most_recent_frame = None

            timeout = self.delay / 1000.0
            start_time = time.time()
            if self.camera_object.grab():
                retval, frame = self.camera_object.retrieve()
                if retval:
                    most_recent_frame = frame
            self.currentFrame = most_recent_frame

>>>>>>> 35584796
            if self.currentFrame is None:
                #logger.debug('no frame read from stream URL - ensure the URL does not end with newline and that the filename is correct')
                return
            
            height,width=self.currentFrame.shape[:2]
            qimage= QtGui.QImage(self.currentFrame,width,height,3*width,QtGui.QImage.Format_RGB888)
            qimage = qimage.rgbSwapped()
            pixmap_orig = QtGui.QPixmap.fromImage(qimage)
            if self.width and self.height:
                pixmap_orig = pixmap_orig.scaled(self.width, self.height)
            
        if not self.showing_error:
            self.frame_ready.emit(pixmap_orig)
            
        
    def __init__(self, *args, delay=1000, url='', camera_object=None, width=None, height=None,**kwargs):
        self.delay = delay
        self.width = width
        self.height = height
        self.url = url
        self.camera_object = camera_object
        if self.camera_object:
            self.camera_object = cv2.VideoCapture(camera_object) #camera_object
            self.camera_object.set(cv2.CAP_PROP_BUFFERSIZE, 1)
            
        self.showing_error = False
        self.is_running = True
        QThread.__init__(self, *args, **kwargs)
    
    def updateCam(self, camera_object):
        self.camera_object = camera_object
        
    def run(self):
        while self.is_running:
            self.camera_refresh()
            self.msleep(self.delay)

    
    def stop(self):
        self.is_running = False


class RaddoseThread(QThread):
    lifetime = Signal(float)
    def __init__(self, *args, avg_dwd = 10, #Default of 10MGy 
                beamsizeV = 1.0, beamsizeH = 2.0,
                vectorL = 0.0,
                energy = 12.66,
                flux = -1.0,
                wedge = 180.0,
                verbose = False, **kwargs):
        self.avg_dwd = avg_dwd
        self.beamsizeV = beamsizeV
        self.beamsizeH = beamsizeH
        self.vectorL = vectorL
        self.energy = energy
        self.flux = flux
        self.wedge = wedge
        self.verbose = verbose
        QThread.__init__(self, *args, **kwargs)

    def run(self):
        lifetime_value = raddoseLib.fmx_expTime(self.avg_dwd, self.beamsizeV, self.beamsizeH, self.vectorL, self.energy, self.flux, self.wedge, self.verbose)
        self.lifetime.emit(lifetime_value)


class ServerCheckThread(QThread):
    visit_dir_changed = Signal()
    def __init__(self, *args, delay=SERVER_CHECK_DELAY, **kwargs):
        self.delay = delay
        QThread.__init__(self, *args, **kwargs)

    def run(self):
        import db_lib
        beamline = os.environ["BEAMLINE_ID"]
        while True:
            if db_lib.getBeamlineConfigParam(beamline, "visitDirectory") != os.getcwd():
                message = "The server visit directory has changed, stopping!"
                logger.error(message)
                print(message)
                self.visit_dir_changed.emit()
                break
            self.msleep(self.delay)<|MERGE_RESOLUTION|>--- conflicted
+++ resolved
@@ -39,12 +39,7 @@
                     self.showing_error = True
 
         if self.camera_object:
-<<<<<<< HEAD
-            # https://stackoverflow.com/questions/30032063/opencv-videocapture-lag-due-to-the-capture-buffer
             self.camera_object.set(cv2.CAP_PROP_POS_FRAMES, 0)
-            retval,self.currentFrame = self.camera_object.read()
-=======
-            
             # Initialize a variable to store the most recent frame
             most_recent_frame = None
 
@@ -56,7 +51,6 @@
                     most_recent_frame = frame
             self.currentFrame = most_recent_frame
 
->>>>>>> 35584796
             if self.currentFrame is None:
                 #logger.debug('no frame read from stream URL - ensure the URL does not end with newline and that the filename is correct')
                 return
