import sys
import logging
from pathlib import Path
from networkx import DiGraph, bfs_tree
import os
import getpass
import tempfile

logger = logging.getLogger()
class bcolors:
    """Class to add colors to output text"""
    HEADER = '\033[95m'
    OKBLUE = '\033[94m'
    OKCYAN = '\033[96m'
    OKGREEN = '\033[92m'
    WARNING = '\033[93m'
    FAIL = '\033[91m'
    ENDC = '\033[0m'
    BOLD = '\033[1m'
    UNDERLINE = '\033[4m'



def healthcheck(name:str='', 
                remediation: str='',
                fatal=False,
                depends=None):
    """Decorator added to functions that checks the health of the system, ideally before
    running the LSDC code
    """
    def dec(f):
        f.name = name
        if not hasattr(f, remediation):
            f.remediation = remediation
        f.fatal = fatal
        f.passed = True
        f.depends = depends if depends is not None else [start]
        return f
    return dec

# Add check functions with the above decorator here...
@healthcheck(name='start', depends=())
def start():
    return True

# GUI checks
@healthcheck(
    name='import daq_utils',
    remediation='', # Dynamic remediation defined in function
    fatal=True
)
def check_daq_utils():
    try:
        import daq_utils
        return True
    except Exception as e:
        check_daq_utils.remediation = f'Error importing daq_utils: {e}'
        return False

@healthcheck(
    name='working directory',
    remediation='', # Dynamic remediation defined in function
    fatal=True
)
def check_working_directory():
    import daq_utils
    import os
    working_dir = Path.cwd()
    home_dir = Path.home()
    if home_dir in working_dir.parents or home_dir == working_dir:
        check_working_directory.remediation = f'Please start LSDC in {daq_utils.beamline} data directory, not home directory'
        return False
    if daq_utils.beamline not in working_dir.parts: 
        # Hacky way to check if amx or fmx is in path. Unless server can tell GUI where its running?
        check_working_directory.remediation = f'Please start LSDC in {daq_utils.beamline} data directory. Current directory: {working_dir}'
        return False
<<<<<<< HEAD
    if Path(daq_utils.getBlConfig("visitDirectory")).resolve() != working_dir:
        check_working_directory.remediation = ("Working directory mismatch. Please start LSDC GUI in the same folder as the server is running.")
=======
    if daq_utils.getBlConfig("visitDirectory") != os.getcwd():
        check_working_directory.remediation = (f"Working directory mismatch. Please start LSDC GUI in the same folder as the server is running.")
>>>>>>> 910c10eb
        return False
    return True


@healthcheck(
    name='database lib',
    remediation='Please check if mongo database and servers are running',
    fatal=False
)
def check_db():
    import db_lib
    return True


def handle_fail(check):
    """Function to handle a failed check
    """
    print(f'{bcolors.FAIL}Fail{bcolors.ENDC}')
    print(f'{bcolors.WARNING}{bcolors.BOLD}{check.remediation}{bcolors.ENDC}')
    check.passed = False
    logger.error(f'Check {check.name} failed')
    if check.fatal:
        print("End checks")
        print(u'\u2500' * 20)
        print('Fatal error, exiting...')
        os._exit(1)

# Server checks
@healthcheck(name="check service user", remediation="LSDC server not being started by a LSDC service user account, aborting!")
def check_service_user() -> bool:
    if not getpass.getuser().startswith("lsdc-"):
        return False
    print(f"continuing as we are using a service user: {getpass.getuser()}")
    return True

def has_write_permission(directory):
    try:
        testfile = tempfile.TemporaryFile(dir = directory)
        testfile.close()
    except OSError as e:
        if e.errno == 13: # Permission denied
            return False
        raise
    return True

@healthcheck(name="server working directory", remediation="", fatal=True)
def check_curr_visit_dir() -> bool:
    import daq_utils
    # Check if current visit dir is valid 
    visit_dir_env_var = "CURRENT_VISIT_DIR"
    if visit_dir_env_var not in os.environ:
        check_curr_visit_dir.remediation = (
            f"{visit_dir_env_var} environment variable not found"
        )
        return False
    if os.environ[visit_dir_env_var] == "":
        check_curr_visit_dir.remediation = f"{visit_dir_env_var} is empty"
        return False
    current_visit_dir = Path(os.environ[visit_dir_env_var])
    if not current_visit_dir.exists():
        check_curr_visit_dir.remediation = (
            f"{visit_dir_env_var} = {current_visit_dir} does not exist"
        )
        return False
    
    # Check if current visit dir is one of the dirs defined in BASE_DATA_DIRS
    base_dir_env_var = f"BASE_DATA_DIRS_{daq_utils.beamline.upper()}"
    if base_dir_env_var not in os.environ:
        check_curr_visit_dir.remediation = f"{base_dir_env_var} evironment variable not found"
        return False
    # Splitting on : if there are multiple base dirs
    base_dirs = [Path(p) for p in os.environ[base_dir_env_var].split(":")]
    pass_dir_found = False
    for i, part in enumerate(reversed(current_visit_dir.parts)):
        if 'pass-' in part:
            pass_dir_found = True
            if current_visit_dir.parents[i] not in base_dirs:
                check_curr_visit_dir.remediation = f"{current_visit_dir.parents[i]} not found in {base_dirs}"
                return False
            else:
                break
    if not pass_dir_found:
        check_curr_visit_dir.remediation = f"Pass folder not found in {current_visit_dir}"
        return False
    
    # Check if current visit dir is writable
    if not has_write_permission(current_visit_dir):
        check_curr_visit_dir.remediation = f"Server does not have write permission to {current_visit_dir}"
        return False

    return True

@healthcheck(name="check environment variables", remediation="", fatal=True)
def check_env_variables() -> bool:
    env_vars = ["STAFF_GROUP", "NSLS2_API_URL"]
    missing_vars = [var for var in env_vars if var not in os.environ]
    if missing_vars:
        check_env_variables.remediation = f"Environment variable(s) not found: {','.join(missing_vars)}"
        return False
    return True

@healthcheck(name="existence of environment file", remediation="", fatal=True)
def check_env_file() -> bool:
    import daq_utils

    env_path = Path(f"/nsls2/software/mx/current_visit_lsdc_{daq_utils.beamline}")
    if not env_path.exists():
        check_env_file.remediation = f"Environment file not found at {env_path}"
        return False
    return True


def perform_checks():
    """Call this function to contruct a DAG where each node is evaluated using
    breadth first search. DAGs allow certain tests to be run only after passing
    specific tests. For example
    """
    check_functions = [check_daq_utils, check_working_directory, check_db, check_env_variables]
    run_checks(check_functions)


def perform_server_checks():
    check_functions = [check_service_user, check_env_file, check_curr_visit_dir]
    run_checks(check_functions)


def run_checks(check_functions):
    checks = DiGraph()
    for c in check_functions:
        for d in c.depends:
            checks.add_edge(d, c)
    print("\u2500" * 20)
    print("Begin checks")
    for check in bfs_tree(checks, start):
        try:
            if all([parent.passed for parent in checks.predecessors(check)]):
                print(f"Checking {check.name}...", end="\t")
                if check():
                    print(f"{bcolors.OKGREEN}Success{bcolors.ENDC}")
                else:
                    handle_fail(check)
        except Exception as e:
            print(f"Exception: {e}")
            logger.error(f"Exception during checks {e}")
            handle_fail(check)
    print("End checks")
    print("\u2500" * 20)<|MERGE_RESOLUTION|>--- conflicted
+++ resolved
@@ -74,13 +74,9 @@
         # Hacky way to check if amx or fmx is in path. Unless server can tell GUI where its running?
         check_working_directory.remediation = f'Please start LSDC in {daq_utils.beamline} data directory. Current directory: {working_dir}'
         return False
-<<<<<<< HEAD
     if Path(daq_utils.getBlConfig("visitDirectory")).resolve() != working_dir:
         check_working_directory.remediation = ("Working directory mismatch. Please start LSDC GUI in the same folder as the server is running.")
-=======
-    if daq_utils.getBlConfig("visitDirectory") != os.getcwd():
-        check_working_directory.remediation = (f"Working directory mismatch. Please start LSDC GUI in the same folder as the server is running.")
->>>>>>> 910c10eb
+
         return False
     return True
 
